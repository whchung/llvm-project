--- conflicted
+++ resolved
@@ -846,15 +846,6 @@
 __OMP_RTL_ATTRS(__kmpc_destroy_allocator, AllocAttrs, AttributeSet(),
                 ParamAttrs())
 
-<<<<<<< HEAD
-__OMP_RTL_ATTRS(__kmpc_push_target_tripcount_mapper, SetterAttrs, AttributeSet(), {})
-__OMP_RTL_ATTRS(__tgt_target_mapper, ForkAttrs, AttributeSet(), {})
-__OMP_RTL_ATTRS(__tgt_target_nowait_mapper, ForkAttrs, AttributeSet(), {})
-__OMP_RTL_ATTRS(__tgt_target_teams_mapper, ForkAttrs, AttributeSet(), {})
-__OMP_RTL_ATTRS(__tgt_target_teams_nowait_mapper, ForkAttrs, AttributeSet(), {})
-__OMP_RTL_ATTRS(__tgt_register_requires, ForkAttrs, AttributeSet(), {})
-__OMP_RTL_ATTRS(__tgt_target_data_begin_mapper, ForkAttrs, AttributeSet(), {})
-=======
 __OMP_RTL_ATTRS(__kmpc_push_target_tripcount_mapper, SetterAttrs,
                 AttributeSet(), ParamAttrs())
 __OMP_RTL_ATTRS(__tgt_target_mapper, ForkAttrs, AttributeSet(), ParamAttrs())
@@ -868,7 +859,6 @@
                 ParamAttrs())
 __OMP_RTL_ATTRS(__tgt_target_data_begin_mapper, ForkAttrs, AttributeSet(),
                 ParamAttrs())
->>>>>>> dcc8db88
 __OMP_RTL_ATTRS(__tgt_target_data_begin_nowait_mapper, ForkAttrs,
                 AttributeSet(), ParamAttrs())
 __OMP_RTL_ATTRS(__tgt_target_data_end_mapper, ForkAttrs, AttributeSet(),
