--- conflicted
+++ resolved
@@ -160,293 +160,6 @@
   ret void
 }
 
-<<<<<<< HEAD
-; Instcombine'd version of above test. Now the store is no longer of invariant
-; value.
-; scalar store the value extracted from the last element of the vector value.
-; CHECK-LABEL: inv_val_store_to_inv_address_conditional_diff_values_ic
-; CHECK-NEXT:  entry:
-; CHECK-NEXT:    [[NTRUNC:%.*]] = trunc i64 [[N:%.*]] to i32
-; CHECK-NEXT:    [[TMP0:%.*]] = icmp sgt i64 [[N]], 1
-; CHECK-NEXT:    [[SMAX:%.*]] = select i1 [[TMP0]], i64 [[N]], i64 1
-; CHECK-NEXT:    [[MIN_ITERS_CHECK:%.*]] = icmp ult i64 [[SMAX]], 4
-; CHECK-NEXT:    br i1 [[MIN_ITERS_CHECK]], label [[SCALAR_PH:%.*]], label [[VECTOR_MEMCHECK:%.*]]
-; CHECK:       vector.memcheck:
-; CHECK-NEXT:    [[A4:%.*]] = bitcast i32* [[A:%.*]] to i8*
-; CHECK-NEXT:    [[B1:%.*]] = bitcast i32* [[B:%.*]] to i8*
-; CHECK-NEXT:    [[TMP1:%.*]] = icmp sgt i64 [[N]], 1
-; CHECK-NEXT:    [[SMAX2:%.*]] = select i1 [[TMP1]], i64 [[N]], i64 1
-; CHECK-NEXT:    [[SCEVGEP:%.*]] = getelementptr i32, i32* [[B]], i64 [[SMAX2]]
-; CHECK-NEXT:    [[UGLYGEP:%.*]] = getelementptr i8, i8* [[A4]], i64 1
-; CHECK-NEXT:    [[BOUND0:%.*]] = icmp ugt i8* [[UGLYGEP]], [[B1]]
-; CHECK-NEXT:    [[BOUND1:%.*]] = icmp ugt i32* [[SCEVGEP]], [[A]]
-; CHECK-NEXT:    [[FOUND_CONFLICT:%.*]] = and i1 [[BOUND0]], [[BOUND1]]
-; CHECK-NEXT:    br i1 [[FOUND_CONFLICT]], label [[SCALAR_PH]], label [[VECTOR_PH:%.*]]
-; CHECK:       vector.ph:
-; CHECK-NEXT:    [[N_VEC:%.*]] = and i64 [[SMAX]], 9223372036854775804
-; CHECK-NEXT:    [[BROADCAST_SPLATINSERT5:%.*]] = insertelement <4 x i32> poison, i32 [[K:%.*]], i32 0
-; CHECK-NEXT:    [[BROADCAST_SPLAT6:%.*]] = shufflevector <4 x i32> [[BROADCAST_SPLATINSERT5]], <4 x i32> poison, <4 x i32> zeroinitializer
-; CHECK-NEXT:    [[BROADCAST_SPLATINSERT7:%.*]] = insertelement <4 x i32> poison, i32 [[NTRUNC]], i32 0
-; CHECK-NEXT:    [[BROADCAST_SPLAT8:%.*]] = shufflevector <4 x i32> [[BROADCAST_SPLATINSERT7]], <4 x i32> poison, <4 x i32> zeroinitializer
-; CHECK-NEXT:    br label [[VECTOR_BODY:%.*]]
-; CHECK:       vector.body:
-; CHECK-NEXT:    [[INDEX:%.*]] = phi i64 [ 0, [[VECTOR_PH]] ], [ [[INDEX_NEXT:%.*]], [[VECTOR_BODY]] ]
-; CHECK-NEXT:    [[TMP2:%.*]] = getelementptr inbounds i32, i32* [[B]], i64 [[INDEX]]
-; CHECK-NEXT:    [[TMP3:%.*]] = bitcast i32* [[TMP2]] to <4 x i32>*
-; CHECK-NEXT:    [[WIDE_LOAD:%.*]] = load <4 x i32>, <4 x i32>* [[TMP3]], align 8
-; CHECK-NEXT:    [[TMP4:%.*]] = icmp eq <4 x i32> [[WIDE_LOAD]], [[BROADCAST_SPLAT6]]
-; CHECK-NEXT:    [[TMP5:%.*]] = bitcast i32* [[TMP2]] to <4 x i32>*
-; CHECK-NEXT:    store <4 x i32> [[BROADCAST_SPLAT8]], <4 x i32>* [[TMP5]], align 4
-; CHECK-NEXT:    [[PREDPHI:%.*]] = select <4 x i1> [[TMP4]], <4 x i32> [[BROADCAST_SPLAT8]], <4 x i32> [[BROADCAST_SPLAT6]]
-; CHECK-NEXT:    [[TMP6:%.*]] = extractelement <4 x i32> [[PREDPHI]], i32 3
-; CHECK-NEXT:    store i32 [[TMP6]], i32* [[A]], align 4
-; CHECK-NEXT:    [[INDEX_NEXT]] = add nuw i64 [[INDEX]], 4
-; CHECK-NEXT:    [[TMP7:%.*]] = icmp eq i64 [[INDEX_NEXT]], [[N_VEC]]
-; CHECK-NEXT:    br i1 [[TMP7]], label [[MIDDLE_BLOCK:%.*]], label [[VECTOR_BODY]]
-; CHECK:       middle.block:
-; CHECK-NEXT:    [[CMP_N:%.*]] = icmp eq i64 [[SMAX]], [[N_VEC]]
-; CHECK-NEXT:    br i1 [[CMP_N]], label [[FOR_END:%.*]], label [[SCALAR_PH]]
-; CHECK:       scalar.ph:
-; CHECK-NEXT:    [[BC_RESUME_VAL:%.*]] = phi i64 [ [[N_VEC]], [[MIDDLE_BLOCK]] ], [ 0, [[ENTRY:%.*]] ], [ 0, [[VECTOR_MEMCHECK]] ]
-; CHECK-NEXT:    br label [[FOR_BODY:%.*]]
-; CHECK:       for.body:
-; CHECK-NEXT:    [[I:%.*]] = phi i64 [ [[I_NEXT:%.*]], [[LATCH:%.*]] ], [ [[BC_RESUME_VAL]], [[SCALAR_PH]] ]
-; CHECK-NEXT:    [[TMP1:%.*]] = getelementptr inbounds i32, i32* [[B]], i64 [[I]]
-; CHECK-NEXT:    [[TMP2:%.*]] = load i32, i32* [[TMP1]], align 8
-; CHECK-NEXT:    [[CMP:%.*]] = icmp eq i32 [[TMP2]], [[K]]
-; CHECK-NEXT:    store i32 [[NTRUNC]], i32* [[TMP1]], align 4
-; CHECK-NEXT:    br i1 [[CMP]], label [[COND_STORE:%.*]], label [[COND_STORE_K:%.*]]
-; CHECK:       cond_store:
-; CHECK-NEXT:    br label [[LATCH]]
-; CHECK:       cond_store_k:
-; CHECK-NEXT:    br label [[LATCH]]
-; CHECK:       latch:
-; CHECK-NEXT:    [[STOREVAL:%.*]] = phi i32 [ [[NTRUNC]], [[COND_STORE]] ], [ [[K]], [[COND_STORE_K]] ]
-; CHECK-NEXT:    store i32 [[STOREVAL]], i32* [[A]], align 4
-; CHECK-NEXT:    [[I_NEXT]] = add nuw nsw i64 [[I]], 1
-; CHECK-NEXT:    [[COND:%.*]] = icmp slt i64 [[I_NEXT]], [[N]]
-; CHECK-NEXT:    br i1 [[COND]], label [[FOR_BODY]], label [[FOR_END_LOOPEXIT:%.*]]
-; CHECK:       for.end.loopexit:
-; CHECK-NEXT:    br label [[FOR_END]]
-; CHECK:       for.end:
-; CHECK-NEXT:    ret void
-;
-define void @inv_val_store_to_inv_address_conditional_diff_values_ic(i32* %a, i64 %n, i32* %b, i32 %k) {
-entry:
-  %ntrunc = trunc i64 %n to i32
-  br label %for.body
-
-for.body:                                         ; preds = %for.body, %entry
-  %i = phi i64 [ %i.next, %latch ], [ 0, %entry ]
-  %tmp1 = getelementptr inbounds i32, i32* %b, i64 %i
-  %tmp2 = load i32, i32* %tmp1, align 8
-  %cmp = icmp eq i32 %tmp2, %k
-  store i32 %ntrunc, i32* %tmp1
-  br i1 %cmp, label %cond_store, label %cond_store_k
-
-cond_store:
-  br label %latch
-
-cond_store_k:
-  br label %latch
-
-latch:
-  %storeval = phi i32 [ %ntrunc, %cond_store ], [ %k, %cond_store_k ]
-  store i32 %storeval, i32* %a
-  %i.next = add nuw nsw i64 %i, 1
-  %cond = icmp slt i64 %i.next, %n
-  br i1 %cond, label %for.body, label %for.end
-
-for.end:                                          ; preds = %for.body
-  ret void
-}
-
-; invariant val stored to invariant address predicated on invariant condition
-; This is not treated as a predicated store since the block the store belongs to
-; is the latch block (which doesn't need to be predicated).
-; variant/invariant values being stored to invariant address.
-; test checks that the last element of the phi is extracted and scalar stored
-; into the uniform address within the loop.
-; Since the condition and the phi is loop invariant, they are LICM'ed after
-; vectorization.
-; CHECK-LABEL: inv_val_store_to_inv_address_conditional_inv
-; CHECK-NEXT:  entry:
-; CHECK-NEXT:    [[NTRUNC:%.*]] = trunc i64 [[N:%.*]] to i32
-; CHECK-NEXT:    [[CMP:%.*]] = icmp eq i32 [[NTRUNC]], [[K:%.*]]
-; CHECK-NEXT:    [[TMP0:%.*]] = icmp sgt i64 [[N]], 1
-; CHECK-NEXT:    [[SMAX:%.*]] = select i1 [[TMP0]], i64 [[N]], i64 1
-; CHECK-NEXT:    [[MIN_ITERS_CHECK:%.*]] = icmp ult i64 [[SMAX]], 4
-; CHECK-NEXT:    br i1 [[MIN_ITERS_CHECK]], label [[SCALAR_PH:%.*]], label [[VECTOR_MEMCHECK:%.*]]
-; CHECK:       vector.memcheck:
-; CHECK-NEXT:    [[A4:%.*]] = bitcast i32* [[A:%.*]] to i8*
-; CHECK-NEXT:    [[B1:%.*]] = bitcast i32* [[B:%.*]] to i8*
-; CHECK-NEXT:    [[TMP1:%.*]] = icmp sgt i64 [[N]], 1
-; CHECK-NEXT:    [[SMAX2:%.*]] = select i1 [[TMP1]], i64 [[N]], i64 1
-; CHECK-NEXT:    [[SCEVGEP:%.*]] = getelementptr i32, i32* [[B]], i64 [[SMAX2]]
-; CHECK-NEXT:    [[UGLYGEP:%.*]] = getelementptr i8, i8* [[A4]], i64 1
-; CHECK-NEXT:    [[BOUND0:%.*]] = icmp ugt i8* [[UGLYGEP]], [[B1]]
-; CHECK-NEXT:    [[BOUND1:%.*]] = icmp ugt i32* [[SCEVGEP]], [[A]]
-; CHECK-NEXT:    [[FOUND_CONFLICT:%.*]] = and i1 [[BOUND0]], [[BOUND1]]
-; CHECK-NEXT:    br i1 [[FOUND_CONFLICT]], label [[SCALAR_PH]], label [[VECTOR_PH:%.*]]
-; CHECK:       vector.ph:
-; CHECK-NEXT:    [[N_VEC:%.*]] = and i64 [[SMAX]], 9223372036854775804
-; CHECK-NEXT:    [[BROADCAST_SPLATINSERT5:%.*]] = insertelement <4 x i32> poison, i32 [[NTRUNC]], i32 0
-; CHECK-NEXT:    [[BROADCAST_SPLAT6:%.*]] = shufflevector <4 x i32> [[BROADCAST_SPLATINSERT5]], <4 x i32> poison, <4 x i32> zeroinitializer
-; CHECK-NEXT:    [[TMP2:%.*]] = insertelement <4 x i1> undef, i1 [[CMP]], i32 3
-; CHECK-NEXT:    [[TMP3:%.*]] = insertelement <4 x i32> poison, i32 [[K]], i32 3
-; CHECK-NEXT:    [[PREDPHI:%.*]] = select <4 x i1> [[TMP2]], <4 x i32> [[BROADCAST_SPLAT6]], <4 x i32> [[TMP3]]
-; CHECK-NEXT:    [[TMP5:%.*]] = extractelement <4 x i32> [[PREDPHI]], i32 3
-; CHECK-NEXT:    br label [[VECTOR_BODY:%.*]]
-; CHECK:       vector.body:
-; CHECK-NEXT:    [[INDEX:%.*]] = phi i64 [ 0, [[VECTOR_PH]] ], [ [[INDEX_NEXT:%.*]], [[VECTOR_BODY]] ]
-; CHECK-NEXT:    [[TMP6:%.*]] = getelementptr inbounds i32, i32* [[B]], i64 [[INDEX]]
-; CHECK-NEXT:    [[TMP7:%.*]] = bitcast i32* [[TMP6]] to <4 x i32>*
-; CHECK-NEXT:    store <4 x i32> [[BROADCAST_SPLAT6]], <4 x i32>* [[TMP7]], align 4
-; CHECK-NEXT:    store i32 [[TMP5]], i32* [[A]], align 4
-; CHECK-NEXT:    [[INDEX_NEXT]] = add nuw i64 [[INDEX]], 4
-; CHECK-NEXT:    [[TMP8:%.*]] = icmp eq i64 [[INDEX_NEXT]], [[N_VEC]]
-; CHECK-NEXT:    br i1 [[TMP8]], label [[MIDDLE_BLOCK:%.*]], label [[VECTOR_BODY]]
-; CHECK:       middle.block:
-; CHECK-NEXT:    [[CMP_N:%.*]] = icmp eq i64 [[SMAX]], [[N_VEC]]
-; CHECK-NEXT:    br i1 [[CMP_N]], label [[FOR_END:%.*]], label [[SCALAR_PH]]
-; CHECK:       scalar.ph:
-; CHECK-NEXT:    [[BC_RESUME_VAL:%.*]] = phi i64 [ [[N_VEC]], [[MIDDLE_BLOCK]] ], [ 0, [[ENTRY:%.*]] ], [ 0, [[VECTOR_MEMCHECK]] ]
-; CHECK-NEXT:    br label [[FOR_BODY:%.*]]
-; CHECK:       for.body:
-; CHECK-NEXT:    [[I:%.*]] = phi i64 [ [[I_NEXT:%.*]], [[LATCH:%.*]] ], [ [[BC_RESUME_VAL]], [[SCALAR_PH]] ]
-; CHECK-NEXT:    [[TMP1:%.*]] = getelementptr inbounds i32, i32* [[B]], i64 [[I]]
-; CHECK-NEXT:    store i32 [[NTRUNC]], i32* [[TMP1]], align 4
-; CHECK-NEXT:    br i1 [[CMP]], label [[COND_STORE:%.*]], label [[COND_STORE_K:%.*]]
-; CHECK:       cond_store:
-; CHECK-NEXT:    br label [[LATCH]]
-; CHECK:       cond_store_k:
-; CHECK-NEXT:    br label [[LATCH]]
-; CHECK:       latch:
-; CHECK-NEXT:    [[STOREVAL:%.*]] = phi i32 [ [[NTRUNC]], [[COND_STORE]] ], [ [[K]], [[COND_STORE_K]] ]
-; CHECK-NEXT:    store i32 [[STOREVAL]], i32* [[A]], align 4
-; CHECK-NEXT:    [[I_NEXT]] = add nuw nsw i64 [[I]], 1
-; CHECK-NEXT:    [[COND:%.*]] = icmp slt i64 [[I_NEXT]], [[N]]
-; CHECK-NEXT:    br i1 [[COND]], label [[FOR_BODY]], label [[FOR_END_LOOPEXIT:%.*]]
-; CHECK:       for.end.loopexit:
-; CHECK-NEXT:    br label [[FOR_END]]
-; CHECK:       for.end:
-; CHECK-NEXT:    ret void
-;
-define void @inv_val_store_to_inv_address_conditional_inv(i32* %a, i64 %n, i32* %b, i32 %k) {
-entry:
-  %ntrunc = trunc i64 %n to i32
-  %cmp = icmp eq i32 %ntrunc, %k
-  br label %for.body
-
-for.body:                                         ; preds = %for.body, %entry
-  %i = phi i64 [ %i.next, %latch ], [ 0, %entry ]
-  %tmp1 = getelementptr inbounds i32, i32* %b, i64 %i
-  %tmp2 = load i32, i32* %tmp1, align 8
-  store i32 %ntrunc, i32* %tmp1
-  br i1 %cmp, label %cond_store, label %cond_store_k
-
-cond_store:
-  br label %latch
-
-cond_store_k:
-  br label %latch
-
-latch:
-  %storeval = phi i32 [ %ntrunc, %cond_store ], [ %k, %cond_store_k ]
-  store i32 %storeval, i32* %a
-  %i.next = add nuw nsw i64 %i, 1
-  %cond = icmp slt i64 %i.next, %n
-  br i1 %cond, label %for.body, label %for.end
-
-for.end:                                          ; preds = %for.body
-  ret void
-}
-
-; variant value stored to uniform address tests that the code gen extracts the
-; last element from the variant vector and scalar stores it into the uniform
-; address.
-define i32 @variant_val_store_to_inv_address(i32* %a, i64 %n, i32* %b, i32 %k) {
-; CHECK-LABEL: @variant_val_store_to_inv_address(
-; CHECK-NEXT:  entry:
-; CHECK-NEXT:    [[TMP0:%.*]] = icmp sgt i64 [[N:%.*]], 1
-; CHECK-NEXT:    [[SMAX:%.*]] = select i1 [[TMP0]], i64 [[N]], i64 1
-; CHECK-NEXT:    [[MIN_ITERS_CHECK:%.*]] = icmp ult i64 [[SMAX]], 4
-; CHECK-NEXT:    br i1 [[MIN_ITERS_CHECK]], label [[SCALAR_PH:%.*]], label [[VECTOR_MEMCHECK:%.*]]
-; CHECK:       vector.memcheck:
-; CHECK-NEXT:    [[B2:%.*]] = bitcast i32* [[B:%.*]] to i8*
-; CHECK-NEXT:    [[A1:%.*]] = bitcast i32* [[A:%.*]] to i8*
-; CHECK-NEXT:    [[UGLYGEP:%.*]] = getelementptr i8, i8* [[A1]], i64 1
-; CHECK-NEXT:    [[TMP1:%.*]] = icmp sgt i64 [[N]], 1
-; CHECK-NEXT:    [[SMAX3:%.*]] = select i1 [[TMP1]], i64 [[N]], i64 1
-; CHECK-NEXT:    [[SCEVGEP:%.*]] = getelementptr i32, i32* [[B]], i64 [[SMAX3]]
-; CHECK-NEXT:    [[BOUND0:%.*]] = icmp ugt i32* [[SCEVGEP]], [[A]]
-; CHECK-NEXT:    [[BOUND1:%.*]] = icmp ugt i8* [[UGLYGEP]], [[B2]]
-; CHECK-NEXT:    [[FOUND_CONFLICT:%.*]] = and i1 [[BOUND0]], [[BOUND1]]
-; CHECK-NEXT:    br i1 [[FOUND_CONFLICT]], label [[SCALAR_PH]], label [[VECTOR_PH:%.*]]
-; CHECK:       vector.ph:
-; CHECK-NEXT:    [[N_VEC:%.*]] = and i64 [[SMAX]], 9223372036854775804
-; CHECK-NEXT:    br label [[VECTOR_BODY:%.*]]
-; CHECK:       vector.body:
-; CHECK-NEXT:    [[INDEX:%.*]] = phi i64 [ 0, [[VECTOR_PH]] ], [ [[INDEX_NEXT:%.*]], [[VECTOR_BODY]] ]
-; CHECK-NEXT:    [[VEC_PHI:%.*]] = phi <4 x i32> [ zeroinitializer, [[VECTOR_PH]] ], [ [[TMP5:%.*]], [[VECTOR_BODY]] ]
-; CHECK-NEXT:    [[TMP2:%.*]] = getelementptr inbounds i32, i32* [[B]], i64 [[INDEX]]
-; CHECK-NEXT:    [[TMP3:%.*]] = bitcast i32* [[TMP2]] to <4 x i32>*
-; CHECK-NEXT:    [[WIDE_LOAD:%.*]] = load <4 x i32>, <4 x i32>* [[TMP3]], align 8, !alias.scope !36
-; CHECK-NEXT:    [[TMP4:%.*]] = extractelement <4 x i32> [[WIDE_LOAD]], i32 3
-; CHECK-NEXT:    store i32 [[TMP4]], i32* [[A]], align 4, !alias.scope !39, !noalias !36
-; CHECK-NEXT:    [[TMP5]] = add <4 x i32> [[VEC_PHI]], [[WIDE_LOAD]]
-; CHECK-NEXT:    [[INDEX_NEXT]] = add nuw i64 [[INDEX]], 4
-; CHECK-NEXT:    [[TMP6:%.*]] = icmp eq i64 [[INDEX_NEXT]], [[N_VEC]]
-; CHECK-NEXT:    br i1 [[TMP6]], label [[MIDDLE_BLOCK:%.*]], label [[VECTOR_BODY]], [[LOOP41:!llvm.loop !.*]]
-; CHECK:       middle.block:
-; CHECK-NEXT:    [[DOTLCSSA:%.*]] = phi <4 x i32> [ [[TMP5]], [[VECTOR_BODY]] ]
-; CHECK-NEXT:    [[TMP7:%.*]] = call i32 @llvm.vector.reduce.add.v4i32(<4 x i32> [[DOTLCSSA]])
-; CHECK-NEXT:    [[CMP_N:%.*]] = icmp eq i64 [[SMAX]], [[N_VEC]]
-; CHECK-NEXT:    br i1 [[CMP_N]], label [[FOR_END:%.*]], label [[SCALAR_PH]]
-; CHECK:       scalar.ph:
-; CHECK-NEXT:    [[BC_RESUME_VAL:%.*]] = phi i64 [ [[N_VEC]], [[MIDDLE_BLOCK]] ], [ 0, [[ENTRY:%.*]] ], [ 0, [[VECTOR_MEMCHECK]] ]
-; CHECK-NEXT:    [[BC_MERGE_RDX:%.*]] = phi i32 [ [[TMP7]], [[MIDDLE_BLOCK]] ], [ 0, [[ENTRY]] ], [ 0, [[VECTOR_MEMCHECK]] ]
-; CHECK-NEXT:    br label [[FOR_BODY:%.*]]
-; CHECK:       for.body:
-; CHECK-NEXT:    [[I:%.*]] = phi i64 [ [[I_NEXT:%.*]], [[FOR_BODY]] ], [ [[BC_RESUME_VAL]], [[SCALAR_PH]] ]
-; CHECK-NEXT:    [[TMP0:%.*]] = phi i32 [ [[TMP3:%.*]], [[FOR_BODY]] ], [ [[BC_MERGE_RDX]], [[SCALAR_PH]] ]
-; CHECK-NEXT:    [[TMP1:%.*]] = getelementptr inbounds i32, i32* [[B]], i64 [[I]]
-; CHECK-NEXT:    [[TMP2:%.*]] = load i32, i32* [[TMP1]], align 8
-; CHECK-NEXT:    store i32 [[TMP2]], i32* [[A]], align 4
-; CHECK-NEXT:    [[TMP3]] = add i32 [[TMP0]], [[TMP2]]
-; CHECK-NEXT:    [[I_NEXT]] = add nuw nsw i64 [[I]], 1
-; CHECK-NEXT:    [[COND:%.*]] = icmp slt i64 [[I_NEXT]], [[N]]
-; CHECK-NEXT:    br i1 [[COND]], label [[FOR_BODY]], label [[FOR_END_LOOPEXIT:%.*]], [[LOOP42:!llvm.loop !.*]]
-; CHECK:       for.end.loopexit:
-; CHECK-NEXT:    [[TMP3_LCSSA:%.*]] = phi i32 [ [[TMP3]], [[FOR_BODY]] ]
-; CHECK-NEXT:    br label [[FOR_END]]
-; CHECK:       for.end:
-; CHECK-NEXT:    [[RDX_LCSSA:%.*]] = phi i32 [ [[TMP7]], [[MIDDLE_BLOCK]] ], [ [[TMP3_LCSSA]], [[FOR_END_LOOPEXIT]] ]
-; CHECK-NEXT:    ret i32 [[RDX_LCSSA]]
-;
-entry:
-  %ntrunc = trunc i64 %n to i32
-  %cmp = icmp eq i32 %ntrunc, %k
-  br label %for.body
-
-for.body:                                         ; preds = %for.body, %entry
-  %i = phi i64 [ %i.next, %for.body ], [ 0, %entry ]
-  %tmp0 = phi i32 [ %tmp3, %for.body ], [ 0, %entry ]
-  %tmp1 = getelementptr inbounds i32, i32* %b, i64 %i
-  %tmp2 = load i32, i32* %tmp1, align 8
-  store i32 %tmp2, i32* %a
-  %tmp3 = add i32 %tmp0, %tmp2
-  %i.next = add nuw nsw i64 %i, 1
-  %cond = icmp slt i64 %i.next, %n
-  br i1 %cond, label %for.body, label %for.end
-
-for.end:                                          ; preds = %for.body
-  %rdx.lcssa = phi i32 [ %tmp3, %for.body ]
-  ret i32 %rdx.lcssa
-}
-
-=======
->>>>>>> c63dbd85
 ; Multiple variant stores to the same uniform address
 ; We do not vectorize such loops currently.
 ;  for(; i < itr; i++) {
