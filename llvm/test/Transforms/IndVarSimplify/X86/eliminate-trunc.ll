; NOTE: Assertions have been autogenerated by utils/update_test_checks.py
; RUN: opt -indvars -S -indvars-predicate-loops=0 < %s | FileCheck %s

target datalayout = "e-m:e-i64:64-f80:128-n8:16:32:64-S128"
target triple = "x86_64-unknown-linux-gnu"

; General case: without extra knowledge, trunc cannot be eliminated.
define void @test_00(i64 %start, i32 %n) {
;
; CHECK-LABEL: @test_00(
; CHECK-NEXT:  entry:
; CHECK-NEXT:    br label [[LOOP:%.*]]
; CHECK:       loop:
; CHECK-NEXT:    [[IV:%.*]] = phi i64 [ [[START:%.*]], [[ENTRY:%.*]] ], [ [[IV_NEXT:%.*]], [[LOOP]] ]
; CHECK-NEXT:    [[IV_NEXT]] = add i64 [[IV]], 1
; CHECK-NEXT:    [[NARROW_IV:%.*]] = trunc i64 [[IV]] to i32
; CHECK-NEXT:    [[CMP:%.*]] = icmp slt i32 [[NARROW_IV]], [[N:%.*]]
; CHECK-NEXT:    br i1 [[CMP]], label [[LOOP]], label [[EXIT:%.*]]
; CHECK:       exit:
; CHECK-NEXT:    ret void
;
entry:
  br label %loop
loop:
  %iv = phi i64 [ %start, %entry ], [ %iv.next, %loop ]
  %iv.next = add i64 %iv, 1
  %narrow.iv = trunc i64 %iv to i32
  %cmp = icmp slt i32 %narrow.iv, %n
  br i1 %cmp, label %loop, label %exit
exit:
  ret void
}


define void @test_01(i32 %n) {
;
; CHECK-LABEL: @test_01(
; CHECK-NEXT:  entry:
; CHECK-NEXT:    [[TMP0:%.*]] = icmp sgt i32 [[N:%.*]], 0
; CHECK-NEXT:    [[SMAX:%.*]] = select i1 [[TMP0]], i32 [[N]], i32 0
; CHECK-NEXT:    [[TMP1:%.*]] = add nuw i32 [[SMAX]], 1
; CHECK-NEXT:    [[WIDE_TRIP_COUNT:%.*]] = zext i32 [[TMP1]] to i64
; CHECK-NEXT:    br label [[LOOP:%.*]]
; CHECK:       loop:
; CHECK-NEXT:    [[IV:%.*]] = phi i64 [ 0, [[ENTRY:%.*]] ], [ [[IV_NEXT:%.*]], [[LOOP]] ]
; CHECK-NEXT:    [[IV_NEXT]] = add nuw nsw i64 [[IV]], 1
; CHECK-NEXT:    [[EXITCOND:%.*]] = icmp ne i64 [[IV_NEXT]], [[WIDE_TRIP_COUNT]]
; CHECK-NEXT:    br i1 [[EXITCOND]], label [[LOOP]], label [[EXIT:%.*]]
; CHECK:       exit:
; CHECK-NEXT:    ret void
;
entry:
  br label %loop
loop:
  %iv = phi i64 [ 0, %entry ], [ %iv.next, %loop ]
  %iv.next = add i64 %iv, 1
  %narrow.iv = trunc i64 %iv to i32
  %cmp = icmp slt i32 %narrow.iv, %n
  br i1 %cmp, label %loop, label %exit
exit:
  ret void
}

; Max value at which we can eliminate trunc: SINT_MAX - 1.
define void @test_02(i32 %n) {
;
; CHECK-LABEL: @test_02(
; CHECK-NEXT:  entry:
; CHECK-NEXT:    [[TMP0:%.*]] = icmp sgt i32 [[N:%.*]], 2147483646
; CHECK-NEXT:    [[SMAX:%.*]] = select i1 [[TMP0]], i32 [[N]], i32 2147483646
; CHECK-NEXT:    [[TMP1:%.*]] = add nuw i32 [[SMAX]], 1
; CHECK-NEXT:    [[WIDE_TRIP_COUNT:%.*]] = zext i32 [[TMP1]] to i64
; CHECK-NEXT:    br label [[LOOP:%.*]]
; CHECK:       loop:
; CHECK-NEXT:    [[IV:%.*]] = phi i64 [ 2147483646, [[ENTRY:%.*]] ], [ [[IV_NEXT:%.*]], [[LOOP]] ]
; CHECK-NEXT:    [[IV_NEXT]] = add nuw nsw i64 [[IV]], 1
; CHECK-NEXT:    [[EXITCOND:%.*]] = icmp ne i64 [[IV_NEXT]], [[WIDE_TRIP_COUNT]]
; CHECK-NEXT:    br i1 [[EXITCOND]], label [[LOOP]], label [[EXIT:%.*]]
; CHECK:       exit:
; CHECK-NEXT:    ret void
;
entry:
  br label %loop
loop:
  %iv = phi i64 [ 2147483646, %entry ], [ %iv.next, %loop ]
  %iv.next = add i64 %iv, 1
  %narrow.iv = trunc i64 %iv to i32
  %cmp = icmp slt i32 %narrow.iv, %n
  br i1 %cmp, label %loop, label %exit
exit:
  ret void
}

; If we start from SINT_MAX then the predicate is always false.
define void @test_03(i32 %n) {
;
; CHECK-LABEL: @test_03(
; CHECK-NEXT:  entry:
; CHECK-NEXT:    br label [[LOOP:%.*]]
; CHECK:       loop:
; CHECK-NEXT:    br i1 false, label [[LOOP]], label [[EXIT:%.*]]
; CHECK:       exit:
; CHECK-NEXT:    ret void
;
entry:
  br label %loop
loop:
  %iv = phi i64 [2147483647, %entry], [%iv.next, %loop]
  %iv.next = add i64 %iv, 1
  %narrow.iv = trunc i64 %iv to i32
  %cmp = icmp slt i32 %narrow.iv, %n
  br i1 %cmp, label %loop, label %exit
exit:
  ret void
}

; Minimum value at which we can apply the transform: SINT_MIN + 1.
define void @test_04(i32 %n) {
;
; CHECK-LABEL: @test_04(
; CHECK-NEXT:  entry:
; CHECK-NEXT:    [[TMP0:%.*]] = icmp sgt i32 [[N:%.*]], -2147483647
; CHECK-NEXT:    [[SMAX:%.*]] = select i1 [[TMP0]], i32 [[N]], i32 -2147483647
; CHECK-NEXT:    [[TMP1:%.*]] = add i32 [[SMAX]], 1
; CHECK-NEXT:    br label [[LOOP:%.*]]
; CHECK:       loop:
; CHECK-NEXT:    [[IV:%.*]] = phi i64 [ -2147483647, [[ENTRY:%.*]] ], [ [[IV_NEXT:%.*]], [[LOOP]] ]
; CHECK-NEXT:    [[IV_NEXT]] = add nsw i64 [[IV]], 1
; CHECK-NEXT:    [[LFTR_WIDEIV:%.*]] = trunc i64 [[IV_NEXT]] to i32
; CHECK-NEXT:    [[EXITCOND:%.*]] = icmp ne i32 [[LFTR_WIDEIV]], [[TMP1]]
; CHECK-NEXT:    br i1 [[EXITCOND]], label [[LOOP]], label [[EXIT:%.*]]
; CHECK:       exit:
; CHECK-NEXT:    ret void
;
entry:
  br label %loop
loop:
  %iv = phi i64 [ -2147483647, %entry ], [ %iv.next, %loop ]
  %iv.next = add i64 %iv, 1
  %narrow.iv = trunc i64 %iv to i32
  %cmp = icmp slt i32 %narrow.iv, %n
  br i1 %cmp, label %loop, label %exit
exit:
  ret void
}

; FIXME: Harmful LFTR should be thrown away.
define void @test_05(i32 %n) {
;
; CHECK-LABEL: @test_05(
; CHECK-NEXT:  entry:
; CHECK-NEXT:    [[TMP0:%.*]] = add i32 [[N:%.*]], 1
; CHECK-NEXT:    br label [[LOOP:%.*]]
; CHECK:       loop:
; CHECK-NEXT:    [[IV:%.*]] = phi i64 [ -2147483648, [[ENTRY:%.*]] ], [ [[IV_NEXT:%.*]], [[LOOP]] ]
; CHECK-NEXT:    [[IV_NEXT]] = add nsw i64 [[IV]], 1
; CHECK-NEXT:    [[LFTR_WIDEIV:%.*]] = trunc i64 [[IV_NEXT]] to i32
; CHECK-NEXT:    [[EXITCOND:%.*]] = icmp ne i32 [[LFTR_WIDEIV]], [[TMP0]]
; CHECK-NEXT:    br i1 [[EXITCOND]], label [[LOOP]], label [[EXIT:%.*]]
; CHECK:       exit:
; CHECK-NEXT:    ret void
;
entry:
  br label %loop
loop:
  %iv = phi i64 [ -2147483648, %entry ], [ %iv.next, %loop ]
  %iv.next = add i64 %iv, 1
  %narrow.iv = trunc i64 %iv to i32
  %cmp = icmp slt i32 %narrow.iv, %n
  br i1 %cmp, label %loop, label %exit
exit:
  ret void
}

; Trunc changes the actual value of the IV, so it is invalid to remove it: SINT_MIN - 1.
define void @test_06(i32 %n) {
;
; CHECK-LABEL: @test_06(
; CHECK-NEXT:  entry:
; CHECK-NEXT:    br label [[LOOP:%.*]]
; CHECK:       loop:
; CHECK-NEXT:    br i1 false, label [[LOOP]], label [[EXIT:%.*]]
; CHECK:       exit:
; CHECK-NEXT:    ret void
;
entry:
  br label %loop
loop:
  %iv = phi i64 [ -2147483649, %entry ], [ %iv.next, %loop ]
  %iv.next = add i64 %iv, 1
  %narrow.iv = trunc i64 %iv to i32
  %cmp = icmp slt i32 %narrow.iv, %n
  br i1 %cmp, label %loop, label %exit
exit:
  ret void
}

; General case: without extra knowledge, trunc cannot be eliminated.
define void @test_00_unsigned(i64 %start, i32 %n) {
; CHECK-LABEL: @test_00_unsigned(
; CHECK-NEXT:  entry:
; CHECK-NEXT:    br label [[LOOP:%.*]]
; CHECK:       loop:
; CHECK-NEXT:    [[IV:%.*]] = phi i64 [ [[START:%.*]], [[ENTRY:%.*]] ], [ [[IV_NEXT:%.*]], [[LOOP]] ]
; CHECK-NEXT:    [[IV_NEXT]] = add i64 [[IV]], 1
; CHECK-NEXT:    [[NARROW_IV:%.*]] = trunc i64 [[IV]] to i32
; CHECK-NEXT:    [[CMP:%.*]] = icmp ult i32 [[NARROW_IV]], [[N:%.*]]
; CHECK-NEXT:    br i1 [[CMP]], label [[LOOP]], label [[EXIT:%.*]]
; CHECK:       exit:
; CHECK-NEXT:    ret void
;
entry:
  br label %loop
loop:
  %iv = phi i64 [ %start, %entry ], [ %iv.next, %loop ]
  %iv.next = add i64 %iv, 1
  %narrow.iv = trunc i64 %iv to i32
  %cmp = icmp ult i32 %narrow.iv, %n
  br i1 %cmp, label %loop, label %exit
exit:
  ret void
}

; FIXME: Harmful LFTR should be thrown away.
define void @test_01_unsigned(i32 %n) {
; CHECK-LABEL: @test_01_unsigned(
; CHECK-NEXT:  entry:
; CHECK-NEXT:    [[TMP0:%.*]] = add i32 [[N:%.*]], 1
; CHECK-NEXT:    br label [[LOOP:%.*]]
; CHECK:       loop:
; CHECK-NEXT:    [[IV:%.*]] = phi i64 [ 0, [[ENTRY:%.*]] ], [ [[IV_NEXT:%.*]], [[LOOP]] ]
; CHECK-NEXT:    [[IV_NEXT]] = add nuw nsw i64 [[IV]], 1
; CHECK-NEXT:    [[LFTR_WIDEIV:%.*]] = trunc i64 [[IV_NEXT]] to i32
; CHECK-NEXT:    [[EXITCOND:%.*]] = icmp ne i32 [[LFTR_WIDEIV]], [[TMP0]]
; CHECK-NEXT:    br i1 [[EXITCOND]], label [[LOOP]], label [[EXIT:%.*]]
; CHECK:       exit:
; CHECK-NEXT:    ret void
;
entry:
  br label %loop
loop:
  %iv = phi i64 [ 0, %entry ], [ %iv.next, %loop ]
  %iv.next = add i64 %iv, 1
  %narrow.iv = trunc i64 %iv to i32
  %cmp = icmp ult i32 %narrow.iv, %n
  br i1 %cmp, label %loop, label %exit
exit:
  ret void
}

; Max value at which we can eliminate trunc: UINT_MAX - 1.
define void @test_02_unsigned(i32 %n) {
; CHECK-LABEL: @test_02_unsigned(
; CHECK-NEXT:  entry:
; CHECK-NEXT:    [[TMP0:%.*]] = icmp ugt i32 [[N:%.*]], -2
; CHECK-NEXT:    [[UMAX:%.*]] = select i1 [[TMP0]], i32 [[N]], i32 -2
; CHECK-NEXT:    [[TMP1:%.*]] = add nsw i32 [[UMAX]], 1
; CHECK-NEXT:    br label [[LOOP:%.*]]
; CHECK:       loop:
; CHECK-NEXT:    [[IV:%.*]] = phi i64 [ 4294967294, [[ENTRY:%.*]] ], [ [[IV_NEXT:%.*]], [[LOOP]] ]
; CHECK-NEXT:    [[IV_NEXT]] = add nuw nsw i64 [[IV]], 1
; CHECK-NEXT:    [[LFTR_WIDEIV:%.*]] = trunc i64 [[IV_NEXT]] to i32
; CHECK-NEXT:    [[EXITCOND:%.*]] = icmp ne i32 [[LFTR_WIDEIV]], [[TMP1]]
; CHECK-NEXT:    br i1 [[EXITCOND]], label [[LOOP]], label [[EXIT:%.*]]
; CHECK:       exit:
; CHECK-NEXT:    ret void
;
entry:
  br label %loop
loop:
  %iv = phi i64 [ 4294967294, %entry ], [ %iv.next, %loop ]
  %iv.next = add i64 %iv, 1
  %narrow.iv = trunc i64 %iv to i32
  %cmp = icmp ult i32 %narrow.iv, %n
  br i1 %cmp, label %loop, label %exit
exit:
  ret void
}

; If we start from UINT_MAX then the predicate is always false.
define void @test_03_unsigned(i32 %n) {
; CHECK-LABEL: @test_03_unsigned(
; CHECK-NEXT:  entry:
; CHECK-NEXT:    br label [[LOOP:%.*]]
; CHECK:       loop:
; CHECK-NEXT:    br i1 false, label [[LOOP]], label [[EXIT:%.*]]
; CHECK:       exit:
; CHECK-NEXT:    ret void
;
entry:
  br label %loop
loop:
  %iv = phi i64 [ 4294967295, %entry ], [ %iv.next, %loop ]
  %iv.next = add i64 %iv, 1
  %narrow.iv = trunc i64 %iv to i32
  %cmp = icmp ult i32 %narrow.iv, %n
  br i1 %cmp, label %loop, label %exit
exit:
  ret void
}

; Minimum value at which we can apply the transform: UINT_MIN.
define void @test_04_unsigned(i32 %n) {
; CHECK-LABEL: @test_04_unsigned(
; CHECK-NEXT:  entry:
; CHECK-NEXT:    [[TMP0:%.*]] = add i32 [[N:%.*]], 1
; CHECK-NEXT:    br label [[LOOP:%.*]]
; CHECK:       loop:
; CHECK-NEXT:    [[IV:%.*]] = phi i64 [ 0, [[ENTRY:%.*]] ], [ [[IV_NEXT:%.*]], [[LOOP]] ]
; CHECK-NEXT:    [[IV_NEXT]] = add nuw nsw i64 [[IV]], 1
; CHECK-NEXT:    [[LFTR_WIDEIV:%.*]] = trunc i64 [[IV_NEXT]] to i32
; CHECK-NEXT:    [[EXITCOND:%.*]] = icmp ne i32 [[LFTR_WIDEIV]], [[TMP0]]
; CHECK-NEXT:    br i1 [[EXITCOND]], label [[LOOP]], label [[EXIT:%.*]]
; CHECK:       exit:
; CHECK-NEXT:    ret void
;
entry:
  br label %loop
loop:
  %iv = phi i64 [ 0, %entry ], [ %iv.next, %loop ]
  %iv.next = add i64 %iv, 1
  %narrow.iv = trunc i64 %iv to i32
  %cmp = icmp ult i32 %narrow.iv, %n
  br i1 %cmp, label %loop, label %exit
exit:
  ret void
}

; Start from 1.
define void @test_05_unsigned(i32 %n) {
; CHECK-LABEL: @test_05_unsigned(
; CHECK-NEXT:  entry:
; CHECK-NEXT:    [[TMP0:%.*]] = icmp ugt i32 [[N:%.*]], 1
; CHECK-NEXT:    [[UMAX:%.*]] = select i1 [[TMP0]], i32 [[N]], i32 1
; CHECK-NEXT:    [[TMP1:%.*]] = add i32 [[UMAX]], 1
; CHECK-NEXT:    br label [[LOOP:%.*]]
; CHECK:       loop:
; CHECK-NEXT:    [[IV:%.*]] = phi i64 [ 1, [[ENTRY:%.*]] ], [ [[IV_NEXT:%.*]], [[LOOP]] ]
; CHECK-NEXT:    [[IV_NEXT]] = add nuw nsw i64 [[IV]], 1
; CHECK-NEXT:    [[LFTR_WIDEIV:%.*]] = trunc i64 [[IV_NEXT]] to i32
; CHECK-NEXT:    [[EXITCOND:%.*]] = icmp ne i32 [[LFTR_WIDEIV]], [[TMP1]]
; CHECK-NEXT:    br i1 [[EXITCOND]], label [[LOOP]], label [[EXIT:%.*]]
; CHECK:       exit:
; CHECK-NEXT:    ret void
;
entry:
  br label %loop
loop:
  %iv = phi i64 [ 1, %entry ], [ %iv.next, %loop ]
  %iv.next = add i64 %iv, 1
  %narrow.iv = trunc i64 %iv to i32
  %cmp = icmp ult i32 %narrow.iv, %n
  br i1 %cmp, label %loop, label %exit
exit:
  ret void
}

; Trunc changes the actual value of the IV, so it is invalid to remove it: UINT_MIN - 1.
define void @test_06_unsigned(i32 %n) {
; CHECK-LABEL: @test_06_unsigned(
; CHECK-NEXT:  entry:
; CHECK-NEXT:    br label [[LOOP:%.*]]
; CHECK:       loop:
; CHECK-NEXT:    br i1 false, label [[LOOP]], label [[EXIT:%.*]]
; CHECK:       exit:
; CHECK-NEXT:    ret void
;
entry:
  br label %loop
loop:
  %iv = phi i64 [ -1, %entry ], [ %iv.next, %loop ]
  %iv.next = add i64 %iv, 1
  %narrow.iv = trunc i64 %iv to i32
  %cmp = icmp ult i32 %narrow.iv, %n
  br i1 %cmp, label %loop, label %exit
exit:
  ret void
}

; Do not eliminate trunc if it is used by something different from icmp.
define void @test_07(i32* %p, i32 %n) {
; CHECK-LABEL: @test_07(
; CHECK-NEXT:  entry:
; CHECK-NEXT:    [[TMP0:%.*]] = icmp sgt i32 [[N:%.*]], 0
; CHECK-NEXT:    [[SMAX:%.*]] = select i1 [[TMP0]], i32 [[N]], i32 0
; CHECK-NEXT:    [[TMP1:%.*]] = add nuw i32 [[SMAX]], 1
; CHECK-NEXT:    [[WIDE_TRIP_COUNT:%.*]] = zext i32 [[TMP1]] to i64
; CHECK-NEXT:    br label [[LOOP:%.*]]
; CHECK:       loop:
; CHECK-NEXT:    [[IV:%.*]] = phi i64 [ 0, [[ENTRY:%.*]] ], [ [[IV_NEXT:%.*]], [[LOOP]] ]
; CHECK-NEXT:    [[IV_NEXT]] = add nuw nsw i64 [[IV]], 1
; CHECK-NEXT:    [[NARROW_IV:%.*]] = trunc i64 [[IV]] to i32
; CHECK-NEXT:    store i32 [[NARROW_IV]], i32* [[P:%.*]], align 4
; CHECK-NEXT:    [[EXITCOND:%.*]] = icmp ne i64 [[IV_NEXT]], [[WIDE_TRIP_COUNT]]
; CHECK-NEXT:    br i1 [[EXITCOND]], label [[LOOP]], label [[EXIT:%.*]]
; CHECK:       exit:
; CHECK-NEXT:    ret void
;
entry:
  br label %loop
loop:
  %iv = phi i64 [ 0, %entry ], [ %iv.next, %loop ]
  %iv.next = add i64 %iv, 1
  %narrow.iv = trunc i64 %iv to i32
  store i32 %narrow.iv, i32* %p
  %cmp = icmp slt i32 %narrow.iv, %n
  br i1 %cmp, label %loop, label %exit
exit:
  ret void
}

; Check that we can eliminate both signed and unsigned compare.
define void @test_08(i32 %n) {
; CHECK-LABEL: @test_08(
; CHECK-NEXT:  entry:
; CHECK-NEXT:    [[ZEXT:%.*]] = zext i32 [[N:%.*]] to i64
; CHECK-NEXT:    [[SEXT:%.*]] = sext i32 [[N]] to i64
; CHECK-NEXT:    br label [[LOOP:%.*]]
; CHECK:       loop:
; CHECK-NEXT:    [[IV:%.*]] = phi i64 [ 1, [[ENTRY:%.*]] ], [ [[IV_NEXT:%.*]], [[LOOP]] ]
; CHECK-NEXT:    [[IV_NEXT]] = add nuw nsw i64 [[IV]], 1
; CHECK-NEXT:    [[TMP0:%.*]] = icmp slt i64 [[IV]], [[SEXT]]
; CHECK-NEXT:    [[TMP1:%.*]] = icmp ult i64 [[IV]], [[ZEXT]]
; CHECK-NEXT:    [[CMP:%.*]] = and i1 [[TMP0]], [[TMP1]]
; CHECK-NEXT:    br i1 [[CMP]], label [[LOOP]], label [[EXIT:%.*]]
; CHECK:       exit:
; CHECK-NEXT:    ret void
;
entry:
  br label %loop
loop:
  %iv = phi i64 [ 1, %entry ], [ %iv.next, %loop ]
  %iv.next = add i64 %iv, 1
  %narrow.iv = trunc i64 %iv to i32
  %cmp1 = icmp slt i32 %narrow.iv, %n
  %cmp2 = icmp ult i32 %narrow.iv, %n
  %cmp = and i1 %cmp1, %cmp2
  br i1 %cmp, label %loop, label %exit
exit:
  ret void
}

; Widen NE as unsigned.
define void @test_09(i32 %n) {
; CHECK-LABEL: @test_09(
; CHECK-NEXT:  entry:
; CHECK-NEXT:    [[ZEXT:%.*]] = zext i32 [[N:%.*]] to i64
; CHECK-NEXT:    br label [[LOOP:%.*]]
; CHECK:       loop:
; CHECK-NEXT:    [[IV:%.*]] = phi i64 [ 0, [[ENTRY:%.*]] ], [ [[IV_NEXT:%.*]], [[LOOP]] ]
; CHECK-NEXT:    [[IV_NEXT]] = add nuw nsw i64 [[IV]], 1
; CHECK-NEXT:    [[TMP0:%.*]] = icmp ne i64 [[IV]], [[ZEXT]]
; CHECK-NEXT:    br i1 [[TMP0]], label [[LOOP]], label [[EXIT:%.*]]
; CHECK:       exit:
; CHECK-NEXT:    ret void
;
entry:
  br label %loop
loop:
  %iv = phi i64 [ 0, %entry ], [ %iv.next, %loop ]
  %iv.next = add i64 %iv, 1
  %narrow.iv = trunc i64 %iv to i32
  %cmp = icmp ne i32 %narrow.iv, %n
  br i1 %cmp, label %loop, label %exit
exit:
  ret void
}

; Widen NE as signed.
define void @test_10(i32 %n) {
; CHECK-LABEL: @test_10(
; CHECK-NEXT:  entry:
; CHECK-NEXT:    [[TMP0:%.*]] = add i32 [[N:%.*]], 100
; CHECK-NEXT:    [[TMP1:%.*]] = zext i32 [[TMP0]] to i64
; CHECK-NEXT:    [[TMP2:%.*]] = icmp ult i64 [[TMP1]], 90
; CHECK-NEXT:    [[UMIN:%.*]] = select i1 [[TMP2]], i64 [[TMP1]], i64 90
; CHECK-NEXT:    [[TMP3:%.*]] = add nuw nsw i64 [[UMIN]], -99
; CHECK-NEXT:    br label [[LOOP:%.*]]
; CHECK:       loop:
; CHECK-NEXT:    [[IV:%.*]] = phi i64 [ -100, [[ENTRY:%.*]] ], [ [[IV_NEXT:%.*]], [[LOOP]] ]
; CHECK-NEXT:    [[IV_NEXT]] = add nuw nsw i64 [[IV]], 1
; CHECK-NEXT:    [[EXITCOND:%.*]] = icmp ne i64 [[IV_NEXT]], [[TMP3]]
; CHECK-NEXT:    br i1 [[EXITCOND]], label [[LOOP]], label [[EXIT:%.*]]
; CHECK:       exit:
; CHECK-NEXT:    ret void
;
entry:
  br label %loop
loop:
  %iv = phi i64 [ -100, %entry ], [ %iv.next, %loop ]
  %iv.next = add i64 %iv, 1
  %narrow.iv = trunc i64 %iv to i32
  %trunccmp = icmp ne i32 %narrow.iv, %n
  %negcmp = icmp slt i64 %iv, -10
  %cmp = and i1 %trunccmp, %negcmp
  br i1 %cmp, label %loop, label %exit
exit:
  ret void
}

define void @test_11() {
; CHECK-LABEL: @test_11(
; CHECK-NEXT:    br label [[BB1:%.*]]
; CHECK:       bb1:
; CHECK-NEXT:    br i1 undef, label [[BB2:%.*]], label [[BB6:%.*]]
; CHECK:       bb2:
; CHECK-NEXT:    br i1 undef, label [[BB3:%.*]], label [[BB4:%.*]]
; CHECK:       bb3:
; CHECK-NEXT:    br label [[BB4]]
; CHECK:       bb4:
; CHECK-NEXT:    br label [[BB6]]
; CHECK:       bb5:
; CHECK-NEXT:    [[_TMP24:%.*]] = icmp slt i16 undef, 0
; CHECK-NEXT:    br i1 [[_TMP24]], label [[BB5:%.*]], label [[BB5]]
; CHECK:       bb6:
; CHECK-NEXT:    br i1 false, label [[BB1]], label [[BB7:%.*]]
; CHECK:       bb7:
; CHECK-NEXT:    ret void
;
  br label %bb1

bb1:                                              ; preds = %bb6, %0
  %e.5.0 = phi i32 [ 0, %0 ], [ %_tmp32, %bb6 ]
  br i1 undef, label %bb2, label %bb6

bb2:                                              ; preds = %bb1
  %_tmp15 = trunc i32 %e.5.0 to i16
  br i1 undef, label %bb3, label %bb4

bb3:                                              ; preds = %bb2
  br label %bb4

bb4:                                              ; preds = %bb3, %bb2
  br label %bb6

bb5:                                              ; preds = %bb5, %bb5
  %_tmp24 = icmp slt i16 %_tmp15, 0
  br i1 %_tmp24, label %bb5, label %bb5

bb6:                                              ; preds = %bb4, %bb1
  %_tmp32 = add nuw nsw i32 %e.5.0, 1
  br i1 false, label %bb1, label %bb7

bb7:                                             ; preds = %bb6
  ret void
}

; Show that we can turn signed comparison to unsigned and use zext while
; comparing non-negative values.
define void @test_12(i32* %p) {
; CHECK-LABEL: @test_12(
; CHECK-NEXT:  entry:
<<<<<<< HEAD
; CHECK-NEXT:    [[N:%.*]] = load i32, i32* [[P:%.*]], align 4, [[RNG0:!range !.*]]
; CHECK-NEXT:    [[TMP0:%.*]] = icmp sgt i32 [[N]], 1
; CHECK-NEXT:    [[SMAX:%.*]] = select i1 [[TMP0]], i32 [[N]], i32 1
=======
; CHECK-NEXT:    [[N:%.*]] = load i32, i32* [[P:%.*]], align 4, !range [[RNG0:![0-9]+]]
; CHECK-NEXT:    [[SMAX:%.*]] = call i32 @llvm.smax.i32(i32 [[N]], i32 1)
>>>>>>> f57d0e27
; CHECK-NEXT:    [[WIDE_TRIP_COUNT:%.*]] = zext i32 [[SMAX]] to i64
; CHECK-NEXT:    br label [[LOOP:%.*]]
; CHECK:       loop:
; CHECK-NEXT:    [[IV:%.*]] = phi i64 [ 0, [[ENTRY:%.*]] ], [ [[IV_NEXT:%.*]], [[LOOP]] ]
; CHECK-NEXT:    [[IV_NEXT]] = add nuw nsw i64 [[IV]], 1
; CHECK-NEXT:    [[EXITCOND:%.*]] = icmp ne i64 [[IV_NEXT]], [[WIDE_TRIP_COUNT]]
; CHECK-NEXT:    br i1 [[EXITCOND]], label [[LOOP]], label [[EXIT:%.*]]
; CHECK:       exit:
; CHECK-NEXT:    ret void
;
entry:
  %n = load i32, i32* %p, !range !0
  br label %loop
loop:
  %iv = phi i64 [ 0, %entry ], [ %iv.next, %loop ]
  %iv.next = add i64 %iv, 1
  %narrow.iv = trunc i64 %iv.next to i32
  %cmp = icmp slt i32 %narrow.iv, %n
  br i1 %cmp, label %loop, label %exit
exit:
  ret void
}

define void @test_13a(i32 %n) {
;
; CHECK-LABEL: @test_13a(
; CHECK-NEXT:  entry:
; CHECK-NEXT:    [[ZEXT:%.*]] = zext i32 1024 to i64
; CHECK-NEXT:    br label [[LOOP:%.*]]
; CHECK:       loop:
; CHECK-NEXT:    [[IV:%.*]] = phi i64 [ 0, [[ENTRY:%.*]] ], [ [[IV_NEXT:%.*]], [[LOOP]] ]
; CHECK-NEXT:    [[IV_NEXT]] = add nuw nsw i64 [[IV]], 2
; CHECK-NEXT:    [[TMP0:%.*]] = icmp ne i64 [[IV]], [[ZEXT]]
; CHECK-NEXT:    br i1 [[TMP0]], label [[LOOP]], label [[EXIT:%.*]]
; CHECK:       exit:
; CHECK-NEXT:    ret void
;
entry:
  br label %loop
loop:
  %iv = phi i64 [ 0, %entry ], [ %iv.next, %loop ]
  %iv.next = add nsw nuw i64 %iv, 2
  %narrow.iv = trunc i64 %iv to i32
  %cmp = icmp ne i32 1024, %narrow.iv
  br i1 %cmp, label %loop, label %exit
exit:
  ret void
}

define void @test_13b(i32 %n) {
;
; CHECK-LABEL: @test_13b(
; CHECK-NEXT:  entry:
; CHECK-NEXT:    [[ZEXT:%.*]] = zext i32 1024 to i64
; CHECK-NEXT:    br label [[LOOP:%.*]]
; CHECK:       loop:
; CHECK-NEXT:    [[IV:%.*]] = phi i64 [ 0, [[ENTRY:%.*]] ], [ [[IV_NEXT:%.*]], [[LOOP]] ]
; CHECK-NEXT:    [[IV_NEXT]] = add nuw nsw i64 [[IV]], 2
; CHECK-NEXT:    [[TMP0:%.*]] = icmp ult i64 [[IV]], [[ZEXT]]
; CHECK-NEXT:    br i1 [[TMP0]], label [[LOOP]], label [[EXIT:%.*]]
; CHECK:       exit:
; CHECK-NEXT:    ret void
;
entry:
  br label %loop
loop:
  %iv = phi i64 [ 0, %entry ], [ %iv.next, %loop ]
  %iv.next = add nsw nuw i64 %iv, 2
  %narrow.iv = trunc i64 %iv to i32
  %cmp = icmp ugt i32 1024, %narrow.iv
  br i1 %cmp, label %loop, label %exit
exit:
  ret void
}

define void @test_13c(i32 %n) {
;
; CHECK-LABEL: @test_13c(
; CHECK-NEXT:  entry:
; CHECK-NEXT:    [[ZEXT:%.*]] = zext i32 1024 to i64
; CHECK-NEXT:    br label [[LOOP:%.*]]
; CHECK:       loop:
; CHECK-NEXT:    [[IV:%.*]] = phi i64 [ 0, [[ENTRY:%.*]] ], [ [[IV_NEXT:%.*]], [[LOOP]] ]
; CHECK-NEXT:    [[IV_NEXT]] = add nuw nsw i64 [[IV]], 2
; CHECK-NEXT:    [[TMP0:%.*]] = icmp ult i64 [[IV]], [[ZEXT]]
; CHECK-NEXT:    br i1 [[TMP0]], label [[LOOP]], label [[EXIT:%.*]]
; CHECK:       exit:
; CHECK-NEXT:    ret void
;
entry:
  br label %loop
loop:
  %iv = phi i64 [ 0, %entry ], [ %iv.next, %loop ]
  %iv.next = add nsw nuw i64 %iv, 2
  %narrow.iv = trunc i64 %iv to i32
  %cmp = icmp sgt i32 1024, %narrow.iv
  br i1 %cmp, label %loop, label %exit
exit:
  ret void
}

define void @test_13d(i32 %n) {
;
; CHECK-LABEL: @test_13d(
; CHECK-NEXT:  entry:
; CHECK-NEXT:    [[SEXT:%.*]] = sext i32 1024 to i64
; CHECK-NEXT:    br label [[LOOP:%.*]]
; CHECK:       loop:
; CHECK-NEXT:    [[IV:%.*]] = phi i64 [ -20, [[ENTRY:%.*]] ], [ [[IV_NEXT:%.*]], [[LOOP]] ]
; CHECK-NEXT:    [[IV_NEXT]] = add nsw i64 [[IV]], 2
; CHECK-NEXT:    [[TMP0:%.*]] = icmp slt i64 [[IV]], [[SEXT]]
; CHECK-NEXT:    br i1 [[TMP0]], label [[LOOP]], label [[EXIT:%.*]]
; CHECK:       exit:
; CHECK-NEXT:    ret void
;
entry:
  br label %loop
loop:
  %iv = phi i64 [ -20, %entry ], [ %iv.next, %loop ]
  %iv.next = add nsw i64 %iv, 2
  %narrow.iv = trunc i64 %iv to i32
  %cmp = icmp sgt i32 1024, %narrow.iv
  br i1 %cmp, label %loop, label %exit
exit:
  ret void
}

!0 = !{i32 0, i32 1000}<|MERGE_RESOLUTION|>--- conflicted
+++ resolved
@@ -550,14 +550,9 @@
 define void @test_12(i32* %p) {
 ; CHECK-LABEL: @test_12(
 ; CHECK-NEXT:  entry:
-<<<<<<< HEAD
-; CHECK-NEXT:    [[N:%.*]] = load i32, i32* [[P:%.*]], align 4, [[RNG0:!range !.*]]
+; CHECK-NEXT:    [[N:%.*]] = load i32, i32* [[P:%.*]], align 4, !range [[RNG0:![0-9]+]]
 ; CHECK-NEXT:    [[TMP0:%.*]] = icmp sgt i32 [[N]], 1
 ; CHECK-NEXT:    [[SMAX:%.*]] = select i1 [[TMP0]], i32 [[N]], i32 1
-=======
-; CHECK-NEXT:    [[N:%.*]] = load i32, i32* [[P:%.*]], align 4, !range [[RNG0:![0-9]+]]
-; CHECK-NEXT:    [[SMAX:%.*]] = call i32 @llvm.smax.i32(i32 [[N]], i32 1)
->>>>>>> f57d0e27
 ; CHECK-NEXT:    [[WIDE_TRIP_COUNT:%.*]] = zext i32 [[SMAX]] to i64
 ; CHECK-NEXT:    br label [[LOOP:%.*]]
 ; CHECK:       loop:
