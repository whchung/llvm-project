--- conflicted
+++ resolved
@@ -46,13 +46,9 @@
 ; CHECK-NEXT:    [[E4:%.*]] = sub i64 [[ARG]], 0
 ; CHECK-NEXT:    [[E5:%.*]] = call i64 @llvm.umin.i64(i64 [[E4]], i64 16384)
 ; CHECK-NEXT:    [[E6:%.*]] = icmp ugt i64 [[E5]], 0
-<<<<<<< HEAD
-; CHECK-NEXT:    [[TMP0:%.*]] = icmp ult i64 [[E5]], [[E]]
-; CHECK-NEXT:    [[E10_NARY:%.*]] = select i1 [[TMP0]], i64 [[E5]], i64 [[E]]
-=======
 ; CHECK-NEXT:    [[E7:%.*]] = sub i64 undef, 0
-; CHECK-NEXT:    [[E10_NARY:%.*]] = call i64 @llvm.umin.i64(i64 [[E5]], i64 [[E7]])
->>>>>>> 60e19f67
+; CHECK-NEXT:    [[TMP0:%.*]] = icmp ult i64 [[E5]], [[E7]]
+; CHECK-NEXT:    [[E10_NARY:%.*]] = select i1 [[TMP0]], i64 [[E5]], i64 [[E7]]
 ; CHECK-NEXT:    unreachable
 ;
 bb:
@@ -85,7 +81,8 @@
 ; CHECK-NEXT:    [[SEL2:%.*]] = select i1 [[CMP2]], i32 [[SEL1]], i32 [[SEL0]]
 ; CHECK-NEXT:    [[CMP3:%.*]] = icmp slt i32 [[D3]], [[D0]]
 ; CHECK-NEXT:    [[SEL3:%.*]] = select i1 [[CMP3]], i32 [[D0]], i32 [[D3]]
-; CHECK-NEXT:    [[SEL5_NARY:%.*]] = call i32 @llvm.smax.i32(i32 [[SEL0]], i32 [[SEL3]])
+; CHECK-NEXT:    [[TMP1:%.*]] = icmp sgt i32 [[SEL0]], [[SEL3]]
+; CHECK-NEXT:    [[SEL5_NARY:%.*]] = select i1 [[TMP1]], i32 [[SEL0]], i32 [[SEL3]]
 ; CHECK-NEXT:    ret i32 [[SEL5_NARY]]
 ;
   %cmp0 = icmp slt i32 %d2, %d1
