; RUN: llc -march=amdgcn -mcpu=verde -enable-misched=0 -post-RA-scheduler=0 -amdgpu-spill-sgpr-to-vgpr=0 < %s | FileCheck -check-prefixes=CHECK,GFX6 %s
; RUN: llc -regalloc=basic -march=amdgcn -mcpu=tonga -enable-misched=0 -post-RA-scheduler=0 -amdgpu-spill-sgpr-to-vgpr=0 < %s | FileCheck --check-prefix=CHECK %s
; RUN: llc -march=amdgcn -mattr=-xnack -mcpu=gfx900 -enable-misched=0 -post-RA-scheduler=0 -amdgpu-spill-sgpr-to-vgpr=0 -amdgpu-enable-flat-scratch < %s | FileCheck -check-prefixes=CHECK,GFX9-FLATSCR,FLATSCR %s
; RUN: llc -march=amdgcn -mcpu=gfx1030 -enable-misched=0 -post-RA-scheduler=0 -amdgpu-spill-sgpr-to-vgpr=0 -amdgpu-enable-flat-scratch < %s | FileCheck -check-prefixes=CHECK,GFX10-FLATSCR,FLATSCR %s
;
; There is something about Tonga that causes this test to spend a lot of time
; in the default register allocator.


; When the offset of VGPR spills into scratch space gets too large, an additional SGPR
; is used to calculate the scratch load/store address. Make sure that this
; mechanism works even when many spills happen.

; Just test that it compiles successfully.
; CHECK-LABEL: test

; GFX9-FLATSCR: s_mov_b32 [[SOFF1:s[0-9]+]], 4{{$}}
; GFX9-FLATSCR: scratch_store_dwordx4 off, v[{{[0-9:]+}}], [[SOFF1]] ; 16-byte Folded Spill
; GFX9-FLATSCR: s_movk_i32 [[SOFF2:s[0-9]+]], 0x1{{[0-9a-f]+}}{{$}}
; GFX9-FLATSCR: scratch_load_dwordx4 v[{{[0-9:]+}}], off, [[SOFF2]] ; 16-byte Folded Reload

; GFX10-FLATSCR: scratch_store_dwordx4 off, v[{{[0-9:]+}}], off offset:{{[0-9]+}} ; 16-byte Folded Spill
; GFX10-FLATSCR: scratch_load_dwordx4 v[{{[0-9:]+}}], off, off offset:{{[0-9]+}} ; 16-byte Folded Reload
define amdgpu_kernel void @test(<1280 x i32> addrspace(1)* %out, <1280 x i32> addrspace(1)* %in) {
entry:
  %lo = call i32 @llvm.amdgcn.mbcnt.lo(i32 -1, i32 0)
  %tid = call i32 @llvm.amdgcn.mbcnt.hi(i32 -1, i32 %lo)

  %aptr = getelementptr <1280 x i32>, <1280 x i32> addrspace(1)* %in, i32 %tid
  %a = load <1280 x i32>, <1280 x i32> addrspace(1)* %aptr

; mark most VGPR registers as used to increase register pressure
  call void asm sideeffect "", "~{v4},~{v8},~{v12},~{v16},~{v20},~{v24},~{v28},~{v32}" ()
  call void asm sideeffect "", "~{v36},~{v40},~{v44},~{v48},~{v52},~{v56},~{v60},~{v64}" ()
  call void asm sideeffect "", "~{v68},~{v72},~{v76},~{v80},~{v84},~{v88},~{v92},~{v96}" ()
  call void asm sideeffect "", "~{v100},~{v104},~{v108},~{v112},~{v116},~{v120},~{v124},~{v128}" ()
  call void asm sideeffect "", "~{v132},~{v136},~{v140},~{v144},~{v148},~{v152},~{v156},~{v160}" ()
  call void asm sideeffect "", "~{v164},~{v168},~{v172},~{v176},~{v180},~{v184},~{v188},~{v192}" ()
  call void asm sideeffect "", "~{v196},~{v200},~{v204},~{v208},~{v212},~{v216},~{v220},~{v224}" ()

  %outptr = getelementptr <1280 x i32>, <1280 x i32> addrspace(1)* %out, i32 %tid
  store <1280 x i32> %a, <1280 x i32> addrspace(1)* %outptr

  ret void
}

; CHECK-LABEL: test_limited_sgpr
<<<<<<< HEAD
; GFX6: s_add_u32 s32, s32, 0x[[OFFSET:[0-9a-f]+]]
; GFX6: s_add_u32 s32, s32, 0x[[OFFSET:[0-9a-f]+]]
=======
; GFX6: s_add_i32 s32, s32, 0x[[OFFSET:[0-9a-f]+]]
; GFX6: s_add_i32 s32, s32, 0x[[OFFSET:[0-9a-f]+]]
; GFX6: s_add_i32 s32, s32, 0x[[OFFSET:[0-9a-f]+]]
>>>>>>> 81474cf6
; GFX6-NEXT: s_waitcnt expcnt(0)
; GFX6-NEXT: buffer_load_dword v{{[0-9]+}}, off, s[{{[0-9:]+}}], s32
; GFX6-NEXT: s_add_i32 s32, s32, 0x[[OFFSET:[0-9a-f]+]]
; GFX6: NumSgprs: 48
; GFX6: ScratchSize: 8608

; FLATSCR:           s_movk_i32 [[SOFF1:s[0-9]+]], 0x
; GFX9-FLATSCR-NEXT: s_waitcnt vmcnt(0)
; FLATSCR-NEXT:      scratch_store_dwordx4 off, v[{{[0-9:]+}}], [[SOFF1]] ; 16-byte Folded Spill
; FLATSCR:           s_movk_i32 [[SOFF2:s[0-9]+]], 0x
; FLATSCR:           scratch_load_dwordx4 v[{{[0-9:]+}}], off, [[SOFF2]] ; 16-byte Folded Reload
define amdgpu_kernel void @test_limited_sgpr(<64 x i32> addrspace(1)* %out, <64 x i32> addrspace(1)* %in) #0 {
entry:
  %lo = call i32 @llvm.amdgcn.mbcnt.lo(i32 -1, i32 0)
  %tid = call i32 @llvm.amdgcn.mbcnt.hi(i32 -1, i32 %lo)

; allocate enough scratch to go beyond 2^12 addressing
  %scratch = alloca <1280 x i32>, align 8, addrspace(5)

; load VGPR data
  %aptr = getelementptr <64 x i32>, <64 x i32> addrspace(1)* %in, i32 %tid
  %a = load <64 x i32>, <64 x i32> addrspace(1)* %aptr

; make sure scratch is used
  %x = extractelement <64 x i32> %a, i32 0
  %sptr0 = getelementptr <1280 x i32>, <1280 x i32> addrspace(5)* %scratch, i32 %x, i32 0
  store i32 1, i32 addrspace(5)* %sptr0

; fill up SGPRs
  %sgpr0 = call <8 x i32> asm sideeffect "; def $0", "=s" ()
  %sgpr1 = call <8 x i32> asm sideeffect "; def $0", "=s" ()
  %sgpr2 = call <8 x i32> asm sideeffect "; def $0", "=s" ()
  %sgpr3 = call <8 x i32> asm sideeffect "; def $0", "=s" ()
  %sgpr4 = call <4 x i32> asm sideeffect "; def $0", "=s" ()
  %sgpr5 = call <2 x i32> asm sideeffect "; def $0", "=s" ()
  %sgpr6 = call <2 x i32> asm sideeffect "; def $0", "=s" ()
  %sgpr7 = call i32 asm sideeffect "; def $0", "=s" ()

  %cmp = icmp eq i32 %x, 0
  br i1 %cmp, label %bb0, label %ret

bb0:
; create SGPR pressure
  call void asm sideeffect "; use $0,$1,$2,$3,$4,$5,$6", "s,s,s,s,s,s,s,s"(<8 x i32> %sgpr0, <8 x i32> %sgpr1, <8 x i32> %sgpr2, <8 x i32> %sgpr3, <4 x i32> %sgpr4, <2 x i32> %sgpr5, <2 x i32> %sgpr6, i32 %sgpr7)

; mark most VGPR registers as used to increase register pressure
  call void asm sideeffect "", "~{v4},~{v8},~{v12},~{v16},~{v20},~{v24},~{v28},~{v32}" ()
  call void asm sideeffect "", "~{v36},~{v40},~{v44},~{v48},~{v52},~{v56},~{v60},~{v64}" ()
  call void asm sideeffect "", "~{v68},~{v72},~{v76},~{v80},~{v84},~{v88},~{v92},~{v96}" ()
  call void asm sideeffect "", "~{v100},~{v104},~{v108},~{v112},~{v116},~{v120},~{v124},~{v128}" ()
  call void asm sideeffect "", "~{v132},~{v136},~{v140},~{v144},~{v148},~{v152},~{v156},~{v160}" ()
  call void asm sideeffect "", "~{v164},~{v168},~{v172},~{v176},~{v180},~{v184},~{v188},~{v192}" ()
  call void asm sideeffect "", "~{v196},~{v200},~{v204},~{v208},~{v212},~{v216},~{v220},~{v224}" ()
  br label %ret

ret:
  %outptr = getelementptr <64 x i32>, <64 x i32> addrspace(1)* %out, i32 %tid
  store <64 x i32> %a, <64 x i32> addrspace(1)* %outptr

  ret void
}

declare i32 @llvm.amdgcn.mbcnt.lo(i32, i32) #1
declare i32 @llvm.amdgcn.mbcnt.hi(i32, i32) #1

attributes #0 = { "amdgpu-waves-per-eu"="10,10" }
attributes #1 = { nounwind readnone }<|MERGE_RESOLUTION|>--- conflicted
+++ resolved
@@ -45,14 +45,9 @@
 }
 
 ; CHECK-LABEL: test_limited_sgpr
-<<<<<<< HEAD
-; GFX6: s_add_u32 s32, s32, 0x[[OFFSET:[0-9a-f]+]]
-; GFX6: s_add_u32 s32, s32, 0x[[OFFSET:[0-9a-f]+]]
-=======
 ; GFX6: s_add_i32 s32, s32, 0x[[OFFSET:[0-9a-f]+]]
 ; GFX6: s_add_i32 s32, s32, 0x[[OFFSET:[0-9a-f]+]]
 ; GFX6: s_add_i32 s32, s32, 0x[[OFFSET:[0-9a-f]+]]
->>>>>>> 81474cf6
 ; GFX6-NEXT: s_waitcnt expcnt(0)
 ; GFX6-NEXT: buffer_load_dword v{{[0-9]+}}, off, s[{{[0-9:]+}}], s32
 ; GFX6-NEXT: s_add_i32 s32, s32, 0x[[OFFSET:[0-9a-f]+]]
