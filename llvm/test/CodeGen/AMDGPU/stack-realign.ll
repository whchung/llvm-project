--- conflicted
+++ resolved
@@ -159,12 +159,8 @@
 ; GCN: buffer_store_dword [[VGPR_REG:v[0-9]+]], off, s[0:3], s32 offset:1028 ; 4-byte Folded Spill
 ; GCN-NEXT: s_mov_b64 exec, s[4:5]
 ; GCN-NEXT: v_writelane_b32 [[VGPR_REG]], s33, 2
-<<<<<<< HEAD
-=======
+; GCN-DAG: v_writelane_b32 [[VGPR_REG]], s34, 3
 ; GCN-DAG: s_add_i32 [[SCRATCH_REG:s[0-9]+]], s32, 0xffc0
->>>>>>> 05289dfb
-; GCN-DAG: v_writelane_b32 [[VGPR_REG]], s34, 3
-; GCN-DAG: s_add_u32 [[SCRATCH_REG:s[0-9]+]], s32, 0xffc0
 ; GCN: s_and_b32 s33, [[SCRATCH_REG]], 0xffff0000
 ; GCN: s_mov_b32 s34, s32
 ; GCN: v_mov_b32_e32 v32, 0
@@ -197,12 +193,8 @@
 
 ; GCN-LABEL: needs_align1024_stack_args_used_inside_loop:
 ; GCN: s_mov_b32 [[FP_COPY:s[0-9]+]], s33
-<<<<<<< HEAD
-=======
+; GCN-NEXT: s_mov_b32 [[BP_COPY:s[0-9]+]], s34
 ; GCN-NEXT: s_add_i32 s33, s32, 0xffc0
->>>>>>> 05289dfb
-; GCN-NEXT: s_mov_b32 [[BP_COPY:s[0-9]+]], s34
-; GCN-NEXT: s_add_u32 s33, s32, 0xffc0
 ; GCN-NEXT: s_and_b32 s33, s33, 0xffff0000
 ; GCN-NEXT: s_mov_b32 s34, s32
 ; GCN-NEXT: v_mov_b32_e32 v{{[0-9]+}}, 0
@@ -306,12 +298,7 @@
 ; GCN-NEXT: buffer_store_dword v0, off, s[0:3], s6 ; 4-byte Folded Spill
 ; GCN-NEXT: v_mov_b32_e32 v0, s34
 ; GCN-NOT: v_mov_b32_e32 v0, 0x108c
-<<<<<<< HEAD
-; GCN-NEXT: s_add_u32 s6, s32, 0x42300
-=======
 ; GCN-NEXT: s_add_i32 s6, s32, 0x42300
-; GCN-NEXT: s_mov_b32 s34, s32
->>>>>>> 05289dfb
 ; GCN-NEXT: buffer_store_dword v0, off, s[0:3], s6 ; 4-byte Folded Spill
   %local_val = alloca i32, align 128, addrspace(5)
   store volatile i32 %b, i32 addrspace(5)* %local_val, align 128
