# NOTE: Assertions have been autogenerated by utils/update_mir_test_checks.py
# RUN: llc -mtriple=amdgcn-amd-amdhsa -mcpu=fiji -verify-machineinstrs -run-pass=prologepilog %s -o - | FileCheck -check-prefix=GFX8 %s
# RUN: llc -mtriple=amdgcn-amd-amdhsa -mcpu=gfx900 -verify-machineinstrs -run-pass=prologepilog %s -o - | FileCheck -check-prefix=GFX9 %s
# RUN: llc -mtriple=amdgcn-amd-amdhsa -mcpu=gfx900 -verify-machineinstrs -run-pass=prologepilog -amdgpu-enable-flat-scratch %s -o - | FileCheck -check-prefix=GFX9-FLATSCR %s

# Test case where spilling a VGPR to an emergency slot is needed during frame index elimination.

---
name: pei_scavenge_vgpr_spill
tracksRegLiveness: true

stack:
  - { id: 0, type: default, offset: 0, size: 4, alignment: 8192 }
  - { id: 1, type: default, offset: 0, size: 4, alignment: 8192 }

machineFunctionInfo:
  isEntryFunction: false
  scratchRSrcReg:  $sgpr0_sgpr1_sgpr2_sgpr3
  frameOffsetReg:  $sgpr33
  stackPtrOffsetReg:  $sgpr32

body:             |
  bb.0:
    liveins: $vgpr0_vgpr1_vgpr2_vgpr3_vgpr4_vgpr5_vgpr6_vgpr7_vgpr8_vgpr9_vgpr10_vgpr11_vgpr12_vgpr13_vgpr14_vgpr15, $vgpr16_vgpr17_vgpr18_vgpr19_vgpr20_vgpr21_vgpr22_vgpr23_vgpr24_vgpr25_vgpr26_vgpr27_vgpr28_vgpr29_vgpr30_vgpr31, $vgpr32_vgpr33_vgpr34_vgpr35_vgpr36_vgpr37_vgpr38_vgpr39_vgpr40_vgpr41_vgpr42_vgpr43_vgpr44_vgpr45_vgpr46_vgpr47, $vgpr48_vgpr49_vgpr50_vgpr51_vgpr52_vgpr53_vgpr54_vgpr55_vgpr56_vgpr57_vgpr58_vgpr59_vgpr60_vgpr61_vgpr62_vgpr63, $vgpr64_vgpr65_vgpr66_vgpr67_vgpr68_vgpr69_vgpr70_vgpr71_vgpr72_vgpr73_vgpr74_vgpr75_vgpr76_vgpr77_vgpr78_vgpr79, $vgpr80_vgpr81_vgpr82_vgpr83_vgpr84_vgpr85_vgpr86_vgpr87_vgpr88_vgpr89_vgpr90_vgpr91_vgpr92_vgpr93_vgpr94_vgpr95, $vgpr96_vgpr97_vgpr98_vgpr99_vgpr100_vgpr101_vgpr102_vgpr103_vgpr104_vgpr105_vgpr106_vgpr107_vgpr108_vgpr109_vgpr110_vgpr111, $vgpr112_vgpr113_vgpr114_vgpr115_vgpr116_vgpr117_vgpr118_vgpr119_vgpr120_vgpr121_vgpr122_vgpr123_vgpr124_vgpr125_vgpr126_vgpr127, $vgpr128_vgpr129_vgpr130_vgpr131_vgpr132_vgpr133_vgpr134_vgpr135_vgpr136_vgpr137_vgpr138_vgpr139_vgpr140_vgpr141_vgpr142_vgpr143, $vgpr144_vgpr145_vgpr146_vgpr147_vgpr148_vgpr149_vgpr150_vgpr151_vgpr152_vgpr153_vgpr154_vgpr155_vgpr156_vgpr157_vgpr158_vgpr159, $vgpr160_vgpr161_vgpr162_vgpr163_vgpr164_vgpr165_vgpr166_vgpr167_vgpr168_vgpr169_vgpr170_vgpr171_vgpr172_vgpr173_vgpr174_vgpr175, $vgpr176_vgpr177_vgpr178_vgpr179_vgpr180_vgpr181_vgpr182_vgpr183_vgpr184_vgpr185_vgpr186_vgpr187_vgpr188_vgpr189_vgpr190_vgpr191, $vgpr192_vgpr193_vgpr194_vgpr195_vgpr196_vgpr197_vgpr198_vgpr199_vgpr200_vgpr201_vgpr202_vgpr203_vgpr204_vgpr205_vgpr206_vgpr207, $vgpr208_vgpr209_vgpr210_vgpr211_vgpr212_vgpr213_vgpr214_vgpr215_vgpr216_vgpr217_vgpr218_vgpr219_vgpr220_vgpr221_vgpr222_vgpr223, $vgpr224_vgpr225_vgpr226_vgpr227_vgpr228_vgpr229_vgpr230_vgpr231_vgpr232_vgpr233_vgpr234_vgpr235_vgpr236_vgpr237_vgpr238_vgpr239, $vgpr240_vgpr241_vgpr242_vgpr243_vgpr244_vgpr245_vgpr246_vgpr247, $vgpr248_vgpr249_vgpr250_vgpr251, $vgpr252_vgpr253_vgpr254_vgpr255

    ; GFX8-LABEL: name: pei_scavenge_vgpr_spill
    ; GFX8: liveins: $vgpr0_vgpr1_vgpr2_vgpr3_vgpr4_vgpr5_vgpr6_vgpr7_vgpr8_vgpr9_vgpr10_vgpr11_vgpr12_vgpr13_vgpr14_vgpr15, $vgpr16_vgpr17_vgpr18_vgpr19_vgpr20_vgpr21_vgpr22_vgpr23_vgpr24_vgpr25_vgpr26_vgpr27_vgpr28_vgpr29_vgpr30_vgpr31, $vgpr32_vgpr33_vgpr34_vgpr35_vgpr36_vgpr37_vgpr38_vgpr39_vgpr40_vgpr41_vgpr42_vgpr43_vgpr44_vgpr45_vgpr46_vgpr47, $vgpr48_vgpr49_vgpr50_vgpr51_vgpr52_vgpr53_vgpr54_vgpr55_vgpr56_vgpr57_vgpr58_vgpr59_vgpr60_vgpr61_vgpr62_vgpr63, $vgpr64_vgpr65_vgpr66_vgpr67_vgpr68_vgpr69_vgpr70_vgpr71_vgpr72_vgpr73_vgpr74_vgpr75_vgpr76_vgpr77_vgpr78_vgpr79, $vgpr80_vgpr81_vgpr82_vgpr83_vgpr84_vgpr85_vgpr86_vgpr87_vgpr88_vgpr89_vgpr90_vgpr91_vgpr92_vgpr93_vgpr94_vgpr95, $vgpr96_vgpr97_vgpr98_vgpr99_vgpr100_vgpr101_vgpr102_vgpr103_vgpr104_vgpr105_vgpr106_vgpr107_vgpr108_vgpr109_vgpr110_vgpr111, $vgpr112_vgpr113_vgpr114_vgpr115_vgpr116_vgpr117_vgpr118_vgpr119_vgpr120_vgpr121_vgpr122_vgpr123_vgpr124_vgpr125_vgpr126_vgpr127, $vgpr128_vgpr129_vgpr130_vgpr131_vgpr132_vgpr133_vgpr134_vgpr135_vgpr136_vgpr137_vgpr138_vgpr139_vgpr140_vgpr141_vgpr142_vgpr143, $vgpr144_vgpr145_vgpr146_vgpr147_vgpr148_vgpr149_vgpr150_vgpr151_vgpr152_vgpr153_vgpr154_vgpr155_vgpr156_vgpr157_vgpr158_vgpr159, $vgpr160_vgpr161_vgpr162_vgpr163_vgpr164_vgpr165_vgpr166_vgpr167_vgpr168_vgpr169_vgpr170_vgpr171_vgpr172_vgpr173_vgpr174_vgpr175, $vgpr176_vgpr177_vgpr178_vgpr179_vgpr180_vgpr181_vgpr182_vgpr183_vgpr184_vgpr185_vgpr186_vgpr187_vgpr188_vgpr189_vgpr190_vgpr191, $vgpr192_vgpr193_vgpr194_vgpr195_vgpr196_vgpr197_vgpr198_vgpr199_vgpr200_vgpr201_vgpr202_vgpr203_vgpr204_vgpr205_vgpr206_vgpr207, $vgpr208_vgpr209_vgpr210_vgpr211_vgpr212_vgpr213_vgpr214_vgpr215_vgpr216_vgpr217_vgpr218_vgpr219_vgpr220_vgpr221_vgpr222_vgpr223, $vgpr224_vgpr225_vgpr226_vgpr227_vgpr228_vgpr229_vgpr230_vgpr231_vgpr232_vgpr233_vgpr234_vgpr235_vgpr236_vgpr237_vgpr238_vgpr239, $vgpr240_vgpr241_vgpr242_vgpr243_vgpr244_vgpr245_vgpr246_vgpr247, $vgpr248_vgpr249_vgpr250_vgpr251, $vgpr252_vgpr253_vgpr254_vgpr255, $vgpr2
    ; GFX8: frame-setup CFI_INSTRUCTION llvm_def_aspace_cfa $sgpr32_lo16, 0, 6
    ; GFX8: frame-setup CFI_INSTRUCTION escape 0x10, 0x10, 0x08, 0x90, 0x3e, 0x93, 0x04, 0x90, 0x3f, 0x93, 0x04
    ; GFX8: frame-setup CFI_INSTRUCTION undefined $vgpr0_lo16
    ; GFX8: frame-setup CFI_INSTRUCTION undefined $sgpr0_lo16
    ; GFX8: frame-setup CFI_INSTRUCTION undefined $sgpr1_lo16
    ; GFX8: frame-setup CFI_INSTRUCTION undefined $sgpr2_lo16
    ; GFX8: frame-setup CFI_INSTRUCTION undefined $sgpr3_lo16
    ; GFX8: frame-setup CFI_INSTRUCTION undefined $sgpr4_lo16
    ; GFX8: frame-setup CFI_INSTRUCTION undefined $sgpr5_lo16
    ; GFX8: frame-setup CFI_INSTRUCTION undefined $sgpr6_lo16
    ; GFX8: frame-setup CFI_INSTRUCTION undefined $sgpr7_lo16
    ; GFX8: frame-setup CFI_INSTRUCTION undefined $sgpr8_lo16
    ; GFX8: frame-setup CFI_INSTRUCTION undefined $sgpr9_lo16
    ; GFX8: frame-setup CFI_INSTRUCTION undefined $sgpr10_lo16
    ; GFX8: frame-setup CFI_INSTRUCTION undefined $sgpr11_lo16
    ; GFX8: frame-setup CFI_INSTRUCTION undefined $sgpr12_lo16
    ; GFX8: frame-setup CFI_INSTRUCTION undefined $sgpr13_lo16
    ; GFX8: frame-setup CFI_INSTRUCTION undefined $sgpr14_lo16
    ; GFX8: frame-setup CFI_INSTRUCTION undefined $sgpr15_lo16
    ; GFX8: frame-setup CFI_INSTRUCTION undefined $sgpr16_lo16
    ; GFX8: frame-setup CFI_INSTRUCTION undefined $sgpr17_lo16
    ; GFX8: frame-setup CFI_INSTRUCTION undefined $sgpr18_lo16
    ; GFX8: frame-setup CFI_INSTRUCTION undefined $sgpr19_lo16
    ; GFX8: frame-setup CFI_INSTRUCTION undefined $sgpr20_lo16
    ; GFX8: frame-setup CFI_INSTRUCTION undefined $sgpr21_lo16
    ; GFX8: frame-setup CFI_INSTRUCTION undefined $sgpr22_lo16
    ; GFX8: frame-setup CFI_INSTRUCTION undefined $sgpr23_lo16
    ; GFX8: frame-setup CFI_INSTRUCTION undefined $sgpr24_lo16
    ; GFX8: frame-setup CFI_INSTRUCTION undefined $sgpr25_lo16
    ; GFX8: frame-setup CFI_INSTRUCTION undefined $sgpr26_lo16
    ; GFX8: frame-setup CFI_INSTRUCTION undefined $sgpr27_lo16
    ; GFX8: frame-setup CFI_INSTRUCTION undefined $sgpr28_lo16
    ; GFX8: frame-setup CFI_INSTRUCTION undefined $sgpr29_lo16
    ; GFX8: frame-setup CFI_INSTRUCTION undefined $sgpr30_lo16
    ; GFX8: frame-setup CFI_INSTRUCTION undefined $sgpr31_lo16
    ; GFX8: $sgpr4_sgpr5 = S_OR_SAVEEXEC_B64 -1, implicit-def $exec, implicit-def $scc, implicit $exec
    ; GFX8: $sgpr6 = S_ADD_I32 $sgpr32, 524544, implicit-def $scc
    ; GFX8: BUFFER_STORE_DWORD_OFFSET killed $vgpr2, $sgpr0_sgpr1_sgpr2_sgpr3, killed $sgpr6, 0, 0, 0, 0, implicit $exec :: (store 4 into %stack.3, addrspace 5)
    ; GFX8: frame-setup CFI_INSTRUCTION offset $vgpr2_lo16, 524544
    ; GFX8: $exec = S_MOV_B64 killed $sgpr4_sgpr5
    ; GFX8: $vgpr2 = V_WRITELANE_B32 $sgpr33, 0, undef $vgpr2
<<<<<<< HEAD
    ; GFX8: frame-setup CFI_INSTRUCTION escape 0x10, 0x41, 0x05, 0x90, 0x82, 0x14, 0xe4, 0x00
    ; GFX8: $sgpr33 = frame-setup S_ADD_U32 $sgpr32, 524224, implicit-def $scc
    ; GFX8: $sgpr33 = frame-setup S_AND_B32 killed $sgpr33, 4294443008, implicit-def $scc
    ; GFX8: frame-setup CFI_INSTRUCTION def_cfa_register $sgpr33_lo16
    ; GFX8: $sgpr32 = frame-setup S_ADD_U32 $sgpr32, 1572864, implicit-def $scc
=======
    ; GFX8: $sgpr33 = frame-setup S_ADD_I32 $sgpr32, 524224, implicit-def $scc
    ; GFX8: $sgpr33 = frame-setup S_AND_B32 killed $sgpr33, 4294443008, implicit-def $scc
    ; GFX8: $sgpr32 = frame-setup S_ADD_I32 $sgpr32, 1572864, implicit-def $scc
>>>>>>> 05289dfb
    ; GFX8: $vgpr0 = V_LSHRREV_B32_e64 6, $sgpr33, implicit $exec
    ; GFX8: $sgpr7 = S_ADD_I32 $sgpr33, 524800, implicit-def $scc
    ; GFX8: BUFFER_STORE_DWORD_OFFSET killed $vgpr3, $sgpr0_sgpr1_sgpr2_sgpr3, killed $sgpr7, 0, 0, 0, 0, implicit $exec :: (store 4 into %stack.4, addrspace 5)
    ; GFX8: $vgpr3 = V_LSHRREV_B32_e64 6, $sgpr33, implicit $exec
    ; GFX8: $vcc_lo = S_MOV_B32 8192
    ; GFX8: $vgpr3, dead $vcc = V_ADD_CO_U32_e64 killed $vcc_lo, killed $vgpr3, 0, implicit $exec
    ; GFX8: $vgpr0 = V_OR_B32_e32 killed $vgpr3, $vgpr1, implicit $exec
    ; GFX8: $sgpr32 = frame-destroy S_ADD_I32 $sgpr32, -1572864, implicit-def $scc
    ; GFX8: $sgpr33 = V_READLANE_B32 $vgpr2, 0
    ; GFX8: frame-setup CFI_INSTRUCTION def_cfa_register $sgpr32_lo16
    ; GFX8: $sgpr4_sgpr5 = S_OR_SAVEEXEC_B64 -1, implicit-def $exec, implicit-def $scc, implicit $exec
    ; GFX8: $sgpr6 = S_ADD_I32 $sgpr32, 524544, implicit-def $scc
    ; GFX8: $vgpr2 = BUFFER_LOAD_DWORD_OFFSET $sgpr0_sgpr1_sgpr2_sgpr3, killed $sgpr6, 0, 0, 0, 0, implicit $exec :: (load 4 from %stack.3, addrspace 5)
    ; GFX8: $exec = S_MOV_B64 killed $sgpr4_sgpr5
    ; GFX8: $sgpr4 = S_ADD_I32 $sgpr33, 524800, implicit-def $scc
    ; GFX8: $vgpr3 = BUFFER_LOAD_DWORD_OFFSET $sgpr0_sgpr1_sgpr2_sgpr3, killed $sgpr4, 0, 0, 0, 0, implicit $exec :: (load 4 from %stack.4, addrspace 5)
    ; GFX8: S_ENDPGM 0, csr_amdgpu_allvgprs
    ; GFX9-LABEL: name: pei_scavenge_vgpr_spill
    ; GFX9: liveins: $vgpr0_vgpr1_vgpr2_vgpr3_vgpr4_vgpr5_vgpr6_vgpr7_vgpr8_vgpr9_vgpr10_vgpr11_vgpr12_vgpr13_vgpr14_vgpr15, $vgpr16_vgpr17_vgpr18_vgpr19_vgpr20_vgpr21_vgpr22_vgpr23_vgpr24_vgpr25_vgpr26_vgpr27_vgpr28_vgpr29_vgpr30_vgpr31, $vgpr32_vgpr33_vgpr34_vgpr35_vgpr36_vgpr37_vgpr38_vgpr39_vgpr40_vgpr41_vgpr42_vgpr43_vgpr44_vgpr45_vgpr46_vgpr47, $vgpr48_vgpr49_vgpr50_vgpr51_vgpr52_vgpr53_vgpr54_vgpr55_vgpr56_vgpr57_vgpr58_vgpr59_vgpr60_vgpr61_vgpr62_vgpr63, $vgpr64_vgpr65_vgpr66_vgpr67_vgpr68_vgpr69_vgpr70_vgpr71_vgpr72_vgpr73_vgpr74_vgpr75_vgpr76_vgpr77_vgpr78_vgpr79, $vgpr80_vgpr81_vgpr82_vgpr83_vgpr84_vgpr85_vgpr86_vgpr87_vgpr88_vgpr89_vgpr90_vgpr91_vgpr92_vgpr93_vgpr94_vgpr95, $vgpr96_vgpr97_vgpr98_vgpr99_vgpr100_vgpr101_vgpr102_vgpr103_vgpr104_vgpr105_vgpr106_vgpr107_vgpr108_vgpr109_vgpr110_vgpr111, $vgpr112_vgpr113_vgpr114_vgpr115_vgpr116_vgpr117_vgpr118_vgpr119_vgpr120_vgpr121_vgpr122_vgpr123_vgpr124_vgpr125_vgpr126_vgpr127, $vgpr128_vgpr129_vgpr130_vgpr131_vgpr132_vgpr133_vgpr134_vgpr135_vgpr136_vgpr137_vgpr138_vgpr139_vgpr140_vgpr141_vgpr142_vgpr143, $vgpr144_vgpr145_vgpr146_vgpr147_vgpr148_vgpr149_vgpr150_vgpr151_vgpr152_vgpr153_vgpr154_vgpr155_vgpr156_vgpr157_vgpr158_vgpr159, $vgpr160_vgpr161_vgpr162_vgpr163_vgpr164_vgpr165_vgpr166_vgpr167_vgpr168_vgpr169_vgpr170_vgpr171_vgpr172_vgpr173_vgpr174_vgpr175, $vgpr176_vgpr177_vgpr178_vgpr179_vgpr180_vgpr181_vgpr182_vgpr183_vgpr184_vgpr185_vgpr186_vgpr187_vgpr188_vgpr189_vgpr190_vgpr191, $vgpr192_vgpr193_vgpr194_vgpr195_vgpr196_vgpr197_vgpr198_vgpr199_vgpr200_vgpr201_vgpr202_vgpr203_vgpr204_vgpr205_vgpr206_vgpr207, $vgpr208_vgpr209_vgpr210_vgpr211_vgpr212_vgpr213_vgpr214_vgpr215_vgpr216_vgpr217_vgpr218_vgpr219_vgpr220_vgpr221_vgpr222_vgpr223, $vgpr224_vgpr225_vgpr226_vgpr227_vgpr228_vgpr229_vgpr230_vgpr231_vgpr232_vgpr233_vgpr234_vgpr235_vgpr236_vgpr237_vgpr238_vgpr239, $vgpr240_vgpr241_vgpr242_vgpr243_vgpr244_vgpr245_vgpr246_vgpr247, $vgpr248_vgpr249_vgpr250_vgpr251, $vgpr252_vgpr253_vgpr254_vgpr255, $vgpr2
    ; GFX9: frame-setup CFI_INSTRUCTION llvm_def_aspace_cfa $sgpr32_lo16, 0, 6
    ; GFX9: frame-setup CFI_INSTRUCTION escape 0x10, 0x10, 0x08, 0x90, 0x3e, 0x93, 0x04, 0x90, 0x3f, 0x93, 0x04
    ; GFX9: frame-setup CFI_INSTRUCTION undefined $vgpr0_lo16
    ; GFX9: frame-setup CFI_INSTRUCTION undefined $sgpr0_lo16
    ; GFX9: frame-setup CFI_INSTRUCTION undefined $sgpr1_lo16
    ; GFX9: frame-setup CFI_INSTRUCTION undefined $sgpr2_lo16
    ; GFX9: frame-setup CFI_INSTRUCTION undefined $sgpr3_lo16
    ; GFX9: frame-setup CFI_INSTRUCTION undefined $sgpr4_lo16
    ; GFX9: frame-setup CFI_INSTRUCTION undefined $sgpr5_lo16
    ; GFX9: frame-setup CFI_INSTRUCTION undefined $sgpr6_lo16
    ; GFX9: frame-setup CFI_INSTRUCTION undefined $sgpr7_lo16
    ; GFX9: frame-setup CFI_INSTRUCTION undefined $sgpr8_lo16
    ; GFX9: frame-setup CFI_INSTRUCTION undefined $sgpr9_lo16
    ; GFX9: frame-setup CFI_INSTRUCTION undefined $sgpr10_lo16
    ; GFX9: frame-setup CFI_INSTRUCTION undefined $sgpr11_lo16
    ; GFX9: frame-setup CFI_INSTRUCTION undefined $sgpr12_lo16
    ; GFX9: frame-setup CFI_INSTRUCTION undefined $sgpr13_lo16
    ; GFX9: frame-setup CFI_INSTRUCTION undefined $sgpr14_lo16
    ; GFX9: frame-setup CFI_INSTRUCTION undefined $sgpr15_lo16
    ; GFX9: frame-setup CFI_INSTRUCTION undefined $sgpr16_lo16
    ; GFX9: frame-setup CFI_INSTRUCTION undefined $sgpr17_lo16
    ; GFX9: frame-setup CFI_INSTRUCTION undefined $sgpr18_lo16
    ; GFX9: frame-setup CFI_INSTRUCTION undefined $sgpr19_lo16
    ; GFX9: frame-setup CFI_INSTRUCTION undefined $sgpr20_lo16
    ; GFX9: frame-setup CFI_INSTRUCTION undefined $sgpr21_lo16
    ; GFX9: frame-setup CFI_INSTRUCTION undefined $sgpr22_lo16
    ; GFX9: frame-setup CFI_INSTRUCTION undefined $sgpr23_lo16
    ; GFX9: frame-setup CFI_INSTRUCTION undefined $sgpr24_lo16
    ; GFX9: frame-setup CFI_INSTRUCTION undefined $sgpr25_lo16
    ; GFX9: frame-setup CFI_INSTRUCTION undefined $sgpr26_lo16
    ; GFX9: frame-setup CFI_INSTRUCTION undefined $sgpr27_lo16
    ; GFX9: frame-setup CFI_INSTRUCTION undefined $sgpr28_lo16
    ; GFX9: frame-setup CFI_INSTRUCTION undefined $sgpr29_lo16
    ; GFX9: frame-setup CFI_INSTRUCTION undefined $sgpr30_lo16
    ; GFX9: frame-setup CFI_INSTRUCTION undefined $sgpr31_lo16
    ; GFX9: $sgpr4_sgpr5 = S_OR_SAVEEXEC_B64 -1, implicit-def $exec, implicit-def $scc, implicit $exec
    ; GFX9: $sgpr6 = S_ADD_I32 $sgpr32, 524544, implicit-def $scc
    ; GFX9: BUFFER_STORE_DWORD_OFFSET killed $vgpr2, $sgpr0_sgpr1_sgpr2_sgpr3, killed $sgpr6, 0, 0, 0, 0, implicit $exec :: (store 4 into %stack.3, addrspace 5)
    ; GFX9: frame-setup CFI_INSTRUCTION offset $vgpr2_lo16, 524544
    ; GFX9: $exec = S_MOV_B64 killed $sgpr4_sgpr5
    ; GFX9: $vgpr2 = V_WRITELANE_B32 $sgpr33, 0, undef $vgpr2
<<<<<<< HEAD
    ; GFX9: frame-setup CFI_INSTRUCTION escape 0x10, 0x41, 0x05, 0x90, 0x82, 0x14, 0xe4, 0x00
    ; GFX9: $sgpr33 = frame-setup S_ADD_U32 $sgpr32, 524224, implicit-def $scc
    ; GFX9: $sgpr33 = frame-setup S_AND_B32 killed $sgpr33, 4294443008, implicit-def $scc
    ; GFX9: frame-setup CFI_INSTRUCTION def_cfa_register $sgpr33_lo16
    ; GFX9: $sgpr32 = frame-setup S_ADD_U32 $sgpr32, 1572864, implicit-def $scc
=======
    ; GFX9: $sgpr33 = frame-setup S_ADD_I32 $sgpr32, 524224, implicit-def $scc
    ; GFX9: $sgpr33 = frame-setup S_AND_B32 killed $sgpr33, 4294443008, implicit-def $scc
    ; GFX9: $sgpr32 = frame-setup S_ADD_I32 $sgpr32, 1572864, implicit-def $scc
>>>>>>> 05289dfb
    ; GFX9: $vgpr0 = V_LSHRREV_B32_e64 6, $sgpr33, implicit $exec
    ; GFX9: $sgpr7 = S_ADD_I32 $sgpr33, 524800, implicit-def $scc
    ; GFX9: BUFFER_STORE_DWORD_OFFSET killed $vgpr3, $sgpr0_sgpr1_sgpr2_sgpr3, killed $sgpr7, 0, 0, 0, 0, implicit $exec :: (store 4 into %stack.4, addrspace 5)
    ; GFX9: $vgpr3 = V_LSHRREV_B32_e64 6, $sgpr33, implicit $exec
    ; GFX9: $vgpr3 = V_ADD_U32_e32 8192, killed $vgpr3, implicit $exec
    ; GFX9: $vgpr0 = V_OR_B32_e32 killed $vgpr3, $vgpr1, implicit $exec
    ; GFX9: $sgpr32 = frame-destroy S_ADD_I32 $sgpr32, -1572864, implicit-def $scc
    ; GFX9: $sgpr33 = V_READLANE_B32 $vgpr2, 0
    ; GFX9: frame-setup CFI_INSTRUCTION def_cfa_register $sgpr32_lo16
    ; GFX9: $sgpr4_sgpr5 = S_OR_SAVEEXEC_B64 -1, implicit-def $exec, implicit-def $scc, implicit $exec
    ; GFX9: $sgpr6 = S_ADD_I32 $sgpr32, 524544, implicit-def $scc
    ; GFX9: $vgpr2 = BUFFER_LOAD_DWORD_OFFSET $sgpr0_sgpr1_sgpr2_sgpr3, killed $sgpr6, 0, 0, 0, 0, implicit $exec :: (load 4 from %stack.3, addrspace 5)
    ; GFX9: $exec = S_MOV_B64 killed $sgpr4_sgpr5
    ; GFX9: $sgpr4 = S_ADD_I32 $sgpr33, 524800, implicit-def $scc
    ; GFX9: $vgpr3 = BUFFER_LOAD_DWORD_OFFSET $sgpr0_sgpr1_sgpr2_sgpr3, killed $sgpr4, 0, 0, 0, 0, implicit $exec :: (load 4 from %stack.4, addrspace 5)
    ; GFX9: S_ENDPGM 0, csr_amdgpu_allvgprs
    ; GFX9-FLATSCR-LABEL: name: pei_scavenge_vgpr_spill
    ; GFX9-FLATSCR: liveins: $vgpr0_vgpr1_vgpr2_vgpr3_vgpr4_vgpr5_vgpr6_vgpr7_vgpr8_vgpr9_vgpr10_vgpr11_vgpr12_vgpr13_vgpr14_vgpr15, $vgpr16_vgpr17_vgpr18_vgpr19_vgpr20_vgpr21_vgpr22_vgpr23_vgpr24_vgpr25_vgpr26_vgpr27_vgpr28_vgpr29_vgpr30_vgpr31, $vgpr32_vgpr33_vgpr34_vgpr35_vgpr36_vgpr37_vgpr38_vgpr39_vgpr40_vgpr41_vgpr42_vgpr43_vgpr44_vgpr45_vgpr46_vgpr47, $vgpr48_vgpr49_vgpr50_vgpr51_vgpr52_vgpr53_vgpr54_vgpr55_vgpr56_vgpr57_vgpr58_vgpr59_vgpr60_vgpr61_vgpr62_vgpr63, $vgpr64_vgpr65_vgpr66_vgpr67_vgpr68_vgpr69_vgpr70_vgpr71_vgpr72_vgpr73_vgpr74_vgpr75_vgpr76_vgpr77_vgpr78_vgpr79, $vgpr80_vgpr81_vgpr82_vgpr83_vgpr84_vgpr85_vgpr86_vgpr87_vgpr88_vgpr89_vgpr90_vgpr91_vgpr92_vgpr93_vgpr94_vgpr95, $vgpr96_vgpr97_vgpr98_vgpr99_vgpr100_vgpr101_vgpr102_vgpr103_vgpr104_vgpr105_vgpr106_vgpr107_vgpr108_vgpr109_vgpr110_vgpr111, $vgpr112_vgpr113_vgpr114_vgpr115_vgpr116_vgpr117_vgpr118_vgpr119_vgpr120_vgpr121_vgpr122_vgpr123_vgpr124_vgpr125_vgpr126_vgpr127, $vgpr128_vgpr129_vgpr130_vgpr131_vgpr132_vgpr133_vgpr134_vgpr135_vgpr136_vgpr137_vgpr138_vgpr139_vgpr140_vgpr141_vgpr142_vgpr143, $vgpr144_vgpr145_vgpr146_vgpr147_vgpr148_vgpr149_vgpr150_vgpr151_vgpr152_vgpr153_vgpr154_vgpr155_vgpr156_vgpr157_vgpr158_vgpr159, $vgpr160_vgpr161_vgpr162_vgpr163_vgpr164_vgpr165_vgpr166_vgpr167_vgpr168_vgpr169_vgpr170_vgpr171_vgpr172_vgpr173_vgpr174_vgpr175, $vgpr176_vgpr177_vgpr178_vgpr179_vgpr180_vgpr181_vgpr182_vgpr183_vgpr184_vgpr185_vgpr186_vgpr187_vgpr188_vgpr189_vgpr190_vgpr191, $vgpr192_vgpr193_vgpr194_vgpr195_vgpr196_vgpr197_vgpr198_vgpr199_vgpr200_vgpr201_vgpr202_vgpr203_vgpr204_vgpr205_vgpr206_vgpr207, $vgpr208_vgpr209_vgpr210_vgpr211_vgpr212_vgpr213_vgpr214_vgpr215_vgpr216_vgpr217_vgpr218_vgpr219_vgpr220_vgpr221_vgpr222_vgpr223, $vgpr224_vgpr225_vgpr226_vgpr227_vgpr228_vgpr229_vgpr230_vgpr231_vgpr232_vgpr233_vgpr234_vgpr235_vgpr236_vgpr237_vgpr238_vgpr239, $vgpr240_vgpr241_vgpr242_vgpr243_vgpr244_vgpr245_vgpr246_vgpr247, $vgpr248_vgpr249_vgpr250_vgpr251, $vgpr252_vgpr253_vgpr254_vgpr255, $vgpr2
    ; GFX9-FLATSCR: frame-setup CFI_INSTRUCTION llvm_def_aspace_cfa $sgpr32_lo16, 0, 6
    ; GFX9-FLATSCR: frame-setup CFI_INSTRUCTION escape 0x10, 0x10, 0x08, 0x90, 0x3e, 0x93, 0x04, 0x90, 0x3f, 0x93, 0x04
    ; GFX9-FLATSCR: frame-setup CFI_INSTRUCTION undefined $vgpr0_lo16
    ; GFX9-FLATSCR: frame-setup CFI_INSTRUCTION undefined $sgpr0_lo16
    ; GFX9-FLATSCR: frame-setup CFI_INSTRUCTION undefined $sgpr1_lo16
    ; GFX9-FLATSCR: frame-setup CFI_INSTRUCTION undefined $sgpr2_lo16
    ; GFX9-FLATSCR: frame-setup CFI_INSTRUCTION undefined $sgpr3_lo16
    ; GFX9-FLATSCR: frame-setup CFI_INSTRUCTION undefined $sgpr4_lo16
    ; GFX9-FLATSCR: frame-setup CFI_INSTRUCTION undefined $sgpr5_lo16
    ; GFX9-FLATSCR: frame-setup CFI_INSTRUCTION undefined $sgpr6_lo16
    ; GFX9-FLATSCR: frame-setup CFI_INSTRUCTION undefined $sgpr7_lo16
    ; GFX9-FLATSCR: frame-setup CFI_INSTRUCTION undefined $sgpr8_lo16
    ; GFX9-FLATSCR: frame-setup CFI_INSTRUCTION undefined $sgpr9_lo16
    ; GFX9-FLATSCR: frame-setup CFI_INSTRUCTION undefined $sgpr10_lo16
    ; GFX9-FLATSCR: frame-setup CFI_INSTRUCTION undefined $sgpr11_lo16
    ; GFX9-FLATSCR: frame-setup CFI_INSTRUCTION undefined $sgpr12_lo16
    ; GFX9-FLATSCR: frame-setup CFI_INSTRUCTION undefined $sgpr13_lo16
    ; GFX9-FLATSCR: frame-setup CFI_INSTRUCTION undefined $sgpr14_lo16
    ; GFX9-FLATSCR: frame-setup CFI_INSTRUCTION undefined $sgpr15_lo16
    ; GFX9-FLATSCR: frame-setup CFI_INSTRUCTION undefined $sgpr16_lo16
    ; GFX9-FLATSCR: frame-setup CFI_INSTRUCTION undefined $sgpr17_lo16
    ; GFX9-FLATSCR: frame-setup CFI_INSTRUCTION undefined $sgpr18_lo16
    ; GFX9-FLATSCR: frame-setup CFI_INSTRUCTION undefined $sgpr19_lo16
    ; GFX9-FLATSCR: frame-setup CFI_INSTRUCTION undefined $sgpr20_lo16
    ; GFX9-FLATSCR: frame-setup CFI_INSTRUCTION undefined $sgpr21_lo16
    ; GFX9-FLATSCR: frame-setup CFI_INSTRUCTION undefined $sgpr22_lo16
    ; GFX9-FLATSCR: frame-setup CFI_INSTRUCTION undefined $sgpr23_lo16
    ; GFX9-FLATSCR: frame-setup CFI_INSTRUCTION undefined $sgpr24_lo16
    ; GFX9-FLATSCR: frame-setup CFI_INSTRUCTION undefined $sgpr25_lo16
    ; GFX9-FLATSCR: frame-setup CFI_INSTRUCTION undefined $sgpr26_lo16
    ; GFX9-FLATSCR: frame-setup CFI_INSTRUCTION undefined $sgpr27_lo16
    ; GFX9-FLATSCR: frame-setup CFI_INSTRUCTION undefined $sgpr28_lo16
    ; GFX9-FLATSCR: frame-setup CFI_INSTRUCTION undefined $sgpr29_lo16
    ; GFX9-FLATSCR: frame-setup CFI_INSTRUCTION undefined $sgpr30_lo16
    ; GFX9-FLATSCR: frame-setup CFI_INSTRUCTION undefined $sgpr31_lo16
    ; GFX9-FLATSCR: $sgpr4_sgpr5 = S_OR_SAVEEXEC_B64 -1, implicit-def $exec, implicit-def $scc, implicit $exec
    ; GFX9-FLATSCR: $sgpr6 = S_ADD_I32 $sgpr32, 8196, implicit-def $scc
    ; GFX9-FLATSCR: SCRATCH_STORE_DWORD_SADDR killed $vgpr2, killed $sgpr6, 0, 0, implicit $exec, implicit $flat_scr :: (store 4 into %stack.3, addrspace 5)
    ; GFX9-FLATSCR: frame-setup CFI_INSTRUCTION offset $vgpr2_lo16, 524544
    ; GFX9-FLATSCR: $exec = S_MOV_B64 killed $sgpr4_sgpr5
    ; GFX9-FLATSCR: $vgpr2 = V_WRITELANE_B32 $sgpr33, 0, undef $vgpr2
<<<<<<< HEAD
    ; GFX9-FLATSCR: frame-setup CFI_INSTRUCTION escape 0x10, 0x41, 0x05, 0x90, 0x82, 0x14, 0xe4, 0x00
    ; GFX9-FLATSCR: $sgpr33 = frame-setup S_ADD_U32 $sgpr32, 8191, implicit-def $scc
    ; GFX9-FLATSCR: $sgpr33 = frame-setup S_AND_B32 killed $sgpr33, 4294959104, implicit-def $scc
    ; GFX9-FLATSCR: frame-setup CFI_INSTRUCTION def_cfa_register $sgpr33_lo16
    ; GFX9-FLATSCR: $sgpr32 = frame-setup S_ADD_U32 $sgpr32, 24576, implicit-def $scc
=======
    ; GFX9-FLATSCR: $sgpr33 = frame-setup S_ADD_I32 $sgpr32, 8191, implicit-def $scc
    ; GFX9-FLATSCR: $sgpr33 = frame-setup S_AND_B32 killed $sgpr33, 4294959104, implicit-def $scc
    ; GFX9-FLATSCR: $sgpr32 = frame-setup S_ADD_I32 $sgpr32, 24576, implicit-def $scc
>>>>>>> 05289dfb
    ; GFX9-FLATSCR: $vgpr0 = V_MOV_B32_e32 $sgpr33, implicit $exec
    ; GFX9-FLATSCR: $vcc_hi = S_ADD_I32 $sgpr33, 8192, implicit-def $scc
    ; GFX9-FLATSCR: $vgpr0 = V_OR_B32_e32 killed $vcc_hi, $vgpr1, implicit $exec
    ; GFX9-FLATSCR: $sgpr32 = frame-destroy S_ADD_I32 $sgpr32, -24576, implicit-def $scc
    ; GFX9-FLATSCR: $sgpr33 = V_READLANE_B32 $vgpr2, 0
    ; GFX9-FLATSCR: frame-setup CFI_INSTRUCTION def_cfa_register $sgpr32_lo16
    ; GFX9-FLATSCR: $sgpr4_sgpr5 = S_OR_SAVEEXEC_B64 -1, implicit-def $exec, implicit-def $scc, implicit $exec
    ; GFX9-FLATSCR: $sgpr6 = S_ADD_I32 $sgpr32, 8196, implicit-def $scc
    ; GFX9-FLATSCR: $vgpr2 = SCRATCH_LOAD_DWORD_SADDR killed $sgpr6, 0, 0, implicit $exec, implicit $flat_scr :: (load 4 from %stack.3, addrspace 5)
    ; GFX9-FLATSCR: $exec = S_MOV_B64 killed $sgpr4_sgpr5
    ; GFX9-FLATSCR: S_ENDPGM 0, csr_amdgpu_allvgprs
    $vgpr0 = V_MOV_B32_e32 %stack.0, implicit $exec
    $vgpr0 = V_OR_B32_e32 %stack.1, $vgpr1, implicit $exec
    S_ENDPGM 0, csr_amdgpu_allvgprs
...<|MERGE_RESOLUTION|>--- conflicted
+++ resolved
@@ -66,17 +66,11 @@
     ; GFX8: frame-setup CFI_INSTRUCTION offset $vgpr2_lo16, 524544
     ; GFX8: $exec = S_MOV_B64 killed $sgpr4_sgpr5
     ; GFX8: $vgpr2 = V_WRITELANE_B32 $sgpr33, 0, undef $vgpr2
-<<<<<<< HEAD
     ; GFX8: frame-setup CFI_INSTRUCTION escape 0x10, 0x41, 0x05, 0x90, 0x82, 0x14, 0xe4, 0x00
-    ; GFX8: $sgpr33 = frame-setup S_ADD_U32 $sgpr32, 524224, implicit-def $scc
+    ; GFX8: $sgpr33 = frame-setup S_ADD_I32 $sgpr32, 524224, implicit-def $scc
     ; GFX8: $sgpr33 = frame-setup S_AND_B32 killed $sgpr33, 4294443008, implicit-def $scc
     ; GFX8: frame-setup CFI_INSTRUCTION def_cfa_register $sgpr33_lo16
-    ; GFX8: $sgpr32 = frame-setup S_ADD_U32 $sgpr32, 1572864, implicit-def $scc
-=======
-    ; GFX8: $sgpr33 = frame-setup S_ADD_I32 $sgpr32, 524224, implicit-def $scc
-    ; GFX8: $sgpr33 = frame-setup S_AND_B32 killed $sgpr33, 4294443008, implicit-def $scc
     ; GFX8: $sgpr32 = frame-setup S_ADD_I32 $sgpr32, 1572864, implicit-def $scc
->>>>>>> 05289dfb
     ; GFX8: $vgpr0 = V_LSHRREV_B32_e64 6, $sgpr33, implicit $exec
     ; GFX8: $sgpr7 = S_ADD_I32 $sgpr33, 524800, implicit-def $scc
     ; GFX8: BUFFER_STORE_DWORD_OFFSET killed $vgpr3, $sgpr0_sgpr1_sgpr2_sgpr3, killed $sgpr7, 0, 0, 0, 0, implicit $exec :: (store 4 into %stack.4, addrspace 5)
@@ -137,17 +131,11 @@
     ; GFX9: frame-setup CFI_INSTRUCTION offset $vgpr2_lo16, 524544
     ; GFX9: $exec = S_MOV_B64 killed $sgpr4_sgpr5
     ; GFX9: $vgpr2 = V_WRITELANE_B32 $sgpr33, 0, undef $vgpr2
-<<<<<<< HEAD
     ; GFX9: frame-setup CFI_INSTRUCTION escape 0x10, 0x41, 0x05, 0x90, 0x82, 0x14, 0xe4, 0x00
-    ; GFX9: $sgpr33 = frame-setup S_ADD_U32 $sgpr32, 524224, implicit-def $scc
+    ; GFX9: $sgpr33 = frame-setup S_ADD_I32 $sgpr32, 524224, implicit-def $scc
     ; GFX9: $sgpr33 = frame-setup S_AND_B32 killed $sgpr33, 4294443008, implicit-def $scc
     ; GFX9: frame-setup CFI_INSTRUCTION def_cfa_register $sgpr33_lo16
-    ; GFX9: $sgpr32 = frame-setup S_ADD_U32 $sgpr32, 1572864, implicit-def $scc
-=======
-    ; GFX9: $sgpr33 = frame-setup S_ADD_I32 $sgpr32, 524224, implicit-def $scc
-    ; GFX9: $sgpr33 = frame-setup S_AND_B32 killed $sgpr33, 4294443008, implicit-def $scc
     ; GFX9: $sgpr32 = frame-setup S_ADD_I32 $sgpr32, 1572864, implicit-def $scc
->>>>>>> 05289dfb
     ; GFX9: $vgpr0 = V_LSHRREV_B32_e64 6, $sgpr33, implicit $exec
     ; GFX9: $sgpr7 = S_ADD_I32 $sgpr33, 524800, implicit-def $scc
     ; GFX9: BUFFER_STORE_DWORD_OFFSET killed $vgpr3, $sgpr0_sgpr1_sgpr2_sgpr3, killed $sgpr7, 0, 0, 0, 0, implicit $exec :: (store 4 into %stack.4, addrspace 5)
@@ -207,17 +195,11 @@
     ; GFX9-FLATSCR: frame-setup CFI_INSTRUCTION offset $vgpr2_lo16, 524544
     ; GFX9-FLATSCR: $exec = S_MOV_B64 killed $sgpr4_sgpr5
     ; GFX9-FLATSCR: $vgpr2 = V_WRITELANE_B32 $sgpr33, 0, undef $vgpr2
-<<<<<<< HEAD
     ; GFX9-FLATSCR: frame-setup CFI_INSTRUCTION escape 0x10, 0x41, 0x05, 0x90, 0x82, 0x14, 0xe4, 0x00
-    ; GFX9-FLATSCR: $sgpr33 = frame-setup S_ADD_U32 $sgpr32, 8191, implicit-def $scc
+    ; GFX9-FLATSCR: $sgpr33 = frame-setup S_ADD_I32 $sgpr32, 8191, implicit-def $scc
     ; GFX9-FLATSCR: $sgpr33 = frame-setup S_AND_B32 killed $sgpr33, 4294959104, implicit-def $scc
     ; GFX9-FLATSCR: frame-setup CFI_INSTRUCTION def_cfa_register $sgpr33_lo16
-    ; GFX9-FLATSCR: $sgpr32 = frame-setup S_ADD_U32 $sgpr32, 24576, implicit-def $scc
-=======
-    ; GFX9-FLATSCR: $sgpr33 = frame-setup S_ADD_I32 $sgpr32, 8191, implicit-def $scc
-    ; GFX9-FLATSCR: $sgpr33 = frame-setup S_AND_B32 killed $sgpr33, 4294959104, implicit-def $scc
     ; GFX9-FLATSCR: $sgpr32 = frame-setup S_ADD_I32 $sgpr32, 24576, implicit-def $scc
->>>>>>> 05289dfb
     ; GFX9-FLATSCR: $vgpr0 = V_MOV_B32_e32 $sgpr33, implicit $exec
     ; GFX9-FLATSCR: $vcc_hi = S_ADD_I32 $sgpr33, 8192, implicit-def $scc
     ; GFX9-FLATSCR: $vgpr0 = V_OR_B32_e32 killed $vcc_hi, $vgpr1, implicit $exec
