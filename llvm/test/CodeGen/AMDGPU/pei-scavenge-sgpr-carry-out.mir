--- conflicted
+++ resolved
@@ -63,18 +63,14 @@
     ; CHECK-NEXT: $sgpr4_sgpr5 = S_OR_SAVEEXEC_B64 -1, implicit-def $exec, implicit-def dead $scc, implicit $exec
     ; CHECK-NEXT: $sgpr6 = S_ADD_I32 $sgpr32, 1048832, implicit-def $scc
     ; CHECK-NEXT: BUFFER_STORE_DWORD_OFFSET killed $vgpr2, $sgpr0_sgpr1_sgpr2_sgpr3, killed $sgpr6, 0, 0, 0, 0, implicit $exec :: (store (s32) into %stack.3, addrspace 5)
-    ; CHECK-NEXT: frame-setup CFI_INSTRUCTION offset $vgpr2_lo16, 524544
+    ; CHECK-NEXT: frame-setup CFI_INSTRUCTION offset $vgpr2_lo16, 1048832
     ; CHECK-NEXT: $exec = S_MOV_B64 killed $sgpr4_sgpr5
     ; CHECK-NEXT: $vgpr2 = V_WRITELANE_B32 $sgpr33, 0, undef $vgpr2
     ; CHECK-NEXT: frame-setup CFI_INSTRUCTION escape 0x10, 0x41, 0x05, 0x90, 0x82, 0x14, 0xe4, 0x00
     ; CHECK-NEXT: $sgpr33 = frame-setup S_ADD_I32 $sgpr32, 524224, implicit-def $scc
     ; CHECK-NEXT: $sgpr33 = frame-setup S_AND_B32 killed $sgpr33, 4294443008, implicit-def dead $scc
-<<<<<<< HEAD
     ; CHECK-NEXT: frame-setup CFI_INSTRUCTION def_cfa_register $sgpr33_lo16
-    ; CHECK-NEXT: $sgpr32 = frame-setup S_ADD_I32 $sgpr32, 1572864, implicit-def dead $scc
-=======
     ; CHECK-NEXT: $sgpr32 = frame-setup S_ADD_I32 $sgpr32, 2097152, implicit-def dead $scc
->>>>>>> 25d17349
     ; CHECK-NEXT: S_NOP 0, implicit-def $sgpr4, implicit-def $sgpr5, implicit-def $sgpr6, implicit-def $sgpr7, implicit-def $sgpr8, implicit-def $sgpr9, implicit-def $sgpr10, implicit-def $sgpr11, implicit-def $sgpr12, implicit-def $sgpr13, implicit-def $sgpr14, implicit-def $sgpr15, implicit-def $sgpr16, implicit-def $sgpr17, implicit-def $sgpr18, implicit-def $sgpr19, implicit-def $sgpr20, implicit-def $sgpr21, implicit-def $sgpr22, implicit-def $sgpr23, implicit-def $sgpr24, implicit-def $sgpr25, implicit-def $sgpr26, implicit-def $sgpr27, implicit-def $sgpr28, implicit-def $sgpr29, implicit-def $sgpr30, implicit-def $sgpr31, implicit-def $vcc
     ; CHECK-NEXT: $sgpr33 = S_LSHR_B32 $sgpr33, 6, implicit-def $scc
     ; CHECK-NEXT: $sgpr33 = S_ADD_I32 killed $sgpr33, 8192, implicit-def $scc
@@ -159,12 +155,8 @@
     ; CHECK-NEXT: frame-setup CFI_INSTRUCTION register $sgpr33_lo16, $sgpr29_lo16
     ; CHECK-NEXT: $sgpr33 = frame-setup S_ADD_I32 $sgpr32, 524224, implicit-def $scc
     ; CHECK-NEXT: $sgpr33 = frame-setup S_AND_B32 killed $sgpr33, 4294443008, implicit-def dead $scc
-<<<<<<< HEAD
     ; CHECK-NEXT: frame-setup CFI_INSTRUCTION def_cfa_register $sgpr33_lo16
-    ; CHECK-NEXT: $sgpr32 = frame-setup S_ADD_I32 $sgpr32, 1572864, implicit-def dead $scc
-=======
     ; CHECK-NEXT: $sgpr32 = frame-setup S_ADD_I32 $sgpr32, 2097152, implicit-def dead $scc
->>>>>>> 25d17349
     ; CHECK-NEXT: S_NOP 0, implicit-def $sgpr4, implicit-def $sgpr5, implicit-def $sgpr6, implicit-def $sgpr7, implicit-def $sgpr8, implicit-def $sgpr9, implicit-def $sgpr10, implicit-def $sgpr11, implicit-def $sgpr12, implicit-def $sgpr13, implicit-def $sgpr14, implicit-def $sgpr15, implicit-def $sgpr16, implicit-def $sgpr17, implicit-def $sgpr18, implicit-def $sgpr19, implicit-def $sgpr20, implicit-def $sgpr21, implicit-def $sgpr22, implicit-def $sgpr23, implicit-def $sgpr24, implicit-def $sgpr25, implicit-def $sgpr26, implicit-def $sgpr27, implicit-def $sgpr28, implicit-def $sgpr30, implicit-def $sgpr31, implicit-def $vcc
     ; CHECK-NEXT: $sgpr33 = S_LSHR_B32 $sgpr33, 6, implicit-def $scc
     ; CHECK-NEXT: $sgpr33 = S_ADD_I32 killed $sgpr33, 8192, implicit-def $scc
@@ -244,12 +236,8 @@
     ; CHECK-NEXT: frame-setup CFI_INSTRUCTION register $sgpr33_lo16, $sgpr28_lo16
     ; CHECK-NEXT: $sgpr33 = frame-setup S_ADD_I32 $sgpr32, 524224, implicit-def $scc
     ; CHECK-NEXT: $sgpr33 = frame-setup S_AND_B32 killed $sgpr33, 4294443008, implicit-def dead $scc
-<<<<<<< HEAD
     ; CHECK-NEXT: frame-setup CFI_INSTRUCTION def_cfa_register $sgpr33_lo16
-    ; CHECK-NEXT: $sgpr32 = frame-setup S_ADD_I32 $sgpr32, 1572864, implicit-def dead $scc
-=======
     ; CHECK-NEXT: $sgpr32 = frame-setup S_ADD_I32 $sgpr32, 2097152, implicit-def dead $scc
->>>>>>> 25d17349
     ; CHECK-NEXT: S_NOP 0, implicit-def $sgpr4, implicit-def $sgpr5, implicit-def $sgpr6, implicit-def $sgpr7, implicit-def $sgpr8, implicit-def $sgpr9, implicit-def $sgpr10, implicit-def $sgpr11, implicit-def $sgpr12, implicit-def $sgpr13, implicit-def $sgpr14, implicit-def $sgpr15, implicit-def $sgpr16, implicit-def $sgpr17, implicit-def $sgpr18, implicit-def $sgpr19, implicit-def $sgpr20, implicit-def $sgpr21, implicit-def $sgpr22, implicit-def $sgpr23, implicit-def $sgpr24, implicit-def $sgpr25, implicit-def $sgpr26, implicit-def $sgpr27, implicit-def $sgpr30, implicit-def $sgpr31, implicit-def $vcc
     ; CHECK-NEXT: $sgpr29 = S_LSHR_B32 $sgpr33, 6, implicit-def $scc
     ; CHECK-NEXT: $sgpr29 = S_ADD_I32 killed $sgpr29, 8192, implicit-def $scc
@@ -324,12 +312,8 @@
     ; CHECK-NEXT: frame-setup CFI_INSTRUCTION register $sgpr33_lo16, $sgpr28_lo16
     ; CHECK-NEXT: $sgpr33 = frame-setup S_ADD_I32 $sgpr32, 524224, implicit-def $scc
     ; CHECK-NEXT: $sgpr33 = frame-setup S_AND_B32 killed $sgpr33, 4294443008, implicit-def dead $scc
-<<<<<<< HEAD
     ; CHECK-NEXT: frame-setup CFI_INSTRUCTION def_cfa_register $sgpr33_lo16
-    ; CHECK-NEXT: $sgpr32 = frame-setup S_ADD_I32 $sgpr32, 1572864, implicit-def dead $scc
-=======
     ; CHECK-NEXT: $sgpr32 = frame-setup S_ADD_I32 $sgpr32, 2097152, implicit-def dead $scc
->>>>>>> 25d17349
     ; CHECK-NEXT: S_NOP 0, implicit-def $sgpr4, implicit-def $sgpr5, implicit-def $sgpr6, implicit-def $sgpr7, implicit-def $sgpr8, implicit-def $sgpr9, implicit-def $sgpr10, implicit-def $sgpr11, implicit-def $sgpr12, implicit-def $sgpr13, implicit-def $sgpr14, implicit-def $sgpr15, implicit-def $sgpr16, implicit-def $sgpr17, implicit-def $sgpr18, implicit-def $sgpr19, implicit-def $sgpr20, implicit-def $sgpr21, implicit-def $sgpr22, implicit-def $sgpr23, implicit-def $sgpr24, implicit-def $sgpr25, implicit-def $sgpr26, implicit-def $sgpr27, implicit-def $sgpr30, implicit-def $sgpr31
     ; CHECK-NEXT: $vgpr0 = V_LSHRREV_B32_e64 6, $sgpr33, implicit $exec
     ; CHECK-NEXT: $vcc_lo = S_MOV_B32 8192
