--- conflicted
+++ resolved
@@ -109,75 +109,6 @@
 
     ; GFX9-LABEL: name: max-counter-vmcnt
     ; GFX9: S_WAITCNT 0
-<<<<<<< HEAD
-    ; GFX9: $vgpr0 = BUFFER_LOAD_DWORD_OFFSET $sgpr0_sgpr1_sgpr2_sgpr3, $sgpr4, 0, 0, 0, 0, 0, 0, implicit $exec
-    ; GFX9: $vgpr1 = BUFFER_LOAD_DWORD_OFFSET $sgpr0_sgpr1_sgpr2_sgpr3, $sgpr4, 4, 0, 0, 0, 0, 0, implicit $exec
-    ; GFX9: $vgpr2 = BUFFER_LOAD_DWORD_OFFSET $sgpr0_sgpr1_sgpr2_sgpr3, $sgpr4, 8, 0, 0, 0, 0, 0, implicit $exec
-    ; GFX9: $vgpr3 = BUFFER_LOAD_DWORD_OFFSET $sgpr0_sgpr1_sgpr2_sgpr3, $sgpr4, 12, 0, 0, 0, 0, 0, implicit $exec
-    ; GFX9: $vgpr4 = BUFFER_LOAD_DWORD_OFFSET $sgpr0_sgpr1_sgpr2_sgpr3, $sgpr4, 16, 0, 0, 0, 0, 0, implicit $exec
-    ; GFX9: $vgpr5 = BUFFER_LOAD_DWORD_OFFSET $sgpr0_sgpr1_sgpr2_sgpr3, $sgpr4, 20, 0, 0, 0, 0, 0, implicit $exec
-    ; GFX9: $vgpr6 = BUFFER_LOAD_DWORD_OFFSET $sgpr0_sgpr1_sgpr2_sgpr3, $sgpr4, 24, 0, 0, 0, 0, 0, implicit $exec
-    ; GFX9: $vgpr7 = BUFFER_LOAD_DWORD_OFFSET $sgpr0_sgpr1_sgpr2_sgpr3, $sgpr4, 28, 0, 0, 0, 0, 0, implicit $exec
-    ; GFX9: $vgpr8 = BUFFER_LOAD_DWORD_OFFSET $sgpr0_sgpr1_sgpr2_sgpr3, $sgpr4, 32, 0, 0, 0, 0, 0, implicit $exec
-    ; GFX9: $vgpr9 = BUFFER_LOAD_DWORD_OFFSET $sgpr0_sgpr1_sgpr2_sgpr3, $sgpr4, 36, 0, 0, 0, 0, 0, implicit $exec
-    ; GFX9: $vgpr10 = BUFFER_LOAD_DWORD_OFFSET $sgpr0_sgpr1_sgpr2_sgpr3, $sgpr4, 40, 0, 0, 0, 0, 0, implicit $exec
-    ; GFX9: $vgpr11 = BUFFER_LOAD_DWORD_OFFSET $sgpr0_sgpr1_sgpr2_sgpr3, $sgpr4, 44, 0, 0, 0, 0, 0, implicit $exec
-    ; GFX9: $vgpr12 = BUFFER_LOAD_DWORD_OFFSET $sgpr0_sgpr1_sgpr2_sgpr3, $sgpr4, 48, 0, 0, 0, 0, 0, implicit $exec
-    ; GFX9: $vgpr13 = BUFFER_LOAD_DWORD_OFFSET $sgpr0_sgpr1_sgpr2_sgpr3, $sgpr4, 52, 0, 0, 0, 0, 0, implicit $exec
-    ; GFX9: $vgpr14 = BUFFER_LOAD_DWORD_OFFSET $sgpr0_sgpr1_sgpr2_sgpr3, $sgpr4, 56, 0, 0, 0, 0, 0, implicit $exec
-    ; GFX9: $vgpr15 = BUFFER_LOAD_DWORD_OFFSET $sgpr0_sgpr1_sgpr2_sgpr3, $sgpr4, 60, 0, 0, 0, 0, 0, implicit $exec
-    ; GFX9: $vgpr16 = BUFFER_LOAD_DWORD_OFFSET $sgpr0_sgpr1_sgpr2_sgpr3, $sgpr4, 64, 0, 0, 0, 0, 0, implicit $exec
-    ; GFX9: $vgpr17 = BUFFER_LOAD_DWORD_OFFSET $sgpr0_sgpr1_sgpr2_sgpr3, $sgpr4, 68, 0, 0, 0, 0, 0, implicit $exec
-    ; GFX9: $vgpr18 = BUFFER_LOAD_DWORD_OFFSET $sgpr0_sgpr1_sgpr2_sgpr3, $sgpr4, 72, 0, 0, 0, 0, 0, implicit $exec
-    ; GFX9: $vgpr19 = BUFFER_LOAD_DWORD_OFFSET $sgpr0_sgpr1_sgpr2_sgpr3, $sgpr4, 76, 0, 0, 0, 0, 0, implicit $exec
-    ; GFX9: $vgpr20 = BUFFER_LOAD_DWORD_OFFSET $sgpr0_sgpr1_sgpr2_sgpr3, $sgpr4, 80, 0, 0, 0, 0, 0, implicit $exec
-    ; GFX9: $vgpr21 = BUFFER_LOAD_DWORD_OFFSET $sgpr0_sgpr1_sgpr2_sgpr3, $sgpr4, 84, 0, 0, 0, 0, 0, implicit $exec
-    ; GFX9: $vgpr22 = BUFFER_LOAD_DWORD_OFFSET $sgpr0_sgpr1_sgpr2_sgpr3, $sgpr4, 88, 0, 0, 0, 0, 0, implicit $exec
-    ; GFX9: $vgpr23 = BUFFER_LOAD_DWORD_OFFSET $sgpr0_sgpr1_sgpr2_sgpr3, $sgpr4, 92, 0, 0, 0, 0, 0, implicit $exec
-    ; GFX9: $vgpr24 = BUFFER_LOAD_DWORD_OFFSET $sgpr0_sgpr1_sgpr2_sgpr3, $sgpr4, 96, 0, 0, 0, 0, 0, implicit $exec
-    ; GFX9: $vgpr25 = BUFFER_LOAD_DWORD_OFFSET $sgpr0_sgpr1_sgpr2_sgpr3, $sgpr4, 100, 0, 0, 0, 0, 0, implicit $exec
-    ; GFX9: $vgpr26 = BUFFER_LOAD_DWORD_OFFSET $sgpr0_sgpr1_sgpr2_sgpr3, $sgpr4, 104, 0, 0, 0, 0, 0, implicit $exec
-    ; GFX9: $vgpr27 = BUFFER_LOAD_DWORD_OFFSET $sgpr0_sgpr1_sgpr2_sgpr3, $sgpr4, 108, 0, 0, 0, 0, 0, implicit $exec
-    ; GFX9: $vgpr28 = BUFFER_LOAD_DWORD_OFFSET $sgpr0_sgpr1_sgpr2_sgpr3, $sgpr4, 112, 0, 0, 0, 0, 0, implicit $exec
-    ; GFX9: $vgpr29 = BUFFER_LOAD_DWORD_OFFSET $sgpr0_sgpr1_sgpr2_sgpr3, $sgpr4, 116, 0, 0, 0, 0, 0, implicit $exec
-    ; GFX9: $vgpr30 = BUFFER_LOAD_DWORD_OFFSET $sgpr0_sgpr1_sgpr2_sgpr3, $sgpr4, 120, 0, 0, 0, 0, 0, implicit $exec
-    ; GFX9: $vgpr31 = BUFFER_LOAD_DWORD_OFFSET $sgpr0_sgpr1_sgpr2_sgpr3, $sgpr4, 124, 0, 0, 0, 0, 0, implicit $exec
-    ; GFX9: $vgpr32 = BUFFER_LOAD_DWORD_OFFSET $sgpr0_sgpr1_sgpr2_sgpr3, $sgpr4, 128, 0, 0, 0, 0, 0, implicit $exec
-    ; GFX9: $vgpr33 = BUFFER_LOAD_DWORD_OFFSET $sgpr0_sgpr1_sgpr2_sgpr3, $sgpr4, 132, 0, 0, 0, 0, 0, implicit $exec
-    ; GFX9: $vgpr34 = BUFFER_LOAD_DWORD_OFFSET $sgpr0_sgpr1_sgpr2_sgpr3, $sgpr4, 136, 0, 0, 0, 0, 0, implicit $exec
-    ; GFX9: $vgpr35 = BUFFER_LOAD_DWORD_OFFSET $sgpr0_sgpr1_sgpr2_sgpr3, $sgpr4, 140, 0, 0, 0, 0, 0, implicit $exec
-    ; GFX9: $vgpr36 = BUFFER_LOAD_DWORD_OFFSET $sgpr0_sgpr1_sgpr2_sgpr3, $sgpr4, 144, 0, 0, 0, 0, 0, implicit $exec
-    ; GFX9: $vgpr37 = BUFFER_LOAD_DWORD_OFFSET $sgpr0_sgpr1_sgpr2_sgpr3, $sgpr4, 148, 0, 0, 0, 0, 0, implicit $exec
-    ; GFX9: $vgpr38 = BUFFER_LOAD_DWORD_OFFSET $sgpr0_sgpr1_sgpr2_sgpr3, $sgpr4, 152, 0, 0, 0, 0, 0, implicit $exec
-    ; GFX9: $vgpr39 = BUFFER_LOAD_DWORD_OFFSET $sgpr0_sgpr1_sgpr2_sgpr3, $sgpr4, 156, 0, 0, 0, 0, 0, implicit $exec
-    ; GFX9: $vgpr40 = BUFFER_LOAD_DWORD_OFFSET $sgpr0_sgpr1_sgpr2_sgpr3, $sgpr4, 160, 0, 0, 0, 0, 0, implicit $exec
-    ; GFX9: $vgpr41 = BUFFER_LOAD_DWORD_OFFSET $sgpr0_sgpr1_sgpr2_sgpr3, $sgpr4, 164, 0, 0, 0, 0, 0, implicit $exec
-    ; GFX9: $vgpr42 = BUFFER_LOAD_DWORD_OFFSET $sgpr0_sgpr1_sgpr2_sgpr3, $sgpr4, 168, 0, 0, 0, 0, 0, implicit $exec
-    ; GFX9: $vgpr43 = BUFFER_LOAD_DWORD_OFFSET $sgpr0_sgpr1_sgpr2_sgpr3, $sgpr4, 172, 0, 0, 0, 0, 0, implicit $exec
-    ; GFX9: $vgpr44 = BUFFER_LOAD_DWORD_OFFSET $sgpr0_sgpr1_sgpr2_sgpr3, $sgpr4, 176, 0, 0, 0, 0, 0, implicit $exec
-    ; GFX9: $vgpr45 = BUFFER_LOAD_DWORD_OFFSET $sgpr0_sgpr1_sgpr2_sgpr3, $sgpr4, 180, 0, 0, 0, 0, 0, implicit $exec
-    ; GFX9: $vgpr46 = BUFFER_LOAD_DWORD_OFFSET $sgpr0_sgpr1_sgpr2_sgpr3, $sgpr4, 184, 0, 0, 0, 0, 0, implicit $exec
-    ; GFX9: $vgpr47 = BUFFER_LOAD_DWORD_OFFSET $sgpr0_sgpr1_sgpr2_sgpr3, $sgpr4, 188, 0, 0, 0, 0, 0, implicit $exec
-    ; GFX9: $vgpr48 = BUFFER_LOAD_DWORD_OFFSET $sgpr0_sgpr1_sgpr2_sgpr3, $sgpr4, 192, 0, 0, 0, 0, 0, implicit $exec
-    ; GFX9: $vgpr49 = BUFFER_LOAD_DWORD_OFFSET $sgpr0_sgpr1_sgpr2_sgpr3, $sgpr4, 196, 0, 0, 0, 0, 0, implicit $exec
-    ; GFX9: $vgpr50 = BUFFER_LOAD_DWORD_OFFSET $sgpr0_sgpr1_sgpr2_sgpr3, $sgpr4, 200, 0, 0, 0, 0, 0, implicit $exec
-    ; GFX9: $vgpr51 = BUFFER_LOAD_DWORD_OFFSET $sgpr0_sgpr1_sgpr2_sgpr3, $sgpr4, 204, 0, 0, 0, 0, 0, implicit $exec
-    ; GFX9: $vgpr52 = BUFFER_LOAD_DWORD_OFFSET $sgpr0_sgpr1_sgpr2_sgpr3, $sgpr4, 208, 0, 0, 0, 0, 0, implicit $exec
-    ; GFX9: $vgpr53 = BUFFER_LOAD_DWORD_OFFSET $sgpr0_sgpr1_sgpr2_sgpr3, $sgpr4, 212, 0, 0, 0, 0, 0, implicit $exec
-    ; GFX9: $vgpr54 = BUFFER_LOAD_DWORD_OFFSET $sgpr0_sgpr1_sgpr2_sgpr3, $sgpr4, 216, 0, 0, 0, 0, 0, implicit $exec
-    ; GFX9: $vgpr55 = BUFFER_LOAD_DWORD_OFFSET $sgpr0_sgpr1_sgpr2_sgpr3, $sgpr4, 220, 0, 0, 0, 0, 0, implicit $exec
-    ; GFX9: $vgpr56 = BUFFER_LOAD_DWORD_OFFSET $sgpr0_sgpr1_sgpr2_sgpr3, $sgpr4, 224, 0, 0, 0, 0, 0, implicit $exec
-    ; GFX9: $vgpr57 = BUFFER_LOAD_DWORD_OFFSET $sgpr0_sgpr1_sgpr2_sgpr3, $sgpr4, 228, 0, 0, 0, 0, 0, implicit $exec
-    ; GFX9: $vgpr58 = BUFFER_LOAD_DWORD_OFFSET $sgpr0_sgpr1_sgpr2_sgpr3, $sgpr4, 232, 0, 0, 0, 0, 0, implicit $exec
-    ; GFX9: $vgpr59 = BUFFER_LOAD_DWORD_OFFSET $sgpr0_sgpr1_sgpr2_sgpr3, $sgpr4, 236, 0, 0, 0, 0, 0, implicit $exec
-    ; GFX9: $vgpr60 = BUFFER_LOAD_DWORD_OFFSET $sgpr0_sgpr1_sgpr2_sgpr3, $sgpr4, 240, 0, 0, 0, 0, 0, implicit $exec
-    ; GFX9: $vgpr61 = BUFFER_LOAD_DWORD_OFFSET $sgpr0_sgpr1_sgpr2_sgpr3, $sgpr4, 244, 0, 0, 0, 0, 0, implicit $exec
-    ; GFX9: $vgpr62 = BUFFER_LOAD_DWORD_OFFSET $sgpr0_sgpr1_sgpr2_sgpr3, $sgpr4, 248, 0, 0, 0, 0, 0, implicit $exec
-    ; GFX9: $vgpr63 = BUFFER_LOAD_DWORD_OFFSET $sgpr0_sgpr1_sgpr2_sgpr3, $sgpr4, 252, 0, 0, 0, 0, 0, implicit $exec
-    ; GFX9: $vgpr64 = BUFFER_LOAD_DWORD_OFFSET $sgpr0_sgpr1_sgpr2_sgpr3, $sgpr4, 256, 0, 0, 0, 0, 0, implicit $exec
-    ; GFX9: $vgpr65 = BUFFER_LOAD_DWORD_OFFSET $sgpr0_sgpr1_sgpr2_sgpr3, $sgpr4, 260, 0, 0, 0, 0, 0, implicit $exec
-    ; GFX9: $vgpr66 = BUFFER_LOAD_DWORD_OFFSET $sgpr0_sgpr1_sgpr2_sgpr3, $sgpr4, 264, 0, 0, 0, 0, 0, implicit $exec
-=======
     ; GFX9: $vgpr0 = BUFFER_LOAD_DWORD_OFFSET $sgpr0_sgpr1_sgpr2_sgpr3, $sgpr4, 0, 0, 0, 0, 0, 0, 0, implicit $exec
     ; GFX9: $vgpr1 = BUFFER_LOAD_DWORD_OFFSET $sgpr0_sgpr1_sgpr2_sgpr3, $sgpr4, 4, 0, 0, 0, 0, 0, 0, implicit $exec
     ; GFX9: $vgpr2 = BUFFER_LOAD_DWORD_OFFSET $sgpr0_sgpr1_sgpr2_sgpr3, $sgpr4, 8, 0, 0, 0, 0, 0, 0, implicit $exec
@@ -245,7 +176,6 @@
     ; GFX9: $vgpr64 = BUFFER_LOAD_DWORD_OFFSET $sgpr0_sgpr1_sgpr2_sgpr3, $sgpr4, 256, 0, 0, 0, 0, 0, 0, implicit $exec
     ; GFX9: $vgpr65 = BUFFER_LOAD_DWORD_OFFSET $sgpr0_sgpr1_sgpr2_sgpr3, $sgpr4, 260, 0, 0, 0, 0, 0, 0, implicit $exec
     ; GFX9: $vgpr66 = BUFFER_LOAD_DWORD_OFFSET $sgpr0_sgpr1_sgpr2_sgpr3, $sgpr4, 264, 0, 0, 0, 0, 0, 0, implicit $exec
->>>>>>> c77659e5
     ; GFX9: S_WAITCNT 53118
     ; GFX9: $vgpr0 = V_MAC_F32_e32 0, $vgpr1, $vgpr0, implicit $mode, implicit $exec
     ; GFX9: $vgpr1 = V_MAC_F32_e32 0, $vgpr2, $vgpr1, implicit $mode, implicit $exec
@@ -255,75 +185,6 @@
     ; GFX10-LABEL: name: max-counter-vmcnt
     ; GFX10: S_WAITCNT 0
     ; GFX10: S_WAITCNT_VSCNT undef $sgpr_null, 0
-<<<<<<< HEAD
-    ; GFX10: $vgpr0 = BUFFER_LOAD_DWORD_OFFSET $sgpr0_sgpr1_sgpr2_sgpr3, $sgpr4, 0, 0, 0, 0, 0, 0, implicit $exec
-    ; GFX10: $vgpr1 = BUFFER_LOAD_DWORD_OFFSET $sgpr0_sgpr1_sgpr2_sgpr3, $sgpr4, 4, 0, 0, 0, 0, 0, implicit $exec
-    ; GFX10: $vgpr2 = BUFFER_LOAD_DWORD_OFFSET $sgpr0_sgpr1_sgpr2_sgpr3, $sgpr4, 8, 0, 0, 0, 0, 0, implicit $exec
-    ; GFX10: $vgpr3 = BUFFER_LOAD_DWORD_OFFSET $sgpr0_sgpr1_sgpr2_sgpr3, $sgpr4, 12, 0, 0, 0, 0, 0, implicit $exec
-    ; GFX10: $vgpr4 = BUFFER_LOAD_DWORD_OFFSET $sgpr0_sgpr1_sgpr2_sgpr3, $sgpr4, 16, 0, 0, 0, 0, 0, implicit $exec
-    ; GFX10: $vgpr5 = BUFFER_LOAD_DWORD_OFFSET $sgpr0_sgpr1_sgpr2_sgpr3, $sgpr4, 20, 0, 0, 0, 0, 0, implicit $exec
-    ; GFX10: $vgpr6 = BUFFER_LOAD_DWORD_OFFSET $sgpr0_sgpr1_sgpr2_sgpr3, $sgpr4, 24, 0, 0, 0, 0, 0, implicit $exec
-    ; GFX10: $vgpr7 = BUFFER_LOAD_DWORD_OFFSET $sgpr0_sgpr1_sgpr2_sgpr3, $sgpr4, 28, 0, 0, 0, 0, 0, implicit $exec
-    ; GFX10: $vgpr8 = BUFFER_LOAD_DWORD_OFFSET $sgpr0_sgpr1_sgpr2_sgpr3, $sgpr4, 32, 0, 0, 0, 0, 0, implicit $exec
-    ; GFX10: $vgpr9 = BUFFER_LOAD_DWORD_OFFSET $sgpr0_sgpr1_sgpr2_sgpr3, $sgpr4, 36, 0, 0, 0, 0, 0, implicit $exec
-    ; GFX10: $vgpr10 = BUFFER_LOAD_DWORD_OFFSET $sgpr0_sgpr1_sgpr2_sgpr3, $sgpr4, 40, 0, 0, 0, 0, 0, implicit $exec
-    ; GFX10: $vgpr11 = BUFFER_LOAD_DWORD_OFFSET $sgpr0_sgpr1_sgpr2_sgpr3, $sgpr4, 44, 0, 0, 0, 0, 0, implicit $exec
-    ; GFX10: $vgpr12 = BUFFER_LOAD_DWORD_OFFSET $sgpr0_sgpr1_sgpr2_sgpr3, $sgpr4, 48, 0, 0, 0, 0, 0, implicit $exec
-    ; GFX10: $vgpr13 = BUFFER_LOAD_DWORD_OFFSET $sgpr0_sgpr1_sgpr2_sgpr3, $sgpr4, 52, 0, 0, 0, 0, 0, implicit $exec
-    ; GFX10: $vgpr14 = BUFFER_LOAD_DWORD_OFFSET $sgpr0_sgpr1_sgpr2_sgpr3, $sgpr4, 56, 0, 0, 0, 0, 0, implicit $exec
-    ; GFX10: $vgpr15 = BUFFER_LOAD_DWORD_OFFSET $sgpr0_sgpr1_sgpr2_sgpr3, $sgpr4, 60, 0, 0, 0, 0, 0, implicit $exec
-    ; GFX10: $vgpr16 = BUFFER_LOAD_DWORD_OFFSET $sgpr0_sgpr1_sgpr2_sgpr3, $sgpr4, 64, 0, 0, 0, 0, 0, implicit $exec
-    ; GFX10: $vgpr17 = BUFFER_LOAD_DWORD_OFFSET $sgpr0_sgpr1_sgpr2_sgpr3, $sgpr4, 68, 0, 0, 0, 0, 0, implicit $exec
-    ; GFX10: $vgpr18 = BUFFER_LOAD_DWORD_OFFSET $sgpr0_sgpr1_sgpr2_sgpr3, $sgpr4, 72, 0, 0, 0, 0, 0, implicit $exec
-    ; GFX10: $vgpr19 = BUFFER_LOAD_DWORD_OFFSET $sgpr0_sgpr1_sgpr2_sgpr3, $sgpr4, 76, 0, 0, 0, 0, 0, implicit $exec
-    ; GFX10: $vgpr20 = BUFFER_LOAD_DWORD_OFFSET $sgpr0_sgpr1_sgpr2_sgpr3, $sgpr4, 80, 0, 0, 0, 0, 0, implicit $exec
-    ; GFX10: $vgpr21 = BUFFER_LOAD_DWORD_OFFSET $sgpr0_sgpr1_sgpr2_sgpr3, $sgpr4, 84, 0, 0, 0, 0, 0, implicit $exec
-    ; GFX10: $vgpr22 = BUFFER_LOAD_DWORD_OFFSET $sgpr0_sgpr1_sgpr2_sgpr3, $sgpr4, 88, 0, 0, 0, 0, 0, implicit $exec
-    ; GFX10: $vgpr23 = BUFFER_LOAD_DWORD_OFFSET $sgpr0_sgpr1_sgpr2_sgpr3, $sgpr4, 92, 0, 0, 0, 0, 0, implicit $exec
-    ; GFX10: $vgpr24 = BUFFER_LOAD_DWORD_OFFSET $sgpr0_sgpr1_sgpr2_sgpr3, $sgpr4, 96, 0, 0, 0, 0, 0, implicit $exec
-    ; GFX10: $vgpr25 = BUFFER_LOAD_DWORD_OFFSET $sgpr0_sgpr1_sgpr2_sgpr3, $sgpr4, 100, 0, 0, 0, 0, 0, implicit $exec
-    ; GFX10: $vgpr26 = BUFFER_LOAD_DWORD_OFFSET $sgpr0_sgpr1_sgpr2_sgpr3, $sgpr4, 104, 0, 0, 0, 0, 0, implicit $exec
-    ; GFX10: $vgpr27 = BUFFER_LOAD_DWORD_OFFSET $sgpr0_sgpr1_sgpr2_sgpr3, $sgpr4, 108, 0, 0, 0, 0, 0, implicit $exec
-    ; GFX10: $vgpr28 = BUFFER_LOAD_DWORD_OFFSET $sgpr0_sgpr1_sgpr2_sgpr3, $sgpr4, 112, 0, 0, 0, 0, 0, implicit $exec
-    ; GFX10: $vgpr29 = BUFFER_LOAD_DWORD_OFFSET $sgpr0_sgpr1_sgpr2_sgpr3, $sgpr4, 116, 0, 0, 0, 0, 0, implicit $exec
-    ; GFX10: $vgpr30 = BUFFER_LOAD_DWORD_OFFSET $sgpr0_sgpr1_sgpr2_sgpr3, $sgpr4, 120, 0, 0, 0, 0, 0, implicit $exec
-    ; GFX10: $vgpr31 = BUFFER_LOAD_DWORD_OFFSET $sgpr0_sgpr1_sgpr2_sgpr3, $sgpr4, 124, 0, 0, 0, 0, 0, implicit $exec
-    ; GFX10: $vgpr32 = BUFFER_LOAD_DWORD_OFFSET $sgpr0_sgpr1_sgpr2_sgpr3, $sgpr4, 128, 0, 0, 0, 0, 0, implicit $exec
-    ; GFX10: $vgpr33 = BUFFER_LOAD_DWORD_OFFSET $sgpr0_sgpr1_sgpr2_sgpr3, $sgpr4, 132, 0, 0, 0, 0, 0, implicit $exec
-    ; GFX10: $vgpr34 = BUFFER_LOAD_DWORD_OFFSET $sgpr0_sgpr1_sgpr2_sgpr3, $sgpr4, 136, 0, 0, 0, 0, 0, implicit $exec
-    ; GFX10: $vgpr35 = BUFFER_LOAD_DWORD_OFFSET $sgpr0_sgpr1_sgpr2_sgpr3, $sgpr4, 140, 0, 0, 0, 0, 0, implicit $exec
-    ; GFX10: $vgpr36 = BUFFER_LOAD_DWORD_OFFSET $sgpr0_sgpr1_sgpr2_sgpr3, $sgpr4, 144, 0, 0, 0, 0, 0, implicit $exec
-    ; GFX10: $vgpr37 = BUFFER_LOAD_DWORD_OFFSET $sgpr0_sgpr1_sgpr2_sgpr3, $sgpr4, 148, 0, 0, 0, 0, 0, implicit $exec
-    ; GFX10: $vgpr38 = BUFFER_LOAD_DWORD_OFFSET $sgpr0_sgpr1_sgpr2_sgpr3, $sgpr4, 152, 0, 0, 0, 0, 0, implicit $exec
-    ; GFX10: $vgpr39 = BUFFER_LOAD_DWORD_OFFSET $sgpr0_sgpr1_sgpr2_sgpr3, $sgpr4, 156, 0, 0, 0, 0, 0, implicit $exec
-    ; GFX10: $vgpr40 = BUFFER_LOAD_DWORD_OFFSET $sgpr0_sgpr1_sgpr2_sgpr3, $sgpr4, 160, 0, 0, 0, 0, 0, implicit $exec
-    ; GFX10: $vgpr41 = BUFFER_LOAD_DWORD_OFFSET $sgpr0_sgpr1_sgpr2_sgpr3, $sgpr4, 164, 0, 0, 0, 0, 0, implicit $exec
-    ; GFX10: $vgpr42 = BUFFER_LOAD_DWORD_OFFSET $sgpr0_sgpr1_sgpr2_sgpr3, $sgpr4, 168, 0, 0, 0, 0, 0, implicit $exec
-    ; GFX10: $vgpr43 = BUFFER_LOAD_DWORD_OFFSET $sgpr0_sgpr1_sgpr2_sgpr3, $sgpr4, 172, 0, 0, 0, 0, 0, implicit $exec
-    ; GFX10: $vgpr44 = BUFFER_LOAD_DWORD_OFFSET $sgpr0_sgpr1_sgpr2_sgpr3, $sgpr4, 176, 0, 0, 0, 0, 0, implicit $exec
-    ; GFX10: $vgpr45 = BUFFER_LOAD_DWORD_OFFSET $sgpr0_sgpr1_sgpr2_sgpr3, $sgpr4, 180, 0, 0, 0, 0, 0, implicit $exec
-    ; GFX10: $vgpr46 = BUFFER_LOAD_DWORD_OFFSET $sgpr0_sgpr1_sgpr2_sgpr3, $sgpr4, 184, 0, 0, 0, 0, 0, implicit $exec
-    ; GFX10: $vgpr47 = BUFFER_LOAD_DWORD_OFFSET $sgpr0_sgpr1_sgpr2_sgpr3, $sgpr4, 188, 0, 0, 0, 0, 0, implicit $exec
-    ; GFX10: $vgpr48 = BUFFER_LOAD_DWORD_OFFSET $sgpr0_sgpr1_sgpr2_sgpr3, $sgpr4, 192, 0, 0, 0, 0, 0, implicit $exec
-    ; GFX10: $vgpr49 = BUFFER_LOAD_DWORD_OFFSET $sgpr0_sgpr1_sgpr2_sgpr3, $sgpr4, 196, 0, 0, 0, 0, 0, implicit $exec
-    ; GFX10: $vgpr50 = BUFFER_LOAD_DWORD_OFFSET $sgpr0_sgpr1_sgpr2_sgpr3, $sgpr4, 200, 0, 0, 0, 0, 0, implicit $exec
-    ; GFX10: $vgpr51 = BUFFER_LOAD_DWORD_OFFSET $sgpr0_sgpr1_sgpr2_sgpr3, $sgpr4, 204, 0, 0, 0, 0, 0, implicit $exec
-    ; GFX10: $vgpr52 = BUFFER_LOAD_DWORD_OFFSET $sgpr0_sgpr1_sgpr2_sgpr3, $sgpr4, 208, 0, 0, 0, 0, 0, implicit $exec
-    ; GFX10: $vgpr53 = BUFFER_LOAD_DWORD_OFFSET $sgpr0_sgpr1_sgpr2_sgpr3, $sgpr4, 212, 0, 0, 0, 0, 0, implicit $exec
-    ; GFX10: $vgpr54 = BUFFER_LOAD_DWORD_OFFSET $sgpr0_sgpr1_sgpr2_sgpr3, $sgpr4, 216, 0, 0, 0, 0, 0, implicit $exec
-    ; GFX10: $vgpr55 = BUFFER_LOAD_DWORD_OFFSET $sgpr0_sgpr1_sgpr2_sgpr3, $sgpr4, 220, 0, 0, 0, 0, 0, implicit $exec
-    ; GFX10: $vgpr56 = BUFFER_LOAD_DWORD_OFFSET $sgpr0_sgpr1_sgpr2_sgpr3, $sgpr4, 224, 0, 0, 0, 0, 0, implicit $exec
-    ; GFX10: $vgpr57 = BUFFER_LOAD_DWORD_OFFSET $sgpr0_sgpr1_sgpr2_sgpr3, $sgpr4, 228, 0, 0, 0, 0, 0, implicit $exec
-    ; GFX10: $vgpr58 = BUFFER_LOAD_DWORD_OFFSET $sgpr0_sgpr1_sgpr2_sgpr3, $sgpr4, 232, 0, 0, 0, 0, 0, implicit $exec
-    ; GFX10: $vgpr59 = BUFFER_LOAD_DWORD_OFFSET $sgpr0_sgpr1_sgpr2_sgpr3, $sgpr4, 236, 0, 0, 0, 0, 0, implicit $exec
-    ; GFX10: $vgpr60 = BUFFER_LOAD_DWORD_OFFSET $sgpr0_sgpr1_sgpr2_sgpr3, $sgpr4, 240, 0, 0, 0, 0, 0, implicit $exec
-    ; GFX10: $vgpr61 = BUFFER_LOAD_DWORD_OFFSET $sgpr0_sgpr1_sgpr2_sgpr3, $sgpr4, 244, 0, 0, 0, 0, 0, implicit $exec
-    ; GFX10: $vgpr62 = BUFFER_LOAD_DWORD_OFFSET $sgpr0_sgpr1_sgpr2_sgpr3, $sgpr4, 248, 0, 0, 0, 0, 0, implicit $exec
-    ; GFX10: $vgpr63 = BUFFER_LOAD_DWORD_OFFSET $sgpr0_sgpr1_sgpr2_sgpr3, $sgpr4, 252, 0, 0, 0, 0, 0, implicit $exec
-    ; GFX10: $vgpr64 = BUFFER_LOAD_DWORD_OFFSET $sgpr0_sgpr1_sgpr2_sgpr3, $sgpr4, 256, 0, 0, 0, 0, 0, implicit $exec
-    ; GFX10: $vgpr65 = BUFFER_LOAD_DWORD_OFFSET $sgpr0_sgpr1_sgpr2_sgpr3, $sgpr4, 260, 0, 0, 0, 0, 0, implicit $exec
-    ; GFX10: $vgpr66 = BUFFER_LOAD_DWORD_OFFSET $sgpr0_sgpr1_sgpr2_sgpr3, $sgpr4, 264, 0, 0, 0, 0, 0, implicit $exec
-=======
     ; GFX10: $vgpr0 = BUFFER_LOAD_DWORD_OFFSET $sgpr0_sgpr1_sgpr2_sgpr3, $sgpr4, 0, 0, 0, 0, 0, 0, 0, implicit $exec
     ; GFX10: $vgpr1 = BUFFER_LOAD_DWORD_OFFSET $sgpr0_sgpr1_sgpr2_sgpr3, $sgpr4, 4, 0, 0, 0, 0, 0, 0, implicit $exec
     ; GFX10: $vgpr2 = BUFFER_LOAD_DWORD_OFFSET $sgpr0_sgpr1_sgpr2_sgpr3, $sgpr4, 8, 0, 0, 0, 0, 0, 0, implicit $exec
@@ -391,82 +252,12 @@
     ; GFX10: $vgpr64 = BUFFER_LOAD_DWORD_OFFSET $sgpr0_sgpr1_sgpr2_sgpr3, $sgpr4, 256, 0, 0, 0, 0, 0, 0, implicit $exec
     ; GFX10: $vgpr65 = BUFFER_LOAD_DWORD_OFFSET $sgpr0_sgpr1_sgpr2_sgpr3, $sgpr4, 260, 0, 0, 0, 0, 0, 0, implicit $exec
     ; GFX10: $vgpr66 = BUFFER_LOAD_DWORD_OFFSET $sgpr0_sgpr1_sgpr2_sgpr3, $sgpr4, 264, 0, 0, 0, 0, 0, 0, implicit $exec
->>>>>>> c77659e5
     ; GFX10: S_WAITCNT 65406
     ; GFX10: $vgpr0 = V_MAC_F32_e32 0, $vgpr1, $vgpr0, implicit $mode, implicit $exec
     ; GFX10: $vgpr1 = V_MAC_F32_e32 0, $vgpr2, $vgpr1, implicit $mode, implicit $exec
     ; GFX10: $vgpr2 = V_MAC_F32_e32 0, $vgpr3, $vgpr2, implicit $mode, implicit $exec
     ; GFX10: $vgpr3 = V_MAC_F32_e32 0, $vgpr4, $vgpr3, implicit $mode, implicit $exec
     ; GFX10: S_ENDPGM 0
-<<<<<<< HEAD
-    $vgpr0 = BUFFER_LOAD_DWORD_OFFSET $sgpr0_sgpr1_sgpr2_sgpr3, $sgpr4, 0, 0, 0, 0, 0, 0, implicit $exec
-    $vgpr1 = BUFFER_LOAD_DWORD_OFFSET $sgpr0_sgpr1_sgpr2_sgpr3, $sgpr4, 4, 0, 0, 0, 0, 0, implicit $exec
-    $vgpr2 = BUFFER_LOAD_DWORD_OFFSET $sgpr0_sgpr1_sgpr2_sgpr3, $sgpr4, 8, 0, 0, 0, 0, 0, implicit $exec
-    $vgpr3 = BUFFER_LOAD_DWORD_OFFSET $sgpr0_sgpr1_sgpr2_sgpr3, $sgpr4, 12, 0, 0, 0, 0, 0, implicit $exec
-    $vgpr4 = BUFFER_LOAD_DWORD_OFFSET $sgpr0_sgpr1_sgpr2_sgpr3, $sgpr4, 16, 0, 0, 0, 0, 0, implicit $exec
-    $vgpr5 = BUFFER_LOAD_DWORD_OFFSET $sgpr0_sgpr1_sgpr2_sgpr3, $sgpr4, 20, 0, 0, 0, 0, 0, implicit $exec
-    $vgpr6 = BUFFER_LOAD_DWORD_OFFSET $sgpr0_sgpr1_sgpr2_sgpr3, $sgpr4, 24, 0, 0, 0, 0, 0, implicit $exec
-    $vgpr7 = BUFFER_LOAD_DWORD_OFFSET $sgpr0_sgpr1_sgpr2_sgpr3, $sgpr4, 28, 0, 0, 0, 0, 0, implicit $exec
-    $vgpr8 = BUFFER_LOAD_DWORD_OFFSET $sgpr0_sgpr1_sgpr2_sgpr3, $sgpr4, 32, 0, 0, 0, 0, 0, implicit $exec
-    $vgpr9 = BUFFER_LOAD_DWORD_OFFSET $sgpr0_sgpr1_sgpr2_sgpr3, $sgpr4, 36, 0, 0, 0, 0, 0, implicit $exec
-    $vgpr10 = BUFFER_LOAD_DWORD_OFFSET $sgpr0_sgpr1_sgpr2_sgpr3, $sgpr4, 40, 0, 0, 0, 0, 0, implicit $exec
-    $vgpr11 = BUFFER_LOAD_DWORD_OFFSET $sgpr0_sgpr1_sgpr2_sgpr3, $sgpr4, 44, 0, 0, 0, 0, 0, implicit $exec
-    $vgpr12 = BUFFER_LOAD_DWORD_OFFSET $sgpr0_sgpr1_sgpr2_sgpr3, $sgpr4, 48, 0, 0, 0, 0, 0, implicit $exec
-    $vgpr13 = BUFFER_LOAD_DWORD_OFFSET $sgpr0_sgpr1_sgpr2_sgpr3, $sgpr4, 52, 0, 0, 0, 0, 0, implicit $exec
-    $vgpr14 = BUFFER_LOAD_DWORD_OFFSET $sgpr0_sgpr1_sgpr2_sgpr3, $sgpr4, 56, 0, 0, 0, 0, 0, implicit $exec
-    $vgpr15 = BUFFER_LOAD_DWORD_OFFSET $sgpr0_sgpr1_sgpr2_sgpr3, $sgpr4, 60, 0, 0, 0, 0, 0, implicit $exec
-    $vgpr16 = BUFFER_LOAD_DWORD_OFFSET $sgpr0_sgpr1_sgpr2_sgpr3, $sgpr4, 64, 0, 0, 0, 0, 0, implicit $exec
-    $vgpr17 = BUFFER_LOAD_DWORD_OFFSET $sgpr0_sgpr1_sgpr2_sgpr3, $sgpr4, 68, 0, 0, 0, 0, 0, implicit $exec
-    $vgpr18 = BUFFER_LOAD_DWORD_OFFSET $sgpr0_sgpr1_sgpr2_sgpr3, $sgpr4, 72, 0, 0, 0, 0, 0, implicit $exec
-    $vgpr19 = BUFFER_LOAD_DWORD_OFFSET $sgpr0_sgpr1_sgpr2_sgpr3, $sgpr4, 76, 0, 0, 0, 0, 0, implicit $exec
-    $vgpr20 = BUFFER_LOAD_DWORD_OFFSET $sgpr0_sgpr1_sgpr2_sgpr3, $sgpr4, 80, 0, 0, 0, 0, 0, implicit $exec
-    $vgpr21 = BUFFER_LOAD_DWORD_OFFSET $sgpr0_sgpr1_sgpr2_sgpr3, $sgpr4, 84, 0, 0, 0, 0, 0, implicit $exec
-    $vgpr22 = BUFFER_LOAD_DWORD_OFFSET $sgpr0_sgpr1_sgpr2_sgpr3, $sgpr4, 88, 0, 0, 0, 0, 0, implicit $exec
-    $vgpr23 = BUFFER_LOAD_DWORD_OFFSET $sgpr0_sgpr1_sgpr2_sgpr3, $sgpr4, 92, 0, 0, 0, 0, 0, implicit $exec
-    $vgpr24 = BUFFER_LOAD_DWORD_OFFSET $sgpr0_sgpr1_sgpr2_sgpr3, $sgpr4, 96, 0, 0, 0, 0, 0, implicit $exec
-    $vgpr25 = BUFFER_LOAD_DWORD_OFFSET $sgpr0_sgpr1_sgpr2_sgpr3, $sgpr4, 100, 0, 0, 0, 0, 0, implicit $exec
-    $vgpr26 = BUFFER_LOAD_DWORD_OFFSET $sgpr0_sgpr1_sgpr2_sgpr3, $sgpr4, 104, 0, 0, 0, 0, 0, implicit $exec
-    $vgpr27 = BUFFER_LOAD_DWORD_OFFSET $sgpr0_sgpr1_sgpr2_sgpr3, $sgpr4, 108, 0, 0, 0, 0, 0, implicit $exec
-    $vgpr28 = BUFFER_LOAD_DWORD_OFFSET $sgpr0_sgpr1_sgpr2_sgpr3, $sgpr4, 112, 0, 0, 0, 0, 0, implicit $exec
-    $vgpr29 = BUFFER_LOAD_DWORD_OFFSET $sgpr0_sgpr1_sgpr2_sgpr3, $sgpr4, 116, 0, 0, 0, 0, 0, implicit $exec
-    $vgpr30 = BUFFER_LOAD_DWORD_OFFSET $sgpr0_sgpr1_sgpr2_sgpr3, $sgpr4, 120, 0, 0, 0, 0, 0, implicit $exec
-    $vgpr31 = BUFFER_LOAD_DWORD_OFFSET $sgpr0_sgpr1_sgpr2_sgpr3, $sgpr4, 124, 0, 0, 0, 0, 0, implicit $exec
-    $vgpr32 = BUFFER_LOAD_DWORD_OFFSET $sgpr0_sgpr1_sgpr2_sgpr3, $sgpr4, 128, 0, 0, 0, 0, 0, implicit $exec
-    $vgpr33 = BUFFER_LOAD_DWORD_OFFSET $sgpr0_sgpr1_sgpr2_sgpr3, $sgpr4, 132, 0, 0, 0, 0, 0, implicit $exec
-    $vgpr34 = BUFFER_LOAD_DWORD_OFFSET $sgpr0_sgpr1_sgpr2_sgpr3, $sgpr4, 136, 0, 0, 0, 0, 0, implicit $exec
-    $vgpr35 = BUFFER_LOAD_DWORD_OFFSET $sgpr0_sgpr1_sgpr2_sgpr3, $sgpr4, 140, 0, 0, 0, 0, 0, implicit $exec
-    $vgpr36 = BUFFER_LOAD_DWORD_OFFSET $sgpr0_sgpr1_sgpr2_sgpr3, $sgpr4, 144, 0, 0, 0, 0, 0, implicit $exec
-    $vgpr37 = BUFFER_LOAD_DWORD_OFFSET $sgpr0_sgpr1_sgpr2_sgpr3, $sgpr4, 148, 0, 0, 0, 0, 0, implicit $exec
-    $vgpr38 = BUFFER_LOAD_DWORD_OFFSET $sgpr0_sgpr1_sgpr2_sgpr3, $sgpr4, 152, 0, 0, 0, 0, 0, implicit $exec
-    $vgpr39 = BUFFER_LOAD_DWORD_OFFSET $sgpr0_sgpr1_sgpr2_sgpr3, $sgpr4, 156, 0, 0, 0, 0, 0, implicit $exec
-    $vgpr40 = BUFFER_LOAD_DWORD_OFFSET $sgpr0_sgpr1_sgpr2_sgpr3, $sgpr4, 160, 0, 0, 0, 0, 0, implicit $exec
-    $vgpr41 = BUFFER_LOAD_DWORD_OFFSET $sgpr0_sgpr1_sgpr2_sgpr3, $sgpr4, 164, 0, 0, 0, 0, 0, implicit $exec
-    $vgpr42 = BUFFER_LOAD_DWORD_OFFSET $sgpr0_sgpr1_sgpr2_sgpr3, $sgpr4, 168, 0, 0, 0, 0, 0, implicit $exec
-    $vgpr43 = BUFFER_LOAD_DWORD_OFFSET $sgpr0_sgpr1_sgpr2_sgpr3, $sgpr4, 172, 0, 0, 0, 0, 0, implicit $exec
-    $vgpr44 = BUFFER_LOAD_DWORD_OFFSET $sgpr0_sgpr1_sgpr2_sgpr3, $sgpr4, 176, 0, 0, 0, 0, 0, implicit $exec
-    $vgpr45 = BUFFER_LOAD_DWORD_OFFSET $sgpr0_sgpr1_sgpr2_sgpr3, $sgpr4, 180, 0, 0, 0, 0, 0, implicit $exec
-    $vgpr46 = BUFFER_LOAD_DWORD_OFFSET $sgpr0_sgpr1_sgpr2_sgpr3, $sgpr4, 184, 0, 0, 0, 0, 0, implicit $exec
-    $vgpr47 = BUFFER_LOAD_DWORD_OFFSET $sgpr0_sgpr1_sgpr2_sgpr3, $sgpr4, 188, 0, 0, 0, 0, 0, implicit $exec
-    $vgpr48 = BUFFER_LOAD_DWORD_OFFSET $sgpr0_sgpr1_sgpr2_sgpr3, $sgpr4, 192, 0, 0, 0, 0, 0, implicit $exec
-    $vgpr49 = BUFFER_LOAD_DWORD_OFFSET $sgpr0_sgpr1_sgpr2_sgpr3, $sgpr4, 196, 0, 0, 0, 0, 0, implicit $exec
-    $vgpr50 = BUFFER_LOAD_DWORD_OFFSET $sgpr0_sgpr1_sgpr2_sgpr3, $sgpr4, 200, 0, 0, 0, 0, 0, implicit $exec
-    $vgpr51 = BUFFER_LOAD_DWORD_OFFSET $sgpr0_sgpr1_sgpr2_sgpr3, $sgpr4, 204, 0, 0, 0, 0, 0, implicit $exec
-    $vgpr52 = BUFFER_LOAD_DWORD_OFFSET $sgpr0_sgpr1_sgpr2_sgpr3, $sgpr4, 208, 0, 0, 0, 0, 0, implicit $exec
-    $vgpr53 = BUFFER_LOAD_DWORD_OFFSET $sgpr0_sgpr1_sgpr2_sgpr3, $sgpr4, 212, 0, 0, 0, 0, 0, implicit $exec
-    $vgpr54 = BUFFER_LOAD_DWORD_OFFSET $sgpr0_sgpr1_sgpr2_sgpr3, $sgpr4, 216, 0, 0, 0, 0, 0, implicit $exec
-    $vgpr55 = BUFFER_LOAD_DWORD_OFFSET $sgpr0_sgpr1_sgpr2_sgpr3, $sgpr4, 220, 0, 0, 0, 0, 0, implicit $exec
-    $vgpr56 = BUFFER_LOAD_DWORD_OFFSET $sgpr0_sgpr1_sgpr2_sgpr3, $sgpr4, 224, 0, 0, 0, 0, 0, implicit $exec
-    $vgpr57 = BUFFER_LOAD_DWORD_OFFSET $sgpr0_sgpr1_sgpr2_sgpr3, $sgpr4, 228, 0, 0, 0, 0, 0, implicit $exec
-    $vgpr58 = BUFFER_LOAD_DWORD_OFFSET $sgpr0_sgpr1_sgpr2_sgpr3, $sgpr4, 232, 0, 0, 0, 0, 0, implicit $exec
-    $vgpr59 = BUFFER_LOAD_DWORD_OFFSET $sgpr0_sgpr1_sgpr2_sgpr3, $sgpr4, 236, 0, 0, 0, 0, 0, implicit $exec
-    $vgpr60 = BUFFER_LOAD_DWORD_OFFSET $sgpr0_sgpr1_sgpr2_sgpr3, $sgpr4, 240, 0, 0, 0, 0, 0, implicit $exec
-    $vgpr61 = BUFFER_LOAD_DWORD_OFFSET $sgpr0_sgpr1_sgpr2_sgpr3, $sgpr4, 244, 0, 0, 0, 0, 0, implicit $exec
-    $vgpr62 = BUFFER_LOAD_DWORD_OFFSET $sgpr0_sgpr1_sgpr2_sgpr3, $sgpr4, 248, 0, 0, 0, 0, 0, implicit $exec
-    $vgpr63 = BUFFER_LOAD_DWORD_OFFSET $sgpr0_sgpr1_sgpr2_sgpr3, $sgpr4, 252, 0, 0, 0, 0, 0, implicit $exec
-    $vgpr64 = BUFFER_LOAD_DWORD_OFFSET $sgpr0_sgpr1_sgpr2_sgpr3, $sgpr4, 256, 0, 0, 0, 0, 0, implicit $exec
-    $vgpr65 = BUFFER_LOAD_DWORD_OFFSET $sgpr0_sgpr1_sgpr2_sgpr3, $sgpr4, 260, 0, 0, 0, 0, 0, implicit $exec
-    $vgpr66 = BUFFER_LOAD_DWORD_OFFSET $sgpr0_sgpr1_sgpr2_sgpr3, $sgpr4, 264, 0, 0, 0, 0, 0, implicit $exec
-=======
     $vgpr0 = BUFFER_LOAD_DWORD_OFFSET $sgpr0_sgpr1_sgpr2_sgpr3, $sgpr4, 0, 0, 0, 0, 0, 0, 0, implicit $exec
     $vgpr1 = BUFFER_LOAD_DWORD_OFFSET $sgpr0_sgpr1_sgpr2_sgpr3, $sgpr4, 4, 0, 0, 0, 0, 0, 0, implicit $exec
     $vgpr2 = BUFFER_LOAD_DWORD_OFFSET $sgpr0_sgpr1_sgpr2_sgpr3, $sgpr4, 8, 0, 0, 0, 0, 0, 0, implicit $exec
@@ -534,7 +325,6 @@
     $vgpr64 = BUFFER_LOAD_DWORD_OFFSET $sgpr0_sgpr1_sgpr2_sgpr3, $sgpr4, 256, 0, 0, 0, 0, 0, 0, implicit $exec
     $vgpr65 = BUFFER_LOAD_DWORD_OFFSET $sgpr0_sgpr1_sgpr2_sgpr3, $sgpr4, 260, 0, 0, 0, 0, 0, 0, implicit $exec
     $vgpr66 = BUFFER_LOAD_DWORD_OFFSET $sgpr0_sgpr1_sgpr2_sgpr3, $sgpr4, 264, 0, 0, 0, 0, 0, 0, implicit $exec
->>>>>>> c77659e5
     $vgpr0 = V_MAC_F32_e32 0, $vgpr1, $vgpr0, implicit $mode, implicit $exec
     $vgpr1 = V_MAC_F32_e32 0, $vgpr2, $vgpr1, implicit $mode, implicit $exec
     $vgpr2 = V_MAC_F32_e32 0, $vgpr3, $vgpr2, implicit $mode, implicit $exec
