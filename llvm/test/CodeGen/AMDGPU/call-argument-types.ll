; RUN: llc -march=amdgcn -mcpu=fiji -mattr=-flat-for-global -amdgpu-scalarize-global-loads=0 -verify-machineinstrs < %s | FileCheck -enable-var-scope -check-prefixes=GCN,VI,MESA %s
; RUN: llc -march=amdgcn -mcpu=hawaii -amdgpu-scalarize-global-loads=0 -verify-machineinstrs < %s | FileCheck -enable-var-scope -check-prefixes=GCN,CI,MESA %s
; RUN: llc -march=amdgcn -mcpu=gfx900 -mattr=-flat-for-global -amdgpu-scalarize-global-loads=0 -verify-machineinstrs < %s | FileCheck -enable-var-scope -check-prefixes=GCN,GFX9,VI,MESA %s
; RUN: llc -mtriple=amdgcn-amd-amdhsa -mcpu=fiji -mattr=-flat-for-global -amdgpu-scalarize-global-loads=0 -verify-machineinstrs < %s | FileCheck -enable-var-scope -check-prefixes=GCN,VI,HSA %s

declare hidden void @external_void_func_i1(i1) #0
declare hidden void @external_void_func_i1_signext(i1 signext) #0
declare hidden void @external_void_func_i1_zeroext(i1 zeroext) #0

declare hidden void @external_void_func_i8(i8) #0
declare hidden void @external_void_func_i8_signext(i8 signext) #0
declare hidden void @external_void_func_i8_zeroext(i8 zeroext) #0

declare hidden void @external_void_func_i16(i16) #0
declare hidden void @external_void_func_i16_signext(i16 signext) #0
declare hidden void @external_void_func_i16_zeroext(i16 zeroext) #0

declare hidden void @external_void_func_i32(i32) #0
declare hidden void @external_void_func_i64(i64) #0
declare hidden void @external_void_func_v2i64(<2 x i64>) #0
declare hidden void @external_void_func_v3i64(<3 x i64>) #0
declare hidden void @external_void_func_v4i64(<4 x i64>) #0

declare hidden void @external_void_func_f16(half) #0
declare hidden void @external_void_func_f32(float) #0
declare hidden void @external_void_func_f64(double) #0
declare hidden void @external_void_func_v2f32(<2 x float>) #0
declare hidden void @external_void_func_v2f64(<2 x double>) #0
declare hidden void @external_void_func_v3f32(<3 x float>) #0
declare hidden void @external_void_func_v3f64(<3 x double>) #0
declare hidden void @external_void_func_v5f32(<5 x float>) #0

declare hidden void @external_void_func_v2i16(<2 x i16>) #0
declare hidden void @external_void_func_v2f16(<2 x half>) #0
declare hidden void @external_void_func_v3i16(<3 x i16>) #0
declare hidden void @external_void_func_v3f16(<3 x half>) #0
declare hidden void @external_void_func_v4i16(<4 x i16>) #0
declare hidden void @external_void_func_v4f16(<4 x half>) #0

declare hidden void @external_void_func_v2i32(<2 x i32>) #0
declare hidden void @external_void_func_v3i32(<3 x i32>) #0
declare hidden void @external_void_func_v3i32_i32(<3 x i32>, i32) #0
declare hidden void @external_void_func_v4i32(<4 x i32>) #0
declare hidden void @external_void_func_v5i32(<5 x i32>) #0
declare hidden void @external_void_func_v8i32(<8 x i32>) #0
declare hidden void @external_void_func_v16i32(<16 x i32>) #0
declare hidden void @external_void_func_v32i32(<32 x i32>) #0
declare hidden void @external_void_func_v32i32_i32(<32 x i32>, i32) #0

; return value and argument
declare hidden i32 @external_i32_func_i32(i32) #0

; Structs
declare hidden void @external_void_func_struct_i8_i32({ i8, i32 }) #0
declare hidden void @external_void_func_byval_struct_i8_i32({ i8, i32 } addrspace(5)* byval({ i8, i32 })) #0
declare hidden void @external_void_func_sret_struct_i8_i32_byval_struct_i8_i32({ i8, i32 } addrspace(5)* sret({ i8, i32 }), { i8, i32 } addrspace(5)* byval({ i8, i32 })) #0

declare hidden void @external_void_func_v16i8(<16 x i8>) #0


; FIXME: Should be passing -1
; GCN-LABEL: {{^}}test_call_external_void_func_i1_imm:
; MESA: s_mov_b32 s36, SCRATCH_RSRC_DWORD

; MESA-DAG: s_mov_b64 s[0:1], s[36:37]

; GCN-DAG: s_getpc_b64 s{{\[}}[[PC_LO:[0-9]+]]:[[PC_HI:[0-9]+]]{{\]}}
; GCN-DAG: s_add_u32 s[[PC_LO]], s[[PC_LO]], external_void_func_i1@rel32@lo+4
; GCN-DAG: s_addc_u32 s[[PC_HI]], s[[PC_HI]], external_void_func_i1@rel32@hi+12
; GCN-DAG: v_mov_b32_e32 v0, 1{{$}}
; MESA-DAG: s_mov_b64 s[2:3], s[38:39]

; GCN: s_swappc_b64 s[30:31], s{{\[}}[[PC_LO]]:[[PC_HI]]{{\]}}
; GCN-NEXT: s_endpgm
define amdgpu_kernel void @test_call_external_void_func_i1_imm() #0 {
  call void @external_void_func_i1(i1 true)
  ret void
}

; GCN-LABEL: {{^}}test_call_external_void_func_i1_signext:

; HSA: buffer_load_ubyte [[VAR:v[0-9]+]]
; HSA: s_mov_b32 s32, 0
; MESA-DAG: buffer_load_ubyte [[VAR:v[0-9]+]]
; MESA-DAG: s_mov_b32 s32, 0{{$}}

; GCN: s_getpc_b64 s{{\[}}[[PC_LO:[0-9]+]]:[[PC_HI:[0-9]+]]{{\]}}
; GCN-NEXT: s_add_u32 s[[PC_LO]], s[[PC_LO]], external_void_func_i1_signext@rel32@lo+4
; GCN-NEXT: s_addc_u32 s[[PC_HI]], s[[PC_HI]], external_void_func_i1_signext@rel32@hi+12
; GCN-NEXT: v_bfe_i32 v0, v0, 0, 1
; GCN-NEXT: s_swappc_b64 s[30:31], s{{\[}}[[PC_LO]]:[[PC_HI]]{{\]}}
; GCN-NEXT: s_endpgm
define amdgpu_kernel void @test_call_external_void_func_i1_signext(i32) #0 {
  %var = load volatile i1, i1 addrspace(1)* undef
  call void @external_void_func_i1_signext(i1 signext %var)
  ret void
}

; FIXME: load should be scheduled before getpc
; GCN-LABEL: {{^}}test_call_external_void_func_i1_zeroext:

; HSA: buffer_load_ubyte v0
; HSA-DAG: s_mov_b32 s32, 0{{$}}

; MESA: buffer_load_ubyte v0
; MESA-DAG: s_mov_b32 s32, 0{{$}}

; GCN: s_getpc_b64 s{{\[}}[[PC_LO:[0-9]+]]:[[PC_HI:[0-9]+]]{{\]}}
; GCN-NEXT: s_add_u32 s[[PC_LO]], s[[PC_LO]], external_void_func_i1_zeroext@rel32@lo+4
; GCN-NEXT: s_addc_u32 s[[PC_HI]], s[[PC_HI]], external_void_func_i1_zeroext@rel32@hi+12
; GCN-NEXT: v_and_b32_e32 v0, 1, v0
; GCN-NEXT: s_swappc_b64 s[30:31], s{{\[}}[[PC_LO]]:[[PC_HI]]{{\]}}
; GCN-NEXT: s_endpgm
define amdgpu_kernel void @test_call_external_void_func_i1_zeroext(i32) #0 {
  %var = load volatile i1, i1 addrspace(1)* undef
  call void @external_void_func_i1_zeroext(i1 zeroext %var)
  ret void
}

; GCN-LABEL: {{^}}test_call_external_void_func_i8_imm:

; GCN-DAG: s_getpc_b64 s{{\[}}[[PC_LO:[0-9]+]]:[[PC_HI:[0-9]+]]{{\]}}
; GCN-DAG: s_add_u32 s[[PC_LO]], s[[PC_LO]], external_void_func_i8@rel32@lo+4
; GCN-DAG: s_addc_u32 s[[PC_HI]], s[[PC_HI]], external_void_func_i8@rel32@hi+12
; GCN-DAG: v_mov_b32_e32 v0, 0x7b

; GCN-DAG: s_mov_b32 s32, 0{{$}}

; GCN: s_swappc_b64 s[30:31], s{{\[}}[[PC_LO]]:[[PC_HI]]{{\]}}
; GCN-NEXT: s_endpgm
define amdgpu_kernel void @test_call_external_void_func_i8_imm(i32) #0 {
  call void @external_void_func_i8(i8 123)
  ret void
}

; FIXME: don't wait before call
; GCN-LABEL: {{^}}test_call_external_void_func_i8_signext:

; GCN-DAG: buffer_load_sbyte v0
; GCN-DAG: s_getpc_b64 s{{\[}}[[PC_LO:[0-9]+]]:[[PC_HI:[0-9]+]]{{\]}}
; GCN-DAG: s_add_u32 s[[PC_LO]], s[[PC_LO]], external_void_func_i8_signext@rel32@lo+4
; GCN-DAG: s_addc_u32 s[[PC_HI]], s[[PC_HI]], external_void_func_i8_signext@rel32@hi+12

; GCN-DAG: s_mov_b32 s32, 0

; GCN-NOT: s_waitcnt
; GCN-NEXT: s_swappc_b64 s[30:31], s{{\[}}[[PC_LO]]:[[PC_HI]]{{\]}}
; GCN-NEXT: s_endpgm
define amdgpu_kernel void @test_call_external_void_func_i8_signext(i32) #0 {
  %var = load volatile i8, i8 addrspace(1)* undef
  call void @external_void_func_i8_signext(i8 signext %var)
  ret void
}

; GCN-LABEL: {{^}}test_call_external_void_func_i8_zeroext:

; GCN-DAG: buffer_load_ubyte v0
; GCN-DAG: s_getpc_b64 s{{\[}}[[PC_LO:[0-9]+]]:[[PC_HI:[0-9]+]]{{\]}}
; GCN-DAG: s_add_u32 s[[PC_LO]], s[[PC_LO]], external_void_func_i8_zeroext@rel32@lo+4
; GCN-DAG: s_addc_u32 s[[PC_HI]], s[[PC_HI]], external_void_func_i8_zeroext@rel32@hi+12

; GCN-DAG: s_mov_b32 s32, 0

; GCN-NOT: s_waitcnt
; GCN-NEXT: s_swappc_b64 s[30:31], s{{\[}}[[PC_LO]]:[[PC_HI]]{{\]}}
; GCN-NEXT: s_endpgm
define amdgpu_kernel void @test_call_external_void_func_i8_zeroext(i32) #0 {
  %var = load volatile i8, i8 addrspace(1)* undef
  call void @external_void_func_i8_zeroext(i8 zeroext %var)
  ret void
}

; GCN-LABEL: {{^}}test_call_external_void_func_i16_imm:
; GCN-DAG: v_mov_b32_e32 v0, 0x7b{{$}}

; GCN-DAG: s_mov_b32 s32, 0

; GCN: s_swappc_b64
define amdgpu_kernel void @test_call_external_void_func_i16_imm() #0 {
  call void @external_void_func_i16(i16 123)
  ret void
}

; GCN-LABEL: {{^}}test_call_external_void_func_i16_signext:

; GCN-DAG: buffer_load_sshort v0
; GCN-DAG: s_getpc_b64 s{{\[}}[[PC_LO:[0-9]+]]:[[PC_HI:[0-9]+]]{{\]}}
; GCN-DAG: s_add_u32 s[[PC_LO]], s[[PC_LO]], external_void_func_i16_signext@rel32@lo+4
; GCN-DAG: s_addc_u32 s[[PC_HI]], s[[PC_HI]], external_void_func_i16_signext@rel32@hi+12

; GCN-DAG: s_mov_b32 s32, 0

; GCN-NOT: s_waitcnt
; GCN-NEXT: s_swappc_b64 s[30:31], s{{\[}}[[PC_LO]]:[[PC_HI]]{{\]}}
; GCN-NEXT: s_endpgm
define amdgpu_kernel void @test_call_external_void_func_i16_signext(i32) #0 {
  %var = load volatile i16, i16 addrspace(1)* undef
  call void @external_void_func_i16_signext(i16 signext %var)
  ret void
}

; GCN-LABEL: {{^}}test_call_external_void_func_i16_zeroext:

; GCN-DAG: s_getpc_b64 s{{\[}}[[PC_LO:[0-9]+]]:[[PC_HI:[0-9]+]]{{\]}}
; GCN-DAG: s_add_u32 s[[PC_LO]], s[[PC_LO]], external_void_func_i16_zeroext@rel32@lo+4
; GCN-DAG: s_addc_u32 s[[PC_HI]], s[[PC_HI]], external_void_func_i16_zeroext@rel32@hi+12

; GCN-DAG: s_mov_b32 s32, 0

; GCN-NOT: s_waitcnt
; GCN-NEXT: s_swappc_b64 s[30:31], s{{\[}}[[PC_LO]]:[[PC_HI]]{{\]}}
; GCN-NEXT: s_endpgm
define amdgpu_kernel void @test_call_external_void_func_i16_zeroext(i32) #0 {
  %var = load volatile i16, i16 addrspace(1)* undef
  call void @external_void_func_i16_zeroext(i16 zeroext %var)
  ret void
}

; GCN-LABEL: {{^}}test_call_external_void_func_i32_imm:

; GCN-DAG: s_getpc_b64 s{{\[}}[[PC_LO:[0-9]+]]:[[PC_HI:[0-9]+]]{{\]}}
; GCN-DAG: s_add_u32 s[[PC_LO]], s[[PC_LO]], external_void_func_i32@rel32@lo+4
; GCN-DAG: s_addc_u32 s[[PC_HI]], s[[PC_HI]], external_void_func_i32@rel32@hi+12
; GCN-DAG: v_mov_b32_e32 v0, 42
; GCN-DAG: s_mov_b32 s32, 0

; GCN: s_swappc_b64 s[30:31], s{{\[}}[[PC_LO]]:[[PC_HI]]{{\]}}
; GCN-NEXT: s_endpgm
define amdgpu_kernel void @test_call_external_void_func_i32_imm(i32) #0 {
  call void @external_void_func_i32(i32 42)
  ret void
}

; GCN-LABEL: {{^}}test_call_external_void_func_i64_imm:
; GCN-DAG: v_mov_b32_e32 v0, 0x7b{{$}}
; GCN-DAG: v_mov_b32_e32 v1, 0{{$}}
; GCN-DAG: s_getpc_b64 s{{\[}}[[PC_LO:[0-9]+]]:[[PC_HI:[0-9]+]]{{\]}}
; GCN-DAG: s_add_u32 s[[PC_LO]], s[[PC_LO]], external_void_func_i64@rel32@lo+4
; GCN-DAG: s_addc_u32 s[[PC_HI]], s[[PC_HI]], external_void_func_i64@rel32@hi+12
; GCN: s_swappc_b64 s[30:31], s{{\[}}[[PC_LO]]:[[PC_HI]]{{\]}}
; GCN-NEXT: s_endpgm
define amdgpu_kernel void @test_call_external_void_func_i64_imm() #0 {
  call void @external_void_func_i64(i64 123)
  ret void
}

; GCN-LABEL: {{^}}test_call_external_void_func_v2i64:
; GCN: buffer_load_dwordx4 v[0:3]
; GCN-NOT: s_waitcnt
; GCN: s_swappc_b64
define amdgpu_kernel void @test_call_external_void_func_v2i64() #0 {
  %val = load <2 x i64>, <2 x i64> addrspace(1)* null
  call void @external_void_func_v2i64(<2 x i64> %val)
  ret void
}

; GCN-LABEL: {{^}}test_call_external_void_func_v2i64_imm:
; GCN-DAG: v_mov_b32_e32 v0, 1
; GCN-DAG: v_mov_b32_e32 v1, 2
; GCN-DAG: v_mov_b32_e32 v2, 3
; GCN-DAG: v_mov_b32_e32 v3, 4
; GCN: s_swappc_b64
define amdgpu_kernel void @test_call_external_void_func_v2i64_imm() #0 {
  call void @external_void_func_v2i64(<2 x i64> <i64 8589934593, i64 17179869187>)
  ret void
}

; GCN-LABEL: {{^}}test_call_external_void_func_v3i64:
; GCN: buffer_load_dwordx4 v[0:3]
; GCN: v_mov_b32_e32 v4, 1
; GCN: v_mov_b32_e32 v5, 2
; GCN-NOT: s_waitcnt
; GCN: s_swappc_b64
define amdgpu_kernel void @test_call_external_void_func_v3i64() #0 {
  %load = load <2 x i64>, <2 x i64> addrspace(1)* null
  %val = shufflevector <2 x i64> %load, <2 x i64> <i64 8589934593, i64 undef>, <3 x i32> <i32 0, i32 1, i32 2>

  call void @external_void_func_v3i64(<3 x i64> %val)
  ret void
}

; GCN-LABEL: {{^}}test_call_external_void_func_v4i64:
; GCN: buffer_load_dwordx4 v[0:3]
; GCN-DAG: v_mov_b32_e32 v4, 1
; GCN-DAG: v_mov_b32_e32 v5, 2
; GCN-DAG: v_mov_b32_e32 v6, 3
; GCN-DAG: v_mov_b32_e32 v7, 4

; GCN-NOT: s_waitcnt
; GCN: s_swappc_b64
define amdgpu_kernel void @test_call_external_void_func_v4i64() #0 {
  %load = load <2 x i64>, <2 x i64> addrspace(1)* null
  %val = shufflevector <2 x i64> %load, <2 x i64> <i64 8589934593, i64 17179869187>, <4 x i32> <i32 0, i32 1, i32 2, i32 3>
  call void @external_void_func_v4i64(<4 x i64> %val)
  ret void
}

; GCN-LABEL: {{^}}test_call_external_void_func_f16_imm:
; VI: v_mov_b32_e32 v0, 0x4400
; CI: v_mov_b32_e32 v0, 4.0
; GCN-NOT: v0
; GCN: s_swappc_b64
define amdgpu_kernel void @test_call_external_void_func_f16_imm() #0 {
  call void @external_void_func_f16(half 4.0)
  ret void
}

; GCN-LABEL: {{^}}test_call_external_void_func_f32_imm:
; GCN: v_mov_b32_e32 v0, 4.0
; GCN-NOT: v0
; GCN: s_swappc_b64
define amdgpu_kernel void @test_call_external_void_func_f32_imm() #0 {
  call void @external_void_func_f32(float 4.0)
  ret void
}

; GCN-LABEL: {{^}}test_call_external_void_func_v2f32_imm:
; GCN-DAG: v_mov_b32_e32 v0, 1.0
; GCN-DAG: v_mov_b32_e32 v1, 2.0
; GCN: s_swappc_b64
define amdgpu_kernel void @test_call_external_void_func_v2f32_imm() #0 {
  call void @external_void_func_v2f32(<2 x float> <float 1.0, float 2.0>)
  ret void
}

; GCN-LABEL: {{^}}test_call_external_void_func_v3f32_imm:
; GCN-DAG: v_mov_b32_e32 v0, 1.0
; GCN-DAG: v_mov_b32_e32 v1, 2.0
; GCN-DAG: v_mov_b32_e32 v2, 4.0
; GCN-NOT: v3,
; GCN: s_swappc_b64
define amdgpu_kernel void @test_call_external_void_func_v3f32_imm() #0 {
  call void @external_void_func_v3f32(<3 x float> <float 1.0, float 2.0, float 4.0>)
  ret void
}

; GCN-LABEL: {{^}}test_call_external_void_func_v5f32_imm:
; GCN-DAG: v_mov_b32_e32 v0, 1.0
; GCN-DAG: v_mov_b32_e32 v1, 2.0
; GCN-DAG: v_mov_b32_e32 v2, 4.0
; GCN-DAG: v_mov_b32_e32 v3, -1.0
; GCN-DAG: v_mov_b32_e32 v4, 0.5
; GCN-NOT: v5,
; GCN: s_swappc_b64
define amdgpu_kernel void @test_call_external_void_func_v5f32_imm() #0 {
  call void @external_void_func_v5f32(<5 x float> <float 1.0, float 2.0, float 4.0, float -1.0, float 0.5>)
  ret void
}

; GCN-LABEL: {{^}}test_call_external_void_func_f64_imm:
; GCN: v_mov_b32_e32 v0, 0{{$}}
; GCN: v_mov_b32_e32 v1, 0x40100000
; GCN: s_swappc_b64
define amdgpu_kernel void @test_call_external_void_func_f64_imm() #0 {
  call void @external_void_func_f64(double 4.0)
  ret void
}

; GCN-LABEL: {{^}}test_call_external_void_func_v2f64_imm:
; GCN: v_mov_b32_e32 v0, 0{{$}}
; GCN: v_mov_b32_e32 v1, 2.0
; GCN: v_mov_b32_e32 v2, 0{{$}}
; GCN: v_mov_b32_e32 v3, 0x40100000
; GCN: s_swappc_b64
define amdgpu_kernel void @test_call_external_void_func_v2f64_imm() #0 {
  call void @external_void_func_v2f64(<2 x double> <double 2.0, double 4.0>)
  ret void
}

; GCN-LABEL: {{^}}test_call_external_void_func_v3f64_imm:
; GCN-DAG: v_mov_b32_e32 v0, 0{{$}}
; GCN-DAG: v_mov_b32_e32 v1, 2.0
; GCN-DAG: v_mov_b32_e32 v2, 0{{$}}
; GCN-DAG: v_mov_b32_e32 v3, 0x40100000
; GCN-DAG: v_mov_b32_e32 v4, 0{{$}}
; GCN-DAG: v_mov_b32_e32 v5, 0x40200000
; GCN-DAG: s_swappc_b64
define amdgpu_kernel void @test_call_external_void_func_v3f64_imm() #0 {
  call void @external_void_func_v3f64(<3 x double> <double 2.0, double 4.0, double 8.0>)
  ret void
}

; GCN-LABEL: {{^}}test_call_external_void_func_v2i16:
; GFX9: buffer_load_dword v0
; GFX9-NOT: v0
; GFX9: s_swappc_b64
define amdgpu_kernel void @test_call_external_void_func_v2i16() #0 {
  %val = load <2 x i16>, <2 x i16> addrspace(1)* undef
  call void @external_void_func_v2i16(<2 x i16> %val)
  ret void
}

; GCN-LABEL: {{^}}test_call_external_void_func_v3i16:
; GFX9: buffer_load_dwordx2 v[0:1]
; GFX9-NOT: v0
; GFX9-NOT: v1
; GFX9: s_swappc_b64
define amdgpu_kernel void @test_call_external_void_func_v3i16() #0 {
  %val = load <3 x i16>, <3 x i16> addrspace(1)* undef
  call void @external_void_func_v3i16(<3 x i16> %val)
  ret void
}

; GCN-LABEL: {{^}}test_call_external_void_func_v3f16:
; GFX9: buffer_load_dwordx2 v[0:1]
; GFX9-NOT: v0
; GFX9-NOT: v1
; GFX9: s_swappc_b64
define amdgpu_kernel void @test_call_external_void_func_v3f16() #0 {
  %val = load <3 x half>, <3 x half> addrspace(1)* undef
  call void @external_void_func_v3f16(<3 x half> %val)
  ret void
}

; GCN-LABEL: {{^}}test_call_external_void_func_v3i16_imm:
; GFX9: v_mov_b32_e32 v0, 0x20001
; GFX9: v_mov_b32_e32 v1, 3
; GFX9: s_swappc_b64
define amdgpu_kernel void @test_call_external_void_func_v3i16_imm() #0 {
  call void @external_void_func_v3i16(<3 x i16> <i16 1, i16 2, i16 3>)
  ret void
}

; GCN-LABEL: {{^}}test_call_external_void_func_v3f16_imm:
; GFX9: v_mov_b32_e32 v0, 0x40003c00
; GFX9: v_mov_b32_e32 v1, 0x4400
; GFX9: s_swappc_b64
define amdgpu_kernel void @test_call_external_void_func_v3f16_imm() #0 {
  call void @external_void_func_v3f16(<3 x half> <half 1.0, half 2.0, half 4.0>)
  ret void
}

; GCN-LABEL: {{^}}test_call_external_void_func_v4i16:
; GFX9: buffer_load_dwordx2 v[0:1]
; GFX9-NOT: v0
; GFX9-NOT: v1
; GFX9: s_swappc_b64
define amdgpu_kernel void @test_call_external_void_func_v4i16() #0 {
  %val = load <4 x i16>, <4 x i16> addrspace(1)* undef
  call void @external_void_func_v4i16(<4 x i16> %val)
  ret void
}

; GCN-LABEL: {{^}}test_call_external_void_func_v4i16_imm:
; GFX9-DAG: v_mov_b32_e32 v0, 0x20001
; GFX9-DAG: v_mov_b32_e32 v1, 0x40003
; GFX9: s_swappc_b64
define amdgpu_kernel void @test_call_external_void_func_v4i16_imm() #0 {
  call void @external_void_func_v4i16(<4 x i16> <i16 1, i16 2, i16 3, i16 4>)
  ret void
}

; GCN-LABEL: {{^}}test_call_external_void_func_v2f16:
; GFX9: buffer_load_dword v0
; GFX9-NOT: v0
; GFX9: s_swappc_b64
define amdgpu_kernel void @test_call_external_void_func_v2f16() #0 {
  %val = load <2 x half>, <2 x half> addrspace(1)* undef
  call void @external_void_func_v2f16(<2 x half> %val)
  ret void
}

; GCN-LABEL: {{^}}test_call_external_void_func_v2i32:
; GCN: buffer_load_dwordx2 v[0:1]
; GCN-NOT: s_waitcnt
; GCN: s_swappc_b64
define amdgpu_kernel void @test_call_external_void_func_v2i32() #0 {
  %val = load <2 x i32>, <2 x i32> addrspace(1)* undef
  call void @external_void_func_v2i32(<2 x i32> %val)
  ret void
}

; GCN-LABEL: {{^}}test_call_external_void_func_v2i32_imm:
; GCN-DAG: v_mov_b32_e32 v0, 1
; GCN-DAG: v_mov_b32_e32 v1, 2
; GCN: s_swappc_b64
define amdgpu_kernel void @test_call_external_void_func_v2i32_imm() #0 {
  call void @external_void_func_v2i32(<2 x i32> <i32 1, i32 2>)
  ret void
}

; GCN-LABEL: {{^}}test_call_external_void_func_v3i32_imm: {{.*}}

; GCN-NOT: v3
; GCN-DAG: v_mov_b32_e32 v0, 3
; GCN-DAG: v_mov_b32_e32 v1, 4
; GCN-DAG: v_mov_b32_e32 v2, 5

; GCN: s_swappc_b64
define amdgpu_kernel void @test_call_external_void_func_v3i32_imm(i32) #0 {
  call void @external_void_func_v3i32(<3 x i32> <i32 3, i32 4, i32 5>)
  ret void
}

; GCN-LABEL: {{^}}test_call_external_void_func_v3i32_i32:
; GCN-DAG: v_mov_b32_e32 v0, 3
; GCN-DAG: v_mov_b32_e32 v1, 4
; GCN-DAG: v_mov_b32_e32 v2, 5
; GCN-DAG: v_mov_b32_e32 v3, 6
define amdgpu_kernel void @test_call_external_void_func_v3i32_i32(i32) #0 {
  call void @external_void_func_v3i32_i32(<3 x i32> <i32 3, i32 4, i32 5>, i32 6)
  ret void
}

; GCN-LABEL: {{^}}test_call_external_void_func_v4i32:
; GCN: buffer_load_dwordx4 v[0:3]
; GCN-NOT: s_waitcnt
; GCN: s_swappc_b64
define amdgpu_kernel void @test_call_external_void_func_v4i32() #0 {
  %val = load <4 x i32>, <4 x i32> addrspace(1)* undef
  call void @external_void_func_v4i32(<4 x i32> %val)
  ret void
}

; GCN-LABEL: {{^}}test_call_external_void_func_v4i32_imm:
; GCN-DAG: v_mov_b32_e32 v0, 1
; GCN-DAG: v_mov_b32_e32 v1, 2
; GCN-DAG: v_mov_b32_e32 v2, 3
; GCN-DAG: v_mov_b32_e32 v3, 4
; GCN: s_swappc_b64
define amdgpu_kernel void @test_call_external_void_func_v4i32_imm() #0 {
  call void @external_void_func_v4i32(<4 x i32> <i32 1, i32 2, i32 3, i32 4>)
  ret void
}

; GCN-LABEL: {{^}}test_call_external_void_func_v5i32_imm:
; GCN-DAG: v_mov_b32_e32 v0, 1
; GCN-DAG: v_mov_b32_e32 v1, 2
; GCN-DAG: v_mov_b32_e32 v2, 3
; GCN-DAG: v_mov_b32_e32 v3, 4
; GCN-DAG: v_mov_b32_e32 v4, 5
; GCN-NOT: v5,
; GCN: s_swappc_b64
define amdgpu_kernel void @test_call_external_void_func_v5i32_imm() #0 {
  call void @external_void_func_v5i32(<5 x i32> <i32 1, i32 2, i32 3, i32 4, i32 5>)
  ret void
}

; GCN-LABEL: {{^}}test_call_external_void_func_v8i32:
; GCN-DAG: buffer_load_dwordx4 v[0:3], off
; GCN-DAG: buffer_load_dwordx4 v[4:7], off
; GCN-NOT: s_waitcnt
; GCN: s_swappc_b64
define amdgpu_kernel void @test_call_external_void_func_v8i32() #0 {
  %ptr = load <8 x i32> addrspace(1)*, <8 x i32> addrspace(1)* addrspace(4)* undef
  %val = load <8 x i32>, <8 x i32> addrspace(1)* %ptr
  call void @external_void_func_v8i32(<8 x i32> %val)
  ret void
}

; GCN-LABEL: {{^}}test_call_external_void_func_v8i32_imm:
; GCN-DAG: v_mov_b32_e32 v0, 1
; GCN-DAG: v_mov_b32_e32 v1, 2
; GCN-DAG: v_mov_b32_e32 v2, 3
; GCN-DAG: v_mov_b32_e32 v3, 4
; GCN-DAG: v_mov_b32_e32 v4, 5
; GCN-DAG: v_mov_b32_e32 v5, 6
; GCN-DAG: v_mov_b32_e32 v6, 7
; GCN-DAG: v_mov_b32_e32 v7, 8
; GCN: s_swappc_b64
define amdgpu_kernel void @test_call_external_void_func_v8i32_imm() #0 {
  call void @external_void_func_v8i32(<8 x i32> <i32 1, i32 2, i32 3, i32 4, i32 5, i32 6, i32 7, i32 8>)
  ret void
}

; GCN-LABEL: {{^}}test_call_external_void_func_v16i32:
; GCN-DAG: buffer_load_dwordx4 v[0:3], off
; GCN-DAG: buffer_load_dwordx4 v[4:7], off
; GCN-DAG: buffer_load_dwordx4 v[8:11], off
; GCN-DAG: buffer_load_dwordx4 v[12:15], off
; GCN-NOT: s_waitcnt
; GCN: s_swappc_b64
define amdgpu_kernel void @test_call_external_void_func_v16i32() #0 {
  %ptr = load <16 x i32> addrspace(1)*, <16 x i32> addrspace(1)* addrspace(4)* undef
  %val = load <16 x i32>, <16 x i32> addrspace(1)* %ptr
  call void @external_void_func_v16i32(<16 x i32> %val)
  ret void
}

; GCN-LABEL: {{^}}test_call_external_void_func_v32i32:
; GCN-DAG: buffer_load_dwordx4 v[0:3], off
; GCN-DAG: buffer_load_dwordx4 v[4:7], off
; GCN-DAG: buffer_load_dwordx4 v[8:11], off
; GCN-DAG: buffer_load_dwordx4 v[12:15], off
; GCN-DAG: buffer_load_dwordx4 v[16:19], off
; GCN-DAG: buffer_load_dwordx4 v[20:23], off
; GCN-DAG: buffer_load_dwordx4 v[24:27], off
; GCN-DAG: buffer_load_dwordx4 v[28:31], off
; GCN-NOT: s_waitcnt
; GCN: s_swappc_b64
define amdgpu_kernel void @test_call_external_void_func_v32i32() #0 {
  %ptr = load <32 x i32> addrspace(1)*, <32 x i32> addrspace(1)* addrspace(4)* undef
  %val = load <32 x i32>, <32 x i32> addrspace(1)* %ptr
  call void @external_void_func_v32i32(<32 x i32> %val)
  ret void
}

; GCN-LABEL: {{^}}test_call_external_void_func_v32i32_i32:
; HSA-NOT: s_add_u32 s32

; MESA-NOT: s_add_u32 s32

; GCN-DAG: buffer_load_dword [[VAL1:v[0-9]+]], off, s[{{[0-9]+}}:{{[0-9]+}}], 0{{$}}
; GCN-DAG: buffer_load_dwordx4 v[0:3], off
; GCN-DAG: buffer_load_dwordx4 v[4:7], off
; GCN-DAG: buffer_load_dwordx4 v[8:11], off
; GCN-DAG: buffer_load_dwordx4 v[12:15], off
; GCN-DAG: buffer_load_dwordx4 v[16:19], off
; GCN-DAG: buffer_load_dwordx4 v[20:23], off
; GCN-DAG: buffer_load_dwordx4 v[24:27], off
; GCN-DAG: buffer_load_dwordx4 v[28:31], off

; GCN: s_waitcnt
; GCN: buffer_store_dword [[VAL1]], off, s[{{[0-9]+}}:{{[0-9]+}}], s32{{$}}
; GCN: s_swappc_b64
; GCN-NEXT: s_endpgm
define amdgpu_kernel void @test_call_external_void_func_v32i32_i32(i32) #0 {
  %ptr0 = load <32 x i32> addrspace(1)*, <32 x i32> addrspace(1)* addrspace(4)* undef
  %val0 = load <32 x i32>, <32 x i32> addrspace(1)* %ptr0
  %val1 = load i32, i32 addrspace(1)* undef
  call void @external_void_func_v32i32_i32(<32 x i32> %val0, i32 %val1)
  ret void
}

; GCN-LABEL: {{^}}test_call_external_i32_func_i32_imm:
; GCN: v_mov_b32_e32 v0, 42
; GCN: s_swappc_b64 s[30:31],
; GCN-NOT: s_waitcnt
; GCN: buffer_store_dword v0, off, s[36:39], 0
define amdgpu_kernel void @test_call_external_i32_func_i32_imm(i32 addrspace(1)* %out) #0 {
  %val = call i32 @external_i32_func_i32(i32 42)
  store volatile i32 %val, i32 addrspace(1)* %out
  ret void
}

; GCN-LABEL: {{^}}test_call_external_void_func_struct_i8_i32:
; GCN: buffer_load_ubyte v0, off
; GCN: buffer_load_dword v1, off
; GCN-NOT: s_waitcnt
; GCN: s_swappc_b64
define amdgpu_kernel void @test_call_external_void_func_struct_i8_i32() #0 {
  %ptr0 = load { i8, i32 } addrspace(1)*, { i8, i32 } addrspace(1)* addrspace(4)* undef
  %val = load { i8, i32 }, { i8, i32 } addrspace(1)* %ptr0
  call void @external_void_func_struct_i8_i32({ i8, i32 } %val)
  ret void
}

; GCN-LABEL: {{^}}test_call_external_void_func_byval_struct_i8_i32:
; GCN-DAG: v_mov_b32_e32 [[VAL0:v[0-9]+]], 3
; GCN-DAG: v_mov_b32_e32 [[VAL1:v[0-9]+]], 8
; MESA-DAG: buffer_store_byte [[VAL0]], off, s[36:39], 0 offset:8
; MESA-DAG: buffer_store_dword [[VAL1]], off, s[36:39], 0 offset:12

; HSA-DAG: buffer_store_byte [[VAL0]], off, s[0:3], 0 offset:8
; HSA-DAG: buffer_store_dword [[VAL1]], off, s[0:3], 0 offset:12

; HSA: buffer_load_dword [[RELOAD_VAL0:v[0-9]+]], off, s[0:3], 0 offset:8
; HSA: buffer_load_dword [[RELOAD_VAL1:v[0-9]+]], off, s[0:3], 0 offset:12

; MESA: buffer_load_dword [[RELOAD_VAL0:v[0-9]+]], off, s[36:39], 0 offset:8
; MESA: buffer_load_dword [[RELOAD_VAL1:v[0-9]+]], off, s[36:39], 0 offset:12

; GCN-DAG: s_movk_i32 [[SP:s[0-9]+]], 0x400{{$}}

; HSA-DAG: buffer_store_dword [[RELOAD_VAL0]], off, s[0:3], [[SP]]{{$}}
; HSA-DAG: buffer_store_dword [[RELOAD_VAL1]], off, s[0:3], [[SP]] offset:4

; MESA-DAG: buffer_store_dword [[RELOAD_VAL0]], off, s[36:39], [[SP]]{{$}}
; MESA-DAG: buffer_store_dword [[RELOAD_VAL1]], off, s[36:39], [[SP]] offset:4

; GCN-NEXT: s_swappc_b64
; GCN-NOT: [[SP]]
define amdgpu_kernel void @test_call_external_void_func_byval_struct_i8_i32() #0 {
  %val = alloca { i8, i32 }, align 4, addrspace(5)
  %gep0 = getelementptr inbounds { i8, i32 }, { i8, i32 } addrspace(5)* %val, i32 0, i32 0
  %gep1 = getelementptr inbounds { i8, i32 }, { i8, i32 } addrspace(5)* %val, i32 0, i32 1
  store i8 3, i8 addrspace(5)* %gep0
  store i32 8, i32 addrspace(5)* %gep1
  call void @external_void_func_byval_struct_i8_i32({ i8, i32 } addrspace(5)* byval({ i8, i32 }) %val)
  ret void
}

; GCN-LABEL: {{^}}test_call_external_void_func_sret_struct_i8_i32_byval_struct_i8_i32:
; GCN-DAG: s_movk_i32 [[SP:s[0-9]+]], 0x800{{$}}

; GCN-DAG: v_mov_b32_e32 [[VAL0:v[0-9]+]], 3
; GCN-DAG: v_mov_b32_e32 [[VAL1:v[0-9]+]], 8
; GCN-DAG: buffer_store_byte [[VAL0]], off, s{{\[[0-9]+:[0-9]+\]}}, 0 offset:8
; GCN-DAG: buffer_store_dword [[VAL1]], off, s{{\[[0-9]+:[0-9]+\]}}, 0 offset:12

; GCN-DAG: buffer_load_dword [[RELOAD_VAL0:v[0-9]+]], off, s{{\[[0-9]+:[0-9]+\]}}, 0 offset:8
; GCN-DAG: buffer_load_dword [[RELOAD_VAL1:v[0-9]+]], off, s{{\[[0-9]+:[0-9]+\]}}, 0 offset:12

; GCN-NOT: s_add_u32 [[SP]]
; GCN-DAG: buffer_store_dword [[RELOAD_VAL0]], off, s{{\[[0-9]+:[0-9]+\]}}, [[SP]]{{$}}
; GCN-DAG: buffer_store_dword [[RELOAD_VAL1]], off, s{{\[[0-9]+:[0-9]+\]}}, [[SP]] offset:4
; GCN: s_swappc_b64
; GCN-DAG: buffer_load_ubyte [[LOAD_OUT_VAL0:v[0-9]+]], off, s{{\[[0-9]+:[0-9]+\]}}, 0 offset:16
; GCN-DAG: buffer_load_dword [[LOAD_OUT_VAL1:v[0-9]+]], off, s{{\[[0-9]+:[0-9]+\]}}, 0 offset:20
; GCN-NOT: s_sub_u32 [[SP]]

; GCN: buffer_store_byte [[LOAD_OUT_VAL0]], off
; GCN: buffer_store_dword [[LOAD_OUT_VAL1]], off
define amdgpu_kernel void @test_call_external_void_func_sret_struct_i8_i32_byval_struct_i8_i32(i32) #0 {
  %in.val = alloca { i8, i32 }, align 4, addrspace(5)
  %out.val = alloca { i8, i32 }, align 4, addrspace(5)
  %in.gep0 = getelementptr inbounds { i8, i32 }, { i8, i32 } addrspace(5)* %in.val, i32 0, i32 0
  %in.gep1 = getelementptr inbounds { i8, i32 }, { i8, i32 } addrspace(5)* %in.val, i32 0, i32 1
  store i8 3, i8 addrspace(5)* %in.gep0
  store i32 8, i32 addrspace(5)* %in.gep1
  call void @external_void_func_sret_struct_i8_i32_byval_struct_i8_i32({ i8, i32 } addrspace(5)* %out.val, { i8, i32 } addrspace(5)* byval({ i8, i32 }) %in.val)
  %out.gep0 = getelementptr inbounds { i8, i32 }, { i8, i32 } addrspace(5)* %out.val, i32 0, i32 0
  %out.gep1 = getelementptr inbounds { i8, i32 }, { i8, i32 } addrspace(5)* %out.val, i32 0, i32 1
  %out.val0 = load i8, i8 addrspace(5)* %out.gep0
  %out.val1 = load i32, i32 addrspace(5)* %out.gep1

  store volatile i8 %out.val0, i8 addrspace(1)* undef
  store volatile i32 %out.val1, i32 addrspace(1)* undef
  ret void
}

; GCN-LABEL: {{^}}test_call_external_void_func_v16i8:
define amdgpu_kernel void @test_call_external_void_func_v16i8() #0 {
  %ptr = load <16 x i8> addrspace(1)*, <16 x i8> addrspace(1)* addrspace(4)* undef
  %val = load <16 x i8>, <16 x i8> addrspace(1)* %ptr
  call void @external_void_func_v16i8(<16 x i8> %val)
  ret void
}

; GCN-LABEL: {{^}}stack_passed_arg_alignment_v32i32_f64:
; GCN: buffer_store_dword v{{[0-9]+}}, off, s{{\[[0-9]+:[0-9]+\]}}, s32{{$}}
; GCN: buffer_store_dword v{{[0-9]+}}, off, s{{\[[0-9]+:[0-9]+\]}}, s32 offset:4
; GCN: s_swappc_b64
define amdgpu_kernel void @stack_passed_arg_alignment_v32i32_f64(<32 x i32> %val, double %tmp) #0 {
entry:
  call void @stack_passed_f64_arg(<32 x i32> %val, double %tmp)
  ret void
}

; GCN-LABEL: {{^}}tail_call_byval_align16:
; GCN-NOT: s32
<<<<<<< HEAD
; GCN: buffer_load_dword [[VREG1:v[0-9]+]], off, s[0:3], s32 offset:8
; GCN: buffer_load_dword [[VREG2:v[0-9]+]], off, s[0:3], s32 offset:12
=======
; GCN: buffer_load_dword [[VREG2:v[0-9]+]], off, s[0:3], s32 offset:12
; GCN: buffer_load_dword [[VREG1:v[0-9]+]], off, s[0:3], s32 offset:8
>>>>>>> 234bcc90

; GCN: s_getpc_b64

; GCN: buffer_store_dword [[VREG2]], off, s[0:3], s32 offset:4
; GCN: buffer_store_dword [[VREG1]], off, s[0:3], s32{{$}}
; GCN-NOT: s32
; GCN: s_setpc_b64
define void @tail_call_byval_align16(<32 x i32> %val, double %tmp) #0 {
entry:
  %alloca = alloca double, align 8, addrspace(5)
  tail call void @byval_align16_f64_arg(<32 x i32> %val, double addrspace(5)* byval(double) align 16 %alloca)
  ret void
}

; GCN-LABEL: {{^}}tail_call_stack_passed_arg_alignment_v32i32_f64:
; GCN-NOT: s32
; GCN: buffer_load_dword v32, off, s[0:3], s32 offset:4
; GCN: buffer_load_dword v33, off, s[0:3], s32{{$}}
; GCN: s_getpc_b64
; GCN: buffer_store_dword v33, off, s[0:3], s32{{$}}
; GCN: buffer_store_dword v32, off, s[0:3], s32 offset:4
; GCN-NOT: s32
; GCN: s_setpc_b64
define void @tail_call_stack_passed_arg_alignment_v32i32_f64(<32 x i32> %val, double %tmp) #0 {
entry:
  tail call void @stack_passed_f64_arg(<32 x i32> %val, double %tmp)
  ret void
}

; GCN-LABEL: {{^}}stack_12xv3i32:
; GCN: v_mov_b32_e32 [[REG12:v[0-9]+]], 12
; GCN: buffer_store_dword [[REG12]], {{.*$}}
; GCN: v_mov_b32_e32 [[REG13:v[0-9]+]], 13
; GCN: buffer_store_dword [[REG13]], {{.*}} offset:4
; GCN: v_mov_b32_e32 [[REG14:v[0-9]+]], 14
; GCN: buffer_store_dword [[REG14]], {{.*}} offset:8
; GCN: v_mov_b32_e32 [[REG15:v[0-9]+]], 15
; GCN: buffer_store_dword [[REG15]], {{.*}} offset:12
; GCN: v_mov_b32_e32 v31, 11
; GCN: s_getpc
define void @stack_12xv3i32() #0 {
entry:
  call void @external_void_func_12xv3i32(
      <3 x i32><i32 0, i32 0, i32 0>,
      <3 x i32><i32 1, i32 1, i32 1>,
      <3 x i32><i32 2, i32 2, i32 2>,
      <3 x i32><i32 3, i32 3, i32 3>,
      <3 x i32><i32 4, i32 4, i32 4>,
      <3 x i32><i32 5, i32 5, i32 5>,
      <3 x i32><i32 6, i32 6, i32 6>,
      <3 x i32><i32 7, i32 7, i32 7>,
      <3 x i32><i32 8, i32 8, i32 8>,
      <3 x i32><i32 9, i32 9, i32 9>,
      <3 x i32><i32 10, i32 11, i32 12>,
      <3 x i32><i32 13, i32 14, i32 15>)
  ret void
}

; GCN-LABEL: {{^}}stack_12xv3f32:
; GCN: v_mov_b32_e32 [[REG12:v[0-9]+]], 0x41400000
; GCN: buffer_store_dword [[REG12]], {{.*$}}
; GCN: v_mov_b32_e32 [[REG13:v[0-9]+]], 0x41500000
; GCN: buffer_store_dword [[REG13]], {{.*}} offset:4
; GCN: v_mov_b32_e32 [[REG14:v[0-9]+]], 0x41600000
; GCN: buffer_store_dword [[REG14]], {{.*}} offset:8
; GCN: v_mov_b32_e32 [[REG15:v[0-9]+]], 0x41700000
; GCN: buffer_store_dword [[REG15]], {{.*}} offset:12
; GCN: v_mov_b32_e32 v31, 0x41300000
; GCN: s_getpc
define void @stack_12xv3f32() #0 {
entry:
  call void @external_void_func_12xv3f32(
      <3 x float><float 0.0, float 0.0, float 0.0>,
      <3 x float><float 1.0, float 1.0, float 1.0>,
      <3 x float><float 2.0, float 2.0, float 2.0>,
      <3 x float><float 3.0, float 3.0, float 3.0>,
      <3 x float><float 4.0, float 4.0, float 4.0>,
      <3 x float><float 5.0, float 5.0, float 5.0>,
      <3 x float><float 6.0, float 6.0, float 6.0>,
      <3 x float><float 7.0, float 7.0, float 7.0>,
      <3 x float><float 8.0, float 8.0, float 8.0>,
      <3 x float><float 9.0, float 9.0, float 9.0>,
      <3 x float><float 10.0, float 11.0, float 12.0>,
      <3 x float><float 13.0, float 14.0, float 15.0>)
  ret void
}

; GCN-LABEL: {{^}}stack_8xv5i32:

; GCN: v_mov_b32_e32 [[REG8:v[0-9]+]], 8
; GCN: buffer_store_dword [[REG8]], {{.*$}}
; GCN: v_mov_b32_e32 [[REG9:v[0-9]+]], 9
; GCN: buffer_store_dword [[REG9]], {{.*}} offset:4
; GCN: v_mov_b32_e32 [[REG10:v[0-9]+]], 10
; GCN: buffer_store_dword [[REG10]], {{.*}} offset:8
; GCN: v_mov_b32_e32 [[REG11:v[0-9]+]], 11
; GCN: buffer_store_dword [[REG11]], {{.*}} offset:12
; GCN: v_mov_b32_e32 [[REG12:v[0-9]+]], 12
; GCN: buffer_store_dword [[REG12]], {{.*}} offset:16
; GCN: v_mov_b32_e32 [[REG13:v[0-9]+]], 13
; GCN: buffer_store_dword [[REG13]], {{.*}} offset:20
; GCN: v_mov_b32_e32 [[REG14:v[0-9]+]], 14
; GCN: buffer_store_dword [[REG14]], {{.*}} offset:24
; GCN: v_mov_b32_e32 [[REG15:v[0-9]+]], 15
; GCN: buffer_store_dword [[REG15]], {{.*}} offset:28

; GCN: v_mov_b32_e32 v31, 7
; GCN: s_getpc
define void @stack_8xv5i32() #0 {
entry:
  call void @external_void_func_8xv5i32(
      <5 x i32><i32 0, i32 0, i32 0, i32 0, i32 0>,
      <5 x i32><i32 1, i32 1, i32 1, i32 1, i32 1>,
      <5 x i32><i32 2, i32 2, i32 2, i32 2, i32 2>,
      <5 x i32><i32 3, i32 3, i32 3, i32 3, i32 3>,
      <5 x i32><i32 4, i32 4, i32 4, i32 4, i32 4>,
      <5 x i32><i32 5, i32 5, i32 5, i32 5, i32 5>,
      <5 x i32><i32 6, i32 7, i32 8, i32 9, i32 10>,
      <5 x i32><i32 11, i32 12, i32 13, i32 14, i32 15>)
  ret void
}

; GCN-LABEL: {{^}}stack_8xv5f32:
; GCN: v_mov_b32_e32 [[REG8:v[0-9]+]], 0x41000000
; GCN: buffer_store_dword [[REG8]], {{.*$}}
; GCN: v_mov_b32_e32 [[REG9:v[0-9]+]], 0x41100000
; GCN: buffer_store_dword [[REG9]], {{.*}} offset:4
; GCN: v_mov_b32_e32 [[REG10:v[0-9]+]], 0x41200000
; GCN: buffer_store_dword [[REG10]], {{.*}} offset:8
; GCN: v_mov_b32_e32 [[REG11:v[0-9]+]], 0x41300000
; GCN: buffer_store_dword [[REG11]], {{.*}} offset:12
; GCN: v_mov_b32_e32 [[REG12:v[0-9]+]], 0x41400000
; GCN: buffer_store_dword [[REG12]], {{.*}} offset:16
; GCN: v_mov_b32_e32 [[REG13:v[0-9]+]], 0x41500000
; GCN: buffer_store_dword [[REG13]], {{.*}} offset:20
; GCN: v_mov_b32_e32 [[REG14:v[0-9]+]], 0x41600000
; GCN: buffer_store_dword [[REG14]], {{.*}} offset:24
; GCN: v_mov_b32_e32 [[REG15:v[0-9]+]], 0x41700000
; GCN: buffer_store_dword [[REG15]], {{.*}} offset:28

; GCN: v_mov_b32_e32 v31, 0x40e00000
; GCN: s_getpc
define void @stack_8xv5f32() #0 {
entry:
  call void @external_void_func_8xv5f32(
      <5 x float><float 0.0, float 0.0, float 0.0, float 0.0, float 0.0>,
      <5 x float><float 1.0, float 1.0, float 1.0, float 1.0, float 1.0>,
      <5 x float><float 2.0, float 2.0, float 2.0, float 2.0, float 2.0>,
      <5 x float><float 3.0, float 3.0, float 3.0, float 3.0, float 3.0>,
      <5 x float><float 4.0, float 4.0, float 4.0, float 4.0, float 4.0>,
      <5 x float><float 5.0, float 5.0, float 5.0, float 5.0, float 5.0>,
      <5 x float><float 6.0, float 7.0, float 8.0, float 9.0, float 10.0>,
      <5 x float><float 11.0, float 12.0, float 13.0, float 14.0, float 15.0>)
  ret void
}

declare hidden void @byval_align16_f64_arg(<32 x i32>, double addrspace(5)* byval(double) align 16) #0
declare hidden void @stack_passed_f64_arg(<32 x i32>, double) #0
declare hidden void @external_void_func_12xv3i32(<3 x i32>, <3 x i32>, <3 x i32>, <3 x i32>,
    <3 x i32>, <3 x i32>, <3 x i32>, <3 x i32>, <3 x i32>, <3 x i32>, <3 x i32>, <3 x i32>) #0
declare hidden void @external_void_func_8xv5i32(<5 x i32>, <5 x i32>, <5 x i32>, <5 x i32>,
    <5 x i32>, <5 x i32>, <5 x i32>, <5 x i32>) #0
declare hidden void @external_void_func_12xv3f32(<3 x float>, <3 x float>, <3 x float>, <3 x float>,
    <3 x float>, <3 x float>, <3 x float>, <3 x float>, <3 x float>, <3 x float>, <3 x float>, <3 x float>) #0
declare hidden void @external_void_func_8xv5f32(<5 x float>, <5 x float>, <5 x float>, <5 x float>,
    <5 x float>, <5 x float>, <5 x float>, <5 x float>) #0
attributes #0 = { nounwind }
attributes #1 = { nounwind readnone }
attributes #2 = { nounwind noinline }<|MERGE_RESOLUTION|>--- conflicted
+++ resolved
@@ -739,13 +739,8 @@
 
 ; GCN-LABEL: {{^}}tail_call_byval_align16:
 ; GCN-NOT: s32
-<<<<<<< HEAD
-; GCN: buffer_load_dword [[VREG1:v[0-9]+]], off, s[0:3], s32 offset:8
-; GCN: buffer_load_dword [[VREG2:v[0-9]+]], off, s[0:3], s32 offset:12
-=======
 ; GCN: buffer_load_dword [[VREG2:v[0-9]+]], off, s[0:3], s32 offset:12
 ; GCN: buffer_load_dword [[VREG1:v[0-9]+]], off, s[0:3], s32 offset:8
->>>>>>> 234bcc90
 
 ; GCN: s_getpc_b64
 
