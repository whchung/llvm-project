--- conflicted
+++ resolved
@@ -186,52 +186,6 @@
 
 define void @slsr1_1(i32 %b.arg, i32 %s.arg) #0 {
 ; GFX9-LABEL: slsr1_1:
-<<<<<<< HEAD
-; GFX9:       ; %bb.0:
-; GFX9-NEXT:    s_waitcnt vmcnt(0) expcnt(0) lgkmcnt(0)
-; GFX9-NEXT:    s_or_saveexec_b64 s[4:5], -1
-; GFX9-NEXT:    buffer_store_dword v43, off, s[0:3], s32 offset:12 ; 4-byte Folded Spill
-; GFX9-NEXT:    s_mov_b64 exec, s[4:5]
-; GFX9-NEXT:    v_writelane_b32 v43, s33, 4
-; GFX9-NEXT:    s_mov_b32 s33, s32
-; GFX9-NEXT:    s_add_u32 s32, s32, 0x800
-; GFX9-NEXT:    buffer_store_dword v40, off, s[0:3], s33 offset:8 ; 4-byte Folded Spill
-; GFX9-NEXT:    buffer_store_dword v41, off, s[0:3], s33 offset:4 ; 4-byte Folded Spill
-; GFX9-NEXT:    buffer_store_dword v42, off, s[0:3], s33 ; 4-byte Folded Spill
-; GFX9-NEXT:    v_writelane_b32 v43, s34, 0
-; GFX9-NEXT:    v_writelane_b32 v43, s35, 1
-; GFX9-NEXT:    s_getpc_b64 s[4:5]
-; GFX9-NEXT:    s_add_u32 s4, s4, foo@gotpcrel32@lo+4
-; GFX9-NEXT:    s_addc_u32 s5, s5, foo@gotpcrel32@hi+12
-; GFX9-NEXT:    s_load_dwordx2 s[34:35], s[4:5], 0x0
-; GFX9-NEXT:    v_mov_b32_e32 v40, v1
-; GFX9-NEXT:    v_mov_b32_e32 v41, v0
-; GFX9-NEXT:    v_writelane_b32 v43, s30, 2
-; GFX9-NEXT:    v_mul_u32_u24_e32 v0, v41, v40
-; GFX9-NEXT:    v_writelane_b32 v43, s31, 3
-; GFX9-NEXT:    v_and_b32_e32 v42, 0xffffff, v40
-; GFX9-NEXT:    s_waitcnt lgkmcnt(0)
-; GFX9-NEXT:    s_swappc_b64 s[30:31], s[34:35]
-; GFX9-NEXT:    v_mad_u32_u24 v40, v41, v40, v42
-; GFX9-NEXT:    v_mov_b32_e32 v0, v40
-; GFX9-NEXT:    s_swappc_b64 s[30:31], s[34:35]
-; GFX9-NEXT:    v_add_u32_e32 v0, v40, v42
-; GFX9-NEXT:    s_swappc_b64 s[30:31], s[34:35]
-; GFX9-NEXT:    buffer_load_dword v42, off, s[0:3], s33 ; 4-byte Folded Reload
-; GFX9-NEXT:    buffer_load_dword v41, off, s[0:3], s33 offset:4 ; 4-byte Folded Reload
-; GFX9-NEXT:    buffer_load_dword v40, off, s[0:3], s33 offset:8 ; 4-byte Folded Reload
-; GFX9-NEXT:    v_readlane_b32 s4, v43, 2
-; GFX9-NEXT:    v_readlane_b32 s5, v43, 3
-; GFX9-NEXT:    v_readlane_b32 s35, v43, 1
-; GFX9-NEXT:    v_readlane_b32 s34, v43, 0
-; GFX9-NEXT:    s_sub_u32 s32, s32, 0x800
-; GFX9-NEXT:    v_readlane_b32 s33, v43, 4
-; GFX9-NEXT:    s_or_saveexec_b64 s[6:7], -1
-; GFX9-NEXT:    buffer_load_dword v43, off, s[0:3], s32 offset:12 ; 4-byte Folded Reload
-; GFX9-NEXT:    s_mov_b64 exec, s[6:7]
-; GFX9-NEXT:    s_waitcnt vmcnt(0)
-; GFX9-NEXT:    s_setpc_b64 s[4:5]
-=======
 ; GFX: s_waitcnt vmcnt(0) expcnt(0) lgkmcnt(0)
 ; GFX-NEXT: s_or_saveexec_b64 s[16:17], -1
 ; GFX-NEXT: buffer_store_dword v44, off, s[0:3], s32 offset:16 ; 4-byte Folded Spill
@@ -324,7 +278,6 @@
 ; GFX-NEXT: s_mov_b64 exec, s[6:7]
 ; GFX-NEXT: s_waitcnt vmcnt(0)
 ; GFX-NEXT: s_setpc_b64 s[4:5]
->>>>>>> 04c66edd
   %b = and i32 %b.arg, 16777215
   %s = and i32 %s.arg, 16777215
 
