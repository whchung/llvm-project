--- conflicted
+++ resolved
@@ -192,25 +192,14 @@
 ; GFX9-NEXT:    v_writelane_b32 v43, s33, 4
 ; GFX9-NEXT:    s_mov_b32 s33, s32
 ; GFX9-NEXT:    s_add_u32 s32, s32, 0x800
-<<<<<<< HEAD
-; GFX9-NEXT:    buffer_store_dword v32, off, s[0:3], s33 offset:8 ; 4-byte Folded Spill
-; GFX9-NEXT:    buffer_store_dword v33, off, s[0:3], s33 offset:4 ; 4-byte Folded Spill
-; GFX9-NEXT:    buffer_store_dword v34, off, s[0:3], s33 ; 4-byte Folded Spill
-; GFX9-NEXT:    v_writelane_b32 v35, s34, 0
-; GFX9-NEXT:    v_writelane_b32 v35, s35, 1
-; GFX9-NEXT:    s_getpc_b64 s[4:5]
-; GFX9-NEXT:    s_add_u32 s4, s4, foo@gotpcrel32@lo+4
-; GFX9-NEXT:    s_addc_u32 s5, s5, foo@gotpcrel32@hi+4
-=======
 ; GFX9-NEXT:    buffer_store_dword v40, off, s[0:3], s33 offset:8 ; 4-byte Folded Spill
 ; GFX9-NEXT:    buffer_store_dword v41, off, s[0:3], s33 offset:4 ; 4-byte Folded Spill
 ; GFX9-NEXT:    buffer_store_dword v42, off, s[0:3], s33 ; 4-byte Folded Spill
 ; GFX9-NEXT:    v_writelane_b32 v43, s34, 0
+; GFX9-NEXT:    v_writelane_b32 v43, s35, 1
 ; GFX9-NEXT:    s_getpc_b64 s[4:5]
 ; GFX9-NEXT:    s_add_u32 s4, s4, foo@gotpcrel32@lo+4
 ; GFX9-NEXT:    s_addc_u32 s5, s5, foo@gotpcrel32@hi+4
-; GFX9-NEXT:    v_writelane_b32 v43, s35, 1
->>>>>>> f058d397
 ; GFX9-NEXT:    s_load_dwordx2 s[34:35], s[4:5], 0x0
 ; GFX9-NEXT:    v_mov_b32_e32 v40, v1
 ; GFX9-NEXT:    v_mov_b32_e32 v41, v0
