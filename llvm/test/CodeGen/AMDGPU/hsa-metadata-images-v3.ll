<<<<<<< HEAD
; RUN: llc -mtriple=amdgcn-amd-amdhsa -mcpu=gfx700 --amdhsa-code-object-version=3 -filetype=obj -o - < %s | llvm-readelf --notes - | FileCheck --check-prefix=CHECK --check-prefix=GFX700 --check-prefix=NOTES %s
; RUN: llc -mtriple=amdgcn-amd-amdhsa -mcpu=gfx802 --amdhsa-code-object-version=3 -filetype=obj -o - < %s | llvm-readelf --notes - | FileCheck --check-prefix=CHECK --check-prefix=GFX802 --check-prefix=NOTES %s
; RUN: llc -mtriple=amdgcn-amd-amdhsa -mcpu=gfx900 --amdhsa-code-object-version=3 -filetype=obj -o - < %s | llvm-readelf --notes - | FileCheck --check-prefix=CHECK --check-prefix=GFX900 --check-prefix=NOTES %s
=======
; RUN: llc -mtriple=amdgcn-amd-amdhsa -mcpu=gfx700 -filetype=obj -o - < %s | llvm-readelf --notes - | FileCheck --check-prefix=CHECK %s
; RUN: llc -mtriple=amdgcn-amd-amdhsa -mcpu=gfx802 -filetype=obj -o - < %s | llvm-readelf --notes - | FileCheck --check-prefix=CHECK %s
; RUN: llc -mtriple=amdgcn-amd-amdhsa -mcpu=gfx900 -filetype=obj -o - < %s | llvm-readelf --notes - | FileCheck --check-prefix=CHECK %s
>>>>>>> dd07d60e

%opencl.image1d_t = type opaque
%opencl.image1d_array_t = type opaque
%opencl.image1d_buffer_t = type opaque
%opencl.image2d_t = type opaque
%opencl.image2d_array_t = type opaque
%opencl.image2d_array_depth_t = type opaque
%opencl.image2d_array_msaa_t = type opaque
%opencl.image2d_array_msaa_depth_t = type opaque
%opencl.image2d_depth_t = type opaque
%opencl.image2d_msaa_t = type opaque
%opencl.image2d_msaa_depth_t = type opaque
%opencl.image3d_t = type opaque

; CHECK:         ---
; CHECK: amdhsa.kernels:
; CHECK:   - .args:
; CHECK:       - .address_space:  global
; CHECK:         .name:           a
; CHECK:         .offset:         0
; CHECK:         .size:           8
; CHECK:         .type_name:      image1d_t
; CHECK:         .value_kind:     image
; CHECK:       - .address_space:  global
; CHECK:         .name:           b
; CHECK:         .offset:         8
; CHECK:         .size:           8
; CHECK:         .type_name:      image1d_array_t
; CHECK:         .value_kind:     image
; CHECK:       - .address_space:  global
; CHECK:         .name:           c
; CHECK:         .offset:         16
; CHECK:         .size:           8
; CHECK:         .type_name:      image1d_buffer_t
; CHECK:         .value_kind:     image
; CHECK:       - .address_space:  global
; CHECK:         .name:           d
; CHECK:         .offset:         24
; CHECK:         .size:           8
; CHECK:         .type_name:      image2d_t
; CHECK:         .value_kind:     image
; CHECK:       - .address_space:  global
; CHECK:         .name:           e
; CHECK:         .offset:         32
; CHECK:         .size:           8
; CHECK:         .type_name:      image2d_array_t
; CHECK:         .value_kind:     image
; CHECK:       - .address_space:  global
; CHECK:         .name:           f
; CHECK:         .offset:         40
; CHECK:         .size:           8
; CHECK:         .type_name:      image2d_array_depth_t
; CHECK:         .value_kind:     image
; CHECK:       - .address_space:  global
; CHECK:         .name:           g
; CHECK:         .offset:         48
; CHECK:         .size:           8
; CHECK:         .type_name:      image2d_array_msaa_t
; CHECK:         .value_kind:     image
; CHECK:       - .address_space:  global
; CHECK:         .name:           h
; CHECK:         .offset:         56
; CHECK:         .size:           8
; CHECK:         .type_name:      image2d_array_msaa_depth_t
; CHECK:         .value_kind:     image
; CHECK:       - .address_space:  global
; CHECK:         .name:           i
; CHECK:         .offset:         64
; CHECK:         .size:           8
; CHECK:         .type_name:      image2d_depth_t
; CHECK:         .value_kind:     image
; CHECK:       - .address_space:  global
; CHECK:         .name:           j
; CHECK:         .offset:         72
; CHECK:         .size:           8
; CHECK:         .type_name:      image2d_msaa_t
; CHECK:         .value_kind:     image
; CHECK:       - .address_space:  global
; CHECK:         .name:           k
; CHECK:         .offset:         80
; CHECK:         .size:           8
; CHECK:         .type_name:      image2d_msaa_depth_t
; CHECK:         .value_kind:     image
; CHECK:       - .address_space:  global
; CHECK:         .name:           l
; CHECK:         .offset:         88
; CHECK:         .size:           8
; CHECK:         .type_name:      image3d_t
; CHECK:         .value_kind:     image
define amdgpu_kernel void @test(%opencl.image1d_t addrspace(1)* %a,
                                %opencl.image1d_array_t addrspace(1)* %b,
                                %opencl.image1d_buffer_t addrspace(1)* %c,
                                %opencl.image2d_t addrspace(1)* %d,
                                %opencl.image2d_array_t addrspace(1)* %e,
                                %opencl.image2d_array_depth_t addrspace(1)* %f,
                                %opencl.image2d_array_msaa_t addrspace(1)* %g,
                                %opencl.image2d_array_msaa_depth_t addrspace(1)* %h,
                                %opencl.image2d_depth_t addrspace(1)* %i,
                                %opencl.image2d_msaa_t addrspace(1)* %j,
                                %opencl.image2d_msaa_depth_t addrspace(1)* %k,
                                %opencl.image3d_t addrspace(1)* %l)
    !kernel_arg_type !1 !kernel_arg_base_type !1 {
  ret void
}

; CHECK:  amdhsa.version:
; CHECK-NEXT: - 1
; CHECK-NEXT: - 0

!1 = !{!"image1d_t", !"image1d_array_t", !"image1d_buffer_t",
       !"image2d_t", !"image2d_array_t", !"image2d_array_depth_t",
       !"image2d_array_msaa_t", !"image2d_array_msaa_depth_t",
       !"image2d_depth_t", !"image2d_msaa_t", !"image2d_msaa_depth_t",
       !"image3d_t"}<|MERGE_RESOLUTION|>--- conflicted
+++ resolved
@@ -1,12 +1,6 @@
-<<<<<<< HEAD
-; RUN: llc -mtriple=amdgcn-amd-amdhsa -mcpu=gfx700 --amdhsa-code-object-version=3 -filetype=obj -o - < %s | llvm-readelf --notes - | FileCheck --check-prefix=CHECK --check-prefix=GFX700 --check-prefix=NOTES %s
-; RUN: llc -mtriple=amdgcn-amd-amdhsa -mcpu=gfx802 --amdhsa-code-object-version=3 -filetype=obj -o - < %s | llvm-readelf --notes - | FileCheck --check-prefix=CHECK --check-prefix=GFX802 --check-prefix=NOTES %s
-; RUN: llc -mtriple=amdgcn-amd-amdhsa -mcpu=gfx900 --amdhsa-code-object-version=3 -filetype=obj -o - < %s | llvm-readelf --notes - | FileCheck --check-prefix=CHECK --check-prefix=GFX900 --check-prefix=NOTES %s
-=======
-; RUN: llc -mtriple=amdgcn-amd-amdhsa -mcpu=gfx700 -filetype=obj -o - < %s | llvm-readelf --notes - | FileCheck --check-prefix=CHECK %s
-; RUN: llc -mtriple=amdgcn-amd-amdhsa -mcpu=gfx802 -filetype=obj -o - < %s | llvm-readelf --notes - | FileCheck --check-prefix=CHECK %s
-; RUN: llc -mtriple=amdgcn-amd-amdhsa -mcpu=gfx900 -filetype=obj -o - < %s | llvm-readelf --notes - | FileCheck --check-prefix=CHECK %s
->>>>>>> dd07d60e
+; RUN: llc -mtriple=amdgcn-amd-amdhsa -mcpu=gfx700 --amdhsa-code-object-version=3 -filetype=obj -o - < %s | llvm-readelf --notes - | FileCheck --check-prefix=CHECK %s
+; RUN: llc -mtriple=amdgcn-amd-amdhsa -mcpu=gfx802 --amdhsa-code-object-version=3 -filetype=obj -o - < %s | llvm-readelf --notes - | FileCheck --check-prefix=CHECK %s
+; RUN: llc -mtriple=amdgcn-amd-amdhsa -mcpu=gfx900 --amdhsa-code-object-version=3 -filetype=obj -o - < %s | llvm-readelf --notes - | FileCheck --check-prefix=CHECK %s
 
 %opencl.image1d_t = type opaque
 %opencl.image1d_array_t = type opaque
