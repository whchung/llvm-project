--- conflicted
+++ resolved
@@ -56,36 +56,14 @@
     ; MUBUF-NEXT: frame-setup CFI_INSTRUCTION undefined $sgpr29_lo16
     ; MUBUF-NEXT: frame-setup CFI_INSTRUCTION undefined $sgpr30_lo16
     ; MUBUF-NEXT: frame-setup CFI_INSTRUCTION undefined $sgpr31_lo16
-<<<<<<< HEAD
-    ; MUBUF-NEXT: $sgpr4_sgpr5 = S_OR_SAVEEXEC_B64 -1, implicit-def $exec, implicit-def $scc, implicit $exec
-    ; MUBUF-NEXT: $sgpr6 = S_ADD_I32 $sgpr32, 524544, implicit-def $scc
-    ; MUBUF-NEXT: BUFFER_STORE_DWORD_OFFSET killed $vgpr2, $sgpr0_sgpr1_sgpr2_sgpr3, killed $sgpr6, 0, 0, 0, 0, implicit $exec :: (store (s32) into %stack.3, addrspace 5)
-    ; MUBUF-NEXT: frame-setup CFI_INSTRUCTION offset $vgpr2_lo16, 524544
-=======
     ; MUBUF-NEXT: $sgpr4_sgpr5 = S_OR_SAVEEXEC_B64 -1, implicit-def $exec, implicit-def dead $scc, implicit $exec
     ; MUBUF-NEXT: $sgpr6 = S_ADD_I32 $sgpr32, 1048832, implicit-def dead $scc
     ; MUBUF-NEXT: BUFFER_STORE_DWORD_OFFSET killed $vgpr2, $sgpr0_sgpr1_sgpr2_sgpr3, killed $sgpr6, 0, 0, 0, 0, implicit $exec :: (store (s32) into %stack.3, addrspace 5)
     ; MUBUF-NEXT: frame-setup CFI_INSTRUCTION offset $vgpr2_lo16, 1048832
->>>>>>> 93bae551
     ; MUBUF-NEXT: $exec = S_MOV_B64 killed $sgpr4_sgpr5
     ; MUBUF-NEXT: $vgpr2 = V_WRITELANE_B32 $sgpr33, 0, undef $vgpr2
     ; MUBUF-NEXT: frame-setup CFI_INSTRUCTION escape 0x10, 0x41, 0x05, 0x90, 0x82, 0x14, 0xe4, 0x00
     ; MUBUF-NEXT: $sgpr33 = frame-setup S_ADD_I32 $sgpr32, 524224, implicit-def $scc
-<<<<<<< HEAD
-    ; MUBUF-NEXT: $sgpr33 = frame-setup S_AND_B32 killed $sgpr33, 4294443008, implicit-def $scc
-    ; MUBUF-NEXT: frame-setup CFI_INSTRUCTION def_cfa_register $sgpr33_lo16
-    ; MUBUF-NEXT: $sgpr32 = frame-setup S_ADD_I32 $sgpr32, 1572864, implicit-def $scc
-    ; MUBUF-NEXT: S_NOP 0, implicit-def $sgpr4, implicit-def $sgpr5, implicit-def $sgpr6, implicit-def $sgpr7, implicit-def $sgpr8, implicit-def $sgpr9, implicit-def $sgpr10, implicit-def $sgpr11, implicit-def $sgpr12, implicit-def $sgpr13, implicit-def $sgpr14, implicit-def $sgpr15, implicit-def $sgpr16, implicit-def $sgpr17, implicit-def $sgpr18, implicit-def $sgpr19, implicit-def $sgpr20, implicit-def $sgpr21, implicit-def $sgpr22, implicit-def $sgpr23, implicit-def $sgpr24, implicit-def $sgpr25, implicit-def $sgpr26, implicit-def $sgpr27, implicit-def $sgpr28, implicit-def $sgpr29, implicit-def $sgpr30, implicit-def $sgpr31, implicit-def $vcc
-    ; MUBUF-NEXT: $vgpr0 = V_LSHRREV_B32_e64 6, $sgpr33, implicit $exec
-    ; MUBUF-NEXT: $vgpr3 = V_LSHRREV_B32_e64 6, $sgpr33, implicit $exec
-    ; MUBUF-NEXT: $vgpr3 = V_ADD_U32_e32 8192, killed $vgpr3, implicit $exec
-    ; MUBUF-NEXT: $vgpr0 = V_OR_B32_e32 killed $vgpr3, $vgpr1, implicit $exec, implicit $sgpr4, implicit $sgpr5, implicit $sgpr6, implicit $sgpr7, implicit $sgpr8, implicit $sgpr9, implicit $sgpr10, implicit $sgpr11, implicit $sgpr12, implicit $sgpr13, implicit $sgpr14, implicit $sgpr15, implicit $sgpr16, implicit $sgpr17, implicit $sgpr18, implicit $sgpr19, implicit $sgpr20, implicit $sgpr21, implicit $sgpr22, implicit $sgpr23, implicit $sgpr24, implicit $sgpr25, implicit $sgpr26, implicit $sgpr27, implicit $sgpr28, implicit $sgpr29, implicit $sgpr30, implicit $sgpr31
-    ; MUBUF-NEXT: $sgpr32 = frame-destroy S_ADD_I32 $sgpr32, -1572864, implicit-def $scc
-    ; MUBUF-NEXT: $sgpr33 = V_READLANE_B32 $vgpr2, 0
-    ; MUBUF-NEXT: frame-destroy CFI_INSTRUCTION def_cfa_register $sgpr32_lo16
-    ; MUBUF-NEXT: $sgpr4_sgpr5 = S_OR_SAVEEXEC_B64 -1, implicit-def $exec, implicit-def $scc, implicit $exec
-    ; MUBUF-NEXT: $sgpr6 = S_ADD_I32 $sgpr32, 524544, implicit-def $scc
-=======
     ; MUBUF-NEXT: $sgpr33 = frame-setup S_AND_B32 killed $sgpr33, 4294443008, implicit-def dead $scc
     ; MUBUF-NEXT: frame-setup CFI_INSTRUCTION def_cfa_register $sgpr33_lo16
     ; MUBUF-NEXT: $sgpr32 = frame-setup S_ADD_I32 $sgpr32, 2097152, implicit-def dead $scc
@@ -100,7 +78,6 @@
     ; MUBUF-NEXT: frame-destroy CFI_INSTRUCTION def_cfa_register $sgpr32_lo16
     ; MUBUF-NEXT: $sgpr4_sgpr5 = S_OR_SAVEEXEC_B64 -1, implicit-def $exec, implicit-def dead $scc, implicit $exec
     ; MUBUF-NEXT: $sgpr6 = S_ADD_I32 $sgpr32, 1048832, implicit-def dead $scc
->>>>>>> 93bae551
     ; MUBUF-NEXT: $vgpr2 = BUFFER_LOAD_DWORD_OFFSET $sgpr0_sgpr1_sgpr2_sgpr3, killed $sgpr6, 0, 0, 0, 0, implicit $exec :: (load (s32) from %stack.3, addrspace 5)
     ; MUBUF-NEXT: $exec = S_MOV_B64 killed $sgpr4_sgpr5
     ; MUBUF-NEXT: S_ENDPGM 0, implicit $vcc
@@ -138,36 +115,14 @@
     ; FLATSCR-NEXT: frame-setup CFI_INSTRUCTION undefined $sgpr29_lo16
     ; FLATSCR-NEXT: frame-setup CFI_INSTRUCTION undefined $sgpr30_lo16
     ; FLATSCR-NEXT: frame-setup CFI_INSTRUCTION undefined $sgpr31_lo16
-<<<<<<< HEAD
-    ; FLATSCR-NEXT: $sgpr4_sgpr5 = S_OR_SAVEEXEC_B64 -1, implicit-def $exec, implicit-def $scc, implicit $exec
-    ; FLATSCR-NEXT: $sgpr6 = S_ADD_I32 $sgpr32, 8196, implicit-def $scc
-    ; FLATSCR-NEXT: SCRATCH_STORE_DWORD_SADDR killed $vgpr2, killed $sgpr6, 0, 0, implicit $exec, implicit $flat_scr :: (store (s32) into %stack.3, addrspace 5)
-    ; FLATSCR-NEXT: frame-setup CFI_INSTRUCTION offset $vgpr2_lo16, 524544
-=======
     ; FLATSCR-NEXT: $sgpr4_sgpr5 = S_OR_SAVEEXEC_B64 -1, implicit-def $exec, implicit-def dead $scc, implicit $exec
     ; FLATSCR-NEXT: $sgpr6 = S_ADD_I32 $sgpr32, 16388, implicit-def dead $scc
     ; FLATSCR-NEXT: SCRATCH_STORE_DWORD_SADDR killed $vgpr2, killed $sgpr6, 0, 0, implicit $exec, implicit $flat_scr :: (store (s32) into %stack.3, addrspace 5)
     ; FLATSCR-NEXT: frame-setup CFI_INSTRUCTION offset $vgpr2_lo16, 1048832
->>>>>>> 93bae551
     ; FLATSCR-NEXT: $exec = S_MOV_B64 killed $sgpr4_sgpr5
     ; FLATSCR-NEXT: $vgpr2 = V_WRITELANE_B32 $sgpr33, 0, undef $vgpr2
     ; FLATSCR-NEXT: frame-setup CFI_INSTRUCTION escape 0x10, 0x41, 0x05, 0x90, 0x82, 0x14, 0xe4, 0x00
     ; FLATSCR-NEXT: $sgpr33 = frame-setup S_ADD_I32 $sgpr32, 8191, implicit-def $scc
-<<<<<<< HEAD
-    ; FLATSCR-NEXT: $sgpr33 = frame-setup S_AND_B32 killed $sgpr33, 4294959104, implicit-def $scc
-    ; FLATSCR-NEXT: frame-setup CFI_INSTRUCTION def_cfa_register $sgpr33_lo16
-    ; FLATSCR-NEXT: $sgpr32 = frame-setup S_ADD_I32 $sgpr32, 24576, implicit-def $scc
-    ; FLATSCR-NEXT: S_NOP 0, implicit-def $sgpr4, implicit-def $sgpr5, implicit-def $sgpr6, implicit-def $sgpr7, implicit-def $sgpr8, implicit-def $sgpr9, implicit-def $sgpr10, implicit-def $sgpr11, implicit-def $sgpr12, implicit-def $sgpr13, implicit-def $sgpr14, implicit-def $sgpr15, implicit-def $sgpr16, implicit-def $sgpr17, implicit-def $sgpr18, implicit-def $sgpr19, implicit-def $sgpr20, implicit-def $sgpr21, implicit-def $sgpr22, implicit-def $sgpr23, implicit-def $sgpr24, implicit-def $sgpr25, implicit-def $sgpr26, implicit-def $sgpr27, implicit-def $sgpr28, implicit-def $sgpr29, implicit-def $sgpr30, implicit-def $sgpr31, implicit-def $vcc
-    ; FLATSCR-NEXT: $vgpr0 = V_MOV_B32_e32 $sgpr33, implicit $exec
-    ; FLATSCR-NEXT: $sgpr33 = S_ADD_I32 $sgpr33, 8192, implicit-def $scc
-    ; FLATSCR-NEXT: $vgpr0 = V_OR_B32_e32 $sgpr33, $vgpr1, implicit $exec, implicit $sgpr4, implicit $sgpr5, implicit $sgpr6, implicit $sgpr7, implicit $sgpr8, implicit $sgpr9, implicit $sgpr10, implicit $sgpr11, implicit $sgpr12, implicit $sgpr13, implicit $sgpr14, implicit $sgpr15, implicit $sgpr16, implicit $sgpr17, implicit $sgpr18, implicit $sgpr19, implicit $sgpr20, implicit $sgpr21, implicit $sgpr22, implicit $sgpr23, implicit $sgpr24, implicit $sgpr25, implicit $sgpr26, implicit $sgpr27, implicit $sgpr28, implicit $sgpr29, implicit $sgpr30, implicit $sgpr31
-    ; FLATSCR-NEXT: $sgpr33 = S_ADD_I32 $sgpr33, -8192, implicit-def $scc
-    ; FLATSCR-NEXT: $sgpr32 = frame-destroy S_ADD_I32 $sgpr32, -24576, implicit-def $scc
-    ; FLATSCR-NEXT: $sgpr33 = V_READLANE_B32 $vgpr2, 0
-    ; FLATSCR-NEXT: frame-destroy CFI_INSTRUCTION def_cfa_register $sgpr32_lo16
-    ; FLATSCR-NEXT: $sgpr4_sgpr5 = S_OR_SAVEEXEC_B64 -1, implicit-def $exec, implicit-def $scc, implicit $exec
-    ; FLATSCR-NEXT: $sgpr6 = S_ADD_I32 $sgpr32, 8196, implicit-def $scc
-=======
     ; FLATSCR-NEXT: $sgpr33 = frame-setup S_AND_B32 killed $sgpr33, 4294959104, implicit-def dead $scc
     ; FLATSCR-NEXT: frame-setup CFI_INSTRUCTION def_cfa_register $sgpr33_lo16
     ; FLATSCR-NEXT: $sgpr32 = frame-setup S_ADD_I32 $sgpr32, 32768, implicit-def dead $scc
@@ -183,7 +138,6 @@
     ; FLATSCR-NEXT: frame-destroy CFI_INSTRUCTION def_cfa_register $sgpr32_lo16
     ; FLATSCR-NEXT: $sgpr4_sgpr5 = S_OR_SAVEEXEC_B64 -1, implicit-def $exec, implicit-def dead $scc, implicit $exec
     ; FLATSCR-NEXT: $sgpr6 = S_ADD_I32 $sgpr32, 16388, implicit-def dead $scc
->>>>>>> 93bae551
     ; FLATSCR-NEXT: $vgpr2 = SCRATCH_LOAD_DWORD_SADDR killed $sgpr6, 0, 0, implicit $exec, implicit $flat_scr :: (load (s32) from %stack.3, addrspace 5)
     ; FLATSCR-NEXT: $exec = S_MOV_B64 killed $sgpr4_sgpr5
     ; FLATSCR-NEXT: S_ENDPGM 0, implicit $vcc
