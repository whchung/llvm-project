; NOTE: Assertions have been autogenerated by utils/update_test_checks.py UTC_ARGS: -p --check-globals
; RUN: opt -S -mtriple=amdgcn-- -amdgpu-lower-module-lds < %s | FileCheck %s
; RUN: opt -S -mtriple=amdgcn-- -passes=amdgpu-lower-module-lds < %s | FileCheck %s

@lds.1 = internal unnamed_addr addrspace(3) global [2 x i8] undef, align 1

; CHECK: %llvm.amdgcn.kernel.k0.lds.t = type { [2 x i8] }
; CHECK: %llvm.amdgcn.kernel.k1.lds.t = type { [2 x i8] }
; CHECK: %llvm.amdgcn.kernel.k2.lds.t = type { i32 }
; CHECK: %llvm.amdgcn.kernel.k3.lds.t = type { [32 x i8] }
; CHECK: %llvm.amdgcn.kernel.k4.lds.t = type { [2 x i8] }
; CHECK: %llvm.amdgcn.kernel.k5.lds.t = type { [505 x i32] }
<<<<<<< HEAD
=======
; CHECK: %llvm.amdgcn.kernel.k6.lds.t = type { [4 x i32] }
>>>>>>> 0e64e13c

; Use constant from different kernels
;.
; CHECK: @llvm.amdgcn.kernel.k0.lds = internal addrspace(3) global %llvm.amdgcn.kernel.k0.lds.t undef, align 2
; CHECK: @llvm.amdgcn.kernel.k1.lds = internal addrspace(3) global %llvm.amdgcn.kernel.k1.lds.t undef, align 2
; CHECK: @llvm.amdgcn.kernel.k2.lds = internal addrspace(3) global %llvm.amdgcn.kernel.k2.lds.t undef, align 4
; CHECK: @llvm.amdgcn.kernel.k3.lds = internal addrspace(3) global %llvm.amdgcn.kernel.k3.lds.t undef, align 16
; CHECK: @llvm.amdgcn.kernel.k4.lds = internal addrspace(3) global %llvm.amdgcn.kernel.k4.lds.t undef, align 2
; CHECK: @llvm.amdgcn.kernel.k5.lds = internal addrspace(3) global %llvm.amdgcn.kernel.k5.lds.t undef, align 16
<<<<<<< HEAD
=======
; CHECK: @llvm.amdgcn.kernel.k6.lds = internal addrspace(3) global %llvm.amdgcn.kernel.k6.lds.t undef, align 16
>>>>>>> 0e64e13c
;.
define amdgpu_kernel void @k0(i64 %x) {
; CHECK-LABEL: @k0(
; CHECK-NEXT:    %1 = getelementptr inbounds [2 x i8], [2 x i8] addrspace(3)* getelementptr inbounds (%llvm.amdgcn.kernel.k0.lds.t, %llvm.amdgcn.kernel.k0.lds.t addrspace(3)* @llvm.amdgcn.kernel.k0.lds, i32 0, i32 0), i32 0, i32 0
; CHECK-NEXT:    %2 = addrspacecast i8 addrspace(3)* %1 to i8*
; CHECK-NEXT:    %ptr = getelementptr inbounds i8, i8* %2, i64 %x
; CHECK-NEXT:    store i8 1, i8* %ptr, align 1
; CHECK-NEXT:    ret void
;
  %ptr = getelementptr inbounds i8, i8* addrspacecast ([2 x i8] addrspace(3)* @lds.1 to i8*), i64 %x
  store i8 1, i8 addrspace(0)* %ptr, align 1
  ret void
}

define amdgpu_kernel void @k1(i64 %x) {
; CHECK-LABEL: @k1(
; CHECK-NEXT:    %1 = getelementptr inbounds [2 x i8], [2 x i8] addrspace(3)* getelementptr inbounds (%llvm.amdgcn.kernel.k1.lds.t, %llvm.amdgcn.kernel.k1.lds.t addrspace(3)* @llvm.amdgcn.kernel.k1.lds, i32 0, i32 0), i32 0, i32 0
; CHECK-NEXT:    %2 = addrspacecast i8 addrspace(3)* %1 to i8*
; CHECK-NEXT:    %ptr = getelementptr inbounds i8, i8* %2, i64 %x
; CHECK-NEXT:    store i8 1, i8* %ptr, align 1
; CHECK-NEXT:    ret void
;
  %ptr = getelementptr inbounds i8, i8* addrspacecast ([2 x i8] addrspace(3)* @lds.1 to i8*), i64 %x
  store i8 1, i8 addrspace(0)* %ptr, align 1
  ret void
}

@lds.2 = internal unnamed_addr addrspace(3) global i32 undef, align 4

; Use constant twice from the same kernel
define amdgpu_kernel void @k2(i64 %x) {
; CHECK-LABEL: @k2(
; CHECK-NEXT:    %ptr1 = bitcast i32 addrspace(3)* getelementptr inbounds (%llvm.amdgcn.kernel.k2.lds.t, %llvm.amdgcn.kernel.k2.lds.t addrspace(3)* @llvm.amdgcn.kernel.k2.lds, i32 0, i32 0) to i8 addrspace(3)*
; CHECK-NEXT:    store i8 1, i8 addrspace(3)* %ptr1, align 4
; CHECK-NEXT:    %ptr2 = bitcast i32 addrspace(3)* getelementptr inbounds (%llvm.amdgcn.kernel.k2.lds.t, %llvm.amdgcn.kernel.k2.lds.t addrspace(3)* @llvm.amdgcn.kernel.k2.lds, i32 0, i32 0) to i8 addrspace(3)*
; CHECK-NEXT:    store i8 2, i8 addrspace(3)* %ptr2, align 4
; CHECK-NEXT:    ret void
;
  %ptr1 = bitcast i32 addrspace(3)* @lds.2 to i8 addrspace(3)*
  store i8 1, i8 addrspace(3)* %ptr1, align 4
  %ptr2 = bitcast i32 addrspace(3)* @lds.2 to i8 addrspace(3)*
  store i8 2, i8 addrspace(3)* %ptr2, align 4
  ret void
}

@lds.3 = internal unnamed_addr addrspace(3) global [32 x i8] undef, align 1

; Use constant twice from the same kernel but a different other constant.
define amdgpu_kernel void @k3(i64 %x) {
; CHECK-LABEL: @k3(
; CHECK-NEXT:    %1 = getelementptr inbounds [32 x i8], [32 x i8] addrspace(3)* getelementptr inbounds (%llvm.amdgcn.kernel.k3.lds.t, %llvm.amdgcn.kernel.k3.lds.t addrspace(3)* @llvm.amdgcn.kernel.k3.lds, i32 0, i32 0), i32 0, i32 16
; CHECK-NEXT:    %2 = bitcast i8 addrspace(3)* %1 to i64 addrspace(3)*
; CHECK-NEXT:    %ptr1 = addrspacecast i64 addrspace(3)* %2 to i64*
; CHECK-NEXT:    store i64 1, i64* %ptr1, align 1
; CHECK-NEXT:    %3 = getelementptr inbounds [32 x i8], [32 x i8] addrspace(3)* getelementptr inbounds (%llvm.amdgcn.kernel.k3.lds.t, %llvm.amdgcn.kernel.k3.lds.t addrspace(3)* @llvm.amdgcn.kernel.k3.lds, i32 0, i32 0), i32 0, i32 24
; CHECK-NEXT:    %4 = bitcast i8 addrspace(3)* %3 to i64 addrspace(3)*
; CHECK-NEXT:    %ptr2 = addrspacecast i64 addrspace(3)* %4 to i64*
; CHECK-NEXT:    store i64 2, i64* %ptr2, align 8
; CHECK-NEXT:    ret void
;
  %ptr1 = addrspacecast i64 addrspace(3)* bitcast (i8 addrspace(3)* getelementptr inbounds ([32 x i8], [32 x i8] addrspace(3)* @lds.3, i32 0, i32 16) to i64 addrspace(3)*) to i64*
  store i64 1, i64* %ptr1, align 1
  %ptr2 = addrspacecast i64 addrspace(3)* bitcast (i8 addrspace(3)* getelementptr inbounds ([32 x i8], [32 x i8] addrspace(3)* @lds.3, i32 0, i32 24) to i64 addrspace(3)*) to i64*
  store i64 2, i64* %ptr2, align 1
  ret void
}

; @lds.1 is used from constant expressions in different kernels.
define amdgpu_kernel void @k4(i64 %x) {
; CHECK-LABEL: @k4(
; CHECK-NEXT:    %1 = getelementptr inbounds [2 x i8], [2 x i8] addrspace(3)* getelementptr inbounds (%llvm.amdgcn.kernel.k4.lds.t, %llvm.amdgcn.kernel.k4.lds.t addrspace(3)* @llvm.amdgcn.kernel.k4.lds, i32 0, i32 0), i32 0, i32 0
; CHECK-NEXT:    %2 = addrspacecast i8 addrspace(3)* %1 to i8*
; CHECK-NEXT:    %ptr = getelementptr inbounds i8, i8* %2, i64 %x
; CHECK-NEXT:    store i8 1, i8* %ptr, align 1
; CHECK-NEXT:    ret void
;
  %ptr = getelementptr inbounds i8, i8* addrspacecast ([2 x i8] addrspace(3)* @lds.1 to i8*), i64 %x
  store i8 1, i8 addrspace(0)* %ptr, align 1
  ret void
}

@lds.4 = internal unnamed_addr addrspace(3) global [505 x i32] undef, align 4

; Multiple constexpr use in a same instruction.
define amdgpu_kernel void @k5() {
; CHECK-LABEL: @k5(
; CHECK-NEXT: %1 = addrspacecast [505 x i32] addrspace(3)* getelementptr inbounds (%llvm.amdgcn.kernel.k5.lds.t, %llvm.amdgcn.kernel.k5.lds.t addrspace(3)* @llvm.amdgcn.kernel.k5.lds, i32 0, i32 0) to [505 x i32]*
; CHECK-NEXT: %2 = getelementptr inbounds [505 x i32], [505 x i32]* %1, i64 0, i64 0
; CHECK-NEXT: call void undef(i32* %2, i32* %2)
;
  call void undef(i32* getelementptr inbounds ([505 x i32], [505 x i32]* addrspacecast ([505 x i32] addrspace(3)* @lds.4 to [505 x i32]*), i64 0, i64 0), i32* getelementptr inbounds ([505 x i32], [505 x i32]* addrspacecast ([505 x i32] addrspace(3)* @lds.4 to [505 x i32]*), i64 0, i64 0))
  ret void
<<<<<<< HEAD
=======
}

@lds.5 = internal addrspace(3) global [4 x i32] undef, align 4

; Both the *value* and *pointer* operands of store instruction are constant expressions, and
; both of these constant expression paths use same lds - @lds.5. Hence both of these constant
; expression operands of store should be replaced by corresponding instruction sequence.
define amdgpu_kernel void @k6() {
; CHECK-LABEL: @k6(
; CHECK-NEXT: %1 = getelementptr inbounds [4 x i32], [4 x i32] addrspace(3)* getelementptr inbounds (%llvm.amdgcn.kernel.k6.lds.t, %llvm.amdgcn.kernel.k6.lds.t addrspace(3)* @llvm.amdgcn.kernel.k6.lds, i32 0, i32 0), i32 0, i32 2
; CHECK-NEXT: %2 = ptrtoint i32 addrspace(3)* %1 to i32
; CHECK-NEXT: store i32 %2, i32 addrspace(3)* %1, align 8
; CHECK-NEXT: ret void
;
  store i32 ptrtoint (i32 addrspace(3)* getelementptr inbounds ([4 x i32], [4 x i32] addrspace(3)* @lds.5, i32 0, i32 2) to i32), i32 addrspace(3)* getelementptr inbounds ([4 x i32], [4 x i32] addrspace(3)* @lds.5, i32 0, i32 2)
  ret void
>>>>>>> 0e64e13c
}<|MERGE_RESOLUTION|>--- conflicted
+++ resolved
@@ -10,10 +10,7 @@
 ; CHECK: %llvm.amdgcn.kernel.k3.lds.t = type { [32 x i8] }
 ; CHECK: %llvm.amdgcn.kernel.k4.lds.t = type { [2 x i8] }
 ; CHECK: %llvm.amdgcn.kernel.k5.lds.t = type { [505 x i32] }
-<<<<<<< HEAD
-=======
 ; CHECK: %llvm.amdgcn.kernel.k6.lds.t = type { [4 x i32] }
->>>>>>> 0e64e13c
 
 ; Use constant from different kernels
 ;.
@@ -23,10 +20,7 @@
 ; CHECK: @llvm.amdgcn.kernel.k3.lds = internal addrspace(3) global %llvm.amdgcn.kernel.k3.lds.t undef, align 16
 ; CHECK: @llvm.amdgcn.kernel.k4.lds = internal addrspace(3) global %llvm.amdgcn.kernel.k4.lds.t undef, align 2
 ; CHECK: @llvm.amdgcn.kernel.k5.lds = internal addrspace(3) global %llvm.amdgcn.kernel.k5.lds.t undef, align 16
-<<<<<<< HEAD
-=======
 ; CHECK: @llvm.amdgcn.kernel.k6.lds = internal addrspace(3) global %llvm.amdgcn.kernel.k6.lds.t undef, align 16
->>>>>>> 0e64e13c
 ;.
 define amdgpu_kernel void @k0(i64 %x) {
 ; CHECK-LABEL: @k0(
@@ -119,8 +113,6 @@
 ;
   call void undef(i32* getelementptr inbounds ([505 x i32], [505 x i32]* addrspacecast ([505 x i32] addrspace(3)* @lds.4 to [505 x i32]*), i64 0, i64 0), i32* getelementptr inbounds ([505 x i32], [505 x i32]* addrspacecast ([505 x i32] addrspace(3)* @lds.4 to [505 x i32]*), i64 0, i64 0))
   ret void
-<<<<<<< HEAD
-=======
 }
 
 @lds.5 = internal addrspace(3) global [4 x i32] undef, align 4
@@ -137,5 +129,4 @@
 ;
   store i32 ptrtoint (i32 addrspace(3)* getelementptr inbounds ([4 x i32], [4 x i32] addrspace(3)* @lds.5, i32 0, i32 2) to i32), i32 addrspace(3)* getelementptr inbounds ([4 x i32], [4 x i32] addrspace(3)* @lds.5, i32 0, i32 2)
   ret void
->>>>>>> 0e64e13c
 }