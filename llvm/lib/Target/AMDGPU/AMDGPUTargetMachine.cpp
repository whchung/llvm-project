--- conflicted
+++ resolved
@@ -575,13 +575,9 @@
   disablePass(&FuncletLayoutID);
   disablePass(&PatchableFunctionID);
 
-<<<<<<< HEAD
   // this pass should be performed on linked module
   addPass(createAMDGPULowerKernelCallsPass());
-  addPass(createAMDGPULowerIntrinsicsPass());
-=======
   addPass(createAMDGPULowerIntrinsicsPass(&TM));
->>>>>>> c90347d7
 
   // Function calls are not supported, so make sure we inline everything.
   addPass(createAMDGPUAlwaysInlinePass());
