//===-- AMDGPUAsmPrinter.cpp - AMDGPU assembly printer  -------------------===//
//
//                     The LLVM Compiler Infrastructure
//
// This file is distributed under the University of Illinois Open Source
// License. See LICENSE.TXT for details.
//
//===----------------------------------------------------------------------===//
//
/// \file
///
/// The AMDGPUAsmPrinter is used to print both assembly string and also binary
/// code.  When passed an MCAsmStreamer it prints assembly and when passed
/// an MCObjectStreamer it outputs binary code.
//
//===----------------------------------------------------------------------===//
//

#include "AMDGPUAsmPrinter.h"
#include "AMDGPU.h"
#include "AMDGPUSubtarget.h"
#include "AMDGPUTargetMachine.h"
#include "InstPrinter/AMDGPUInstPrinter.h"
#include "MCTargetDesc/AMDGPUMCTargetDesc.h"
#include "MCTargetDesc/AMDGPUTargetStreamer.h"
#include "R600AsmPrinter.h"
#include "R600Defines.h"
#include "R600MachineFunctionInfo.h"
#include "R600RegisterInfo.h"
#include "SIDefines.h"
#include "SIInstrInfo.h"
#include "SIMachineFunctionInfo.h"
#include "SIRegisterInfo.h"
#include "Utils/AMDGPUBaseInfo.h"
#include "llvm/BinaryFormat/ELF.h"
#include "llvm/CodeGen/MachineFrameInfo.h"
#include "llvm/IR/DiagnosticInfo.h"
#include "llvm/MC/MCContext.h"
#include "llvm/MC/MCSectionELF.h"
#include "llvm/MC/MCStreamer.h"
#include "llvm/Support/AMDGPUMetadata.h"
#include "llvm/Support/MathExtras.h"
#include "llvm/Support/TargetParser.h"
#include "llvm/Support/TargetRegistry.h"
#include "llvm/Target/TargetLoweringObjectFile.h"

using namespace llvm;
using namespace llvm::AMDGPU;
using namespace llvm::AMDGPU::HSAMD;

// TODO: This should get the default rounding mode from the kernel. We just set
// the default here, but this could change if the OpenCL rounding mode pragmas
// are used.
//
// The denormal mode here should match what is reported by the OpenCL runtime
// for the CL_FP_DENORM bit from CL_DEVICE_{HALF|SINGLE|DOUBLE}_FP_CONFIG, but
// can also be override to flush with the -cl-denorms-are-zero compiler flag.
//
// AMD OpenCL only sets flush none and reports CL_FP_DENORM for double
// precision, and leaves single precision to flush all and does not report
// CL_FP_DENORM for CL_DEVICE_SINGLE_FP_CONFIG. Mesa's OpenCL currently reports
// CL_FP_DENORM for both.
//
// FIXME: It seems some instructions do not support single precision denormals
// regardless of the mode (exp_*_f32, rcp_*_f32, rsq_*_f32, rsq_*f32, sqrt_f32,
// and sin_f32, cos_f32 on most parts).

// We want to use these instructions, and using fp32 denormals also causes
// instructions to run at the double precision rate for the device so it's
// probably best to just report no single precision denormals.
static uint32_t getFPMode(const MachineFunction &F) {
  const GCNSubtarget& ST = F.getSubtarget<GCNSubtarget>();
  // TODO: Is there any real use for the flush in only / flush out only modes?

  uint32_t FP32Denormals =
    ST.hasFP32Denormals() ? FP_DENORM_FLUSH_NONE : FP_DENORM_FLUSH_IN_FLUSH_OUT;

  uint32_t FP64Denormals =
    ST.hasFP64Denormals() ? FP_DENORM_FLUSH_NONE : FP_DENORM_FLUSH_IN_FLUSH_OUT;

  return FP_ROUND_MODE_SP(FP_ROUND_ROUND_TO_NEAREST) |
         FP_ROUND_MODE_DP(FP_ROUND_ROUND_TO_NEAREST) |
         FP_DENORM_MODE_SP(FP32Denormals) |
         FP_DENORM_MODE_DP(FP64Denormals);
}

static AsmPrinter *
createAMDGPUAsmPrinterPass(TargetMachine &tm,
                           std::unique_ptr<MCStreamer> &&Streamer) {
  return new AMDGPUAsmPrinter(tm, std::move(Streamer));
}

extern "C" void LLVMInitializeAMDGPUAsmPrinter() {
  TargetRegistry::RegisterAsmPrinter(getTheAMDGPUTarget(),
                                     llvm::createR600AsmPrinterPass);
  TargetRegistry::RegisterAsmPrinter(getTheGCNTarget(),
                                     createAMDGPUAsmPrinterPass);
}

AMDGPUAsmPrinter::AMDGPUAsmPrinter(TargetMachine &TM,
                                   std::unique_ptr<MCStreamer> Streamer)
  : AsmPrinter(TM, std::move(Streamer)) {
    if (IsaInfo::hasCodeObjectV3(getSTI()))
      HSAMetadataStream = new MetadataStreamerV3();
    else
      HSAMetadataStream = new MetadataStreamerV2();
}

AMDGPUAsmPrinter::~AMDGPUAsmPrinter() { delete HSAMetadataStream; }

StringRef AMDGPUAsmPrinter::getPassName() const {
  return "AMDGPU Assembly Printer";
}

const MCSubtargetInfo* AMDGPUAsmPrinter::getSTI() const {
  return TM.getMCSubtargetInfo();
}

AMDGPUTargetStreamer* AMDGPUAsmPrinter::getTargetStreamer() const {
  if (!OutStreamer)
    return nullptr;
  return static_cast<AMDGPUTargetStreamer*>(OutStreamer->getTargetStreamer());
}

void AMDGPUAsmPrinter::EmitStartOfAsmFile(Module &M) {
<<<<<<< HEAD
=======
  if (IsaInfo::hasCodeObjectV3(getSTI())) {
    std::string ExpectedTarget;
    raw_string_ostream ExpectedTargetOS(ExpectedTarget);
    IsaInfo::streamIsaVersion(getSTI(), ExpectedTargetOS);

    getTargetStreamer()->EmitDirectiveAMDGCNTarget(ExpectedTarget);

    if (TM.getTargetTriple().getOS() == Triple::AMDHSA)
      return;
  }

>>>>>>> 6129e202
  if (TM.getTargetTriple().getOS() != Triple::AMDHSA &&
      TM.getTargetTriple().getOS() != Triple::AMDPAL)
    return;

  if (TM.getTargetTriple().getOS() == Triple::AMDHSA)
    HSAMetadataStream->begin(M);

  if (TM.getTargetTriple().getOS() == Triple::AMDPAL)
    readPALMetadata(M);

  // HSA emits NT_AMDGPU_HSA_CODE_OBJECT_VERSION for code objects v2.
  if (TM.getTargetTriple().getOS() == Triple::AMDHSA)
    getTargetStreamer()->EmitDirectiveHSACodeObjectVersion(2, 1);

  // HSA and PAL emit NT_AMDGPU_HSA_ISA for code objects v2.
  IsaVersion Version = getIsaVersion(getSTI()->getCPU());
  getTargetStreamer()->EmitDirectiveHSACodeObjectISA(
      Version.Major, Version.Minor, Version.Stepping, "AMD", "AMDGPU");
}

void AMDGPUAsmPrinter::EmitEndOfAsmFile(Module &M) {
  // Following code requires TargetStreamer to be present.
  if (!getTargetStreamer())
    return;

  if (!IsaInfo::hasCodeObjectV3(getSTI())) {
    // Emit ISA Version (NT_AMD_AMDGPU_ISA).
    std::string ISAVersionString;
    raw_string_ostream ISAVersionStream(ISAVersionString);
    IsaInfo::streamIsaVersion(getSTI(), ISAVersionStream);
    getTargetStreamer()->EmitISAVersion(ISAVersionStream.str());
  }

  // Emit HSA Metadata (NT_AMD_AMDGPU_HSA_METADATA).
  if (TM.getTargetTriple().getOS() == Triple::AMDHSA) {
    HSAMetadataStream->end();
    bool Success = HSAMetadataStream->emitTo(*getTargetStreamer());
    (void)Success;
    assert(Success && "Malformed HSA Metadata");
  }

  if (!IsaInfo::hasCodeObjectV3(getSTI())) {
    // Emit PAL Metadata (NT_AMD_AMDGPU_PAL_METADATA).
    if (TM.getTargetTriple().getOS() == Triple::AMDPAL) {
      // Copy the PAL metadata from the map where we collected it into a vector,
      // then write it as a .note.
      PALMD::Metadata PALMetadataVector;
      for (auto i : PALMetadataMap) {
        PALMetadataVector.push_back(i.first);
        PALMetadataVector.push_back(i.second);
      }
      getTargetStreamer()->EmitPALMetadata(PALMetadataVector);
    }
  }
}

bool AMDGPUAsmPrinter::isBlockOnlyReachableByFallthrough(
  const MachineBasicBlock *MBB) const {
  if (!AsmPrinter::isBlockOnlyReachableByFallthrough(MBB))
    return false;

  if (MBB->empty())
    return true;

  // If this is a block implementing a long branch, an expression relative to
  // the start of the block is needed.  to the start of the block.
  // XXX - Is there a smarter way to check this?
  return (MBB->back().getOpcode() != AMDGPU::S_SETPC_B64);
}

void AMDGPUAsmPrinter::EmitFunctionBodyStart() {
  const SIMachineFunctionInfo &MFI = *MF->getInfo<SIMachineFunctionInfo>();
  if (!MFI.isEntryFunction())
    return;

  const GCNSubtarget &STM = MF->getSubtarget<GCNSubtarget>();
  const Function &F = MF->getFunction();
  if (!STM.hasCodeObjectV3() && STM.isAmdHsaOrMesa(F) &&
      (F.getCallingConv() == CallingConv::AMDGPU_KERNEL ||
       F.getCallingConv() == CallingConv::SPIR_KERNEL)) {
    amd_kernel_code_t KernelCode;
    getAmdKernelCode(KernelCode, CurrentProgramInfo, *MF);
    getTargetStreamer()->EmitAMDKernelCodeT(KernelCode);
  }

  if (STM.isAmdHsaOS())
    HSAMetadataStream->emitKernel(*MF, CurrentProgramInfo);
}

void AMDGPUAsmPrinter::EmitFunctionBodyEnd() {
  const SIMachineFunctionInfo &MFI = *MF->getInfo<SIMachineFunctionInfo>();
  if (!MFI.isEntryFunction())
    return;
  if (!IsaInfo::hasCodeObjectV3(getSTI()) ||
      TM.getTargetTriple().getOS() != Triple::AMDHSA)
    return;

  auto &Streamer = getTargetStreamer()->getStreamer();
  auto &Context = Streamer.getContext();
  auto &ObjectFileInfo = *Context.getObjectFileInfo();
  auto &ReadOnlySection = *ObjectFileInfo.getReadOnlySection();

  Streamer.PushSection();
  Streamer.SwitchSection(&ReadOnlySection);

  // CP microcode requires the kernel descriptor to be allocated on 64 byte
  // alignment.
  Streamer.EmitValueToAlignment(64, 0, 1, 0);
  if (ReadOnlySection.getAlignment() < 64)
    ReadOnlySection.setAlignment(64);

  SmallString<128> KernelName;
  getNameWithPrefix(KernelName, &MF->getFunction());
  getTargetStreamer()->EmitAmdhsaKernelDescriptor(
      *getSTI(), KernelName, getAmdhsaKernelDescriptor(*MF, CurrentProgramInfo),
      CurrentProgramInfo.NumVGPRsForWavesPerEU,
      CurrentProgramInfo.NumSGPRsForWavesPerEU -
          IsaInfo::getNumExtraSGPRs(getSTI(),
                                    CurrentProgramInfo.VCCUsed,
                                    CurrentProgramInfo.FlatUsed),
      CurrentProgramInfo.VCCUsed, CurrentProgramInfo.FlatUsed,
      hasXNACK(*getSTI()));

  Streamer.PopSection();
}

void AMDGPUAsmPrinter::EmitFunctionEntryLabel() {
  if (IsaInfo::hasCodeObjectV3(getSTI()) &&
      TM.getTargetTriple().getOS() == Triple::AMDHSA) {
    AsmPrinter::EmitFunctionEntryLabel();
    return;
  }

  const SIMachineFunctionInfo *MFI = MF->getInfo<SIMachineFunctionInfo>();
  const GCNSubtarget &STM = MF->getSubtarget<GCNSubtarget>();
  if (MFI->isEntryFunction() && STM.isAmdHsaOrMesa(MF->getFunction())) {
    SmallString<128> SymbolName;
    getNameWithPrefix(SymbolName, &MF->getFunction()),
    getTargetStreamer()->EmitAMDGPUSymbolType(
        SymbolName, ELF::STT_AMDGPU_HSA_KERNEL);
  }
  const GCNSubtarget &STI = MF->getSubtarget<GCNSubtarget>();
  if (STI.dumpCode()) {
    // Disassemble function name label to text.
    DisasmLines.push_back(MF->getName().str() + ":");
    DisasmLineMaxLen = std::max(DisasmLineMaxLen, DisasmLines.back().size());
    HexLines.push_back("");
  }

  AsmPrinter::EmitFunctionEntryLabel();
}

void AMDGPUAsmPrinter::EmitBasicBlockStart(const MachineBasicBlock &MBB) const {
  const GCNSubtarget &STI = MBB.getParent()->getSubtarget<GCNSubtarget>();
  if (STI.dumpCode() && !isBlockOnlyReachableByFallthrough(&MBB)) {
    // Write a line for the basic block label if it is not only fallthrough.
    DisasmLines.push_back(
        (Twine("BB") + Twine(getFunctionNumber())
         + "_" + Twine(MBB.getNumber()) + ":").str());
    DisasmLineMaxLen = std::max(DisasmLineMaxLen, DisasmLines.back().size());
    HexLines.push_back("");
  }
  AsmPrinter::EmitBasicBlockStart(MBB);
}

void AMDGPUAsmPrinter::EmitGlobalVariable(const GlobalVariable *GV) {

  // Group segment variables aren't emitted in HSA.
  if (AMDGPU::isGroupSegment(GV))
    return;

  AsmPrinter::EmitGlobalVariable(GV);
}

bool AMDGPUAsmPrinter::doFinalization(Module &M) {
  CallGraphResourceInfo.clear();
  return AsmPrinter::doFinalization(M);
}

// For the amdpal OS type, read the amdgpu.pal.metadata supplied by the
// frontend into our PALMetadataMap, ready for per-function modification.  It
// is a NamedMD containing an MDTuple containing a number of MDNodes each of
// which is an integer value, and each two integer values forms a key=value
// pair that we store as PALMetadataMap[key]=value in the map.
void AMDGPUAsmPrinter::readPALMetadata(Module &M) {
  auto NamedMD = M.getNamedMetadata("amdgpu.pal.metadata");
  if (!NamedMD || !NamedMD->getNumOperands())
    return;
  auto Tuple = dyn_cast<MDTuple>(NamedMD->getOperand(0));
  if (!Tuple)
    return;
  for (unsigned I = 0, E = Tuple->getNumOperands() & -2; I != E; I += 2) {
    auto Key = mdconst::dyn_extract<ConstantInt>(Tuple->getOperand(I));
    auto Val = mdconst::dyn_extract<ConstantInt>(Tuple->getOperand(I + 1));
    if (!Key || !Val)
      continue;
    PALMetadataMap[Key->getZExtValue()] = Val->getZExtValue();
  }
}

// Print comments that apply to both callable functions and entry points.
void AMDGPUAsmPrinter::emitCommonFunctionComments(
  uint32_t NumVGPR,
  uint32_t NumSGPR,
  uint64_t ScratchSize,
  uint64_t CodeSize,
  const AMDGPUMachineFunction *MFI) {
  OutStreamer->emitRawComment(" codeLenInByte = " + Twine(CodeSize), false);
  OutStreamer->emitRawComment(" NumSgprs: " + Twine(NumSGPR), false);
  OutStreamer->emitRawComment(" NumVgprs: " + Twine(NumVGPR), false);
  OutStreamer->emitRawComment(" ScratchSize: " + Twine(ScratchSize), false);
  OutStreamer->emitRawComment(" MemoryBound: " + Twine(MFI->isMemoryBound()),
                              false);
}

uint16_t AMDGPUAsmPrinter::getAmdhsaKernelCodeProperties(
    const MachineFunction &MF) const {
  const SIMachineFunctionInfo &MFI = *MF.getInfo<SIMachineFunctionInfo>();
  uint16_t KernelCodeProperties = 0;

  if (MFI.hasPrivateSegmentBuffer()) {
    KernelCodeProperties |=
        amdhsa::KERNEL_CODE_PROPERTY_ENABLE_SGPR_PRIVATE_SEGMENT_BUFFER;
  }
  if (MFI.hasDispatchPtr()) {
    KernelCodeProperties |=
        amdhsa::KERNEL_CODE_PROPERTY_ENABLE_SGPR_DISPATCH_PTR;
  }
  if (MFI.hasQueuePtr()) {
    KernelCodeProperties |=
        amdhsa::KERNEL_CODE_PROPERTY_ENABLE_SGPR_QUEUE_PTR;
  }
  if (MFI.hasKernargSegmentPtr()) {
    KernelCodeProperties |=
        amdhsa::KERNEL_CODE_PROPERTY_ENABLE_SGPR_KERNARG_SEGMENT_PTR;
  }
  if (MFI.hasDispatchID()) {
    KernelCodeProperties |=
        amdhsa::KERNEL_CODE_PROPERTY_ENABLE_SGPR_DISPATCH_ID;
  }
  if (MFI.hasFlatScratchInit()) {
    KernelCodeProperties |=
        amdhsa::KERNEL_CODE_PROPERTY_ENABLE_SGPR_FLAT_SCRATCH_INIT;
  }

  return KernelCodeProperties;
}

amdhsa::kernel_descriptor_t AMDGPUAsmPrinter::getAmdhsaKernelDescriptor(
    const MachineFunction &MF,
    const SIProgramInfo &PI) const {
  amdhsa::kernel_descriptor_t KernelDescriptor;
  memset(&KernelDescriptor, 0x0, sizeof(KernelDescriptor));

  assert(isUInt<32>(PI.ScratchSize));
  assert(isUInt<32>(PI.ComputePGMRSrc1));
  assert(isUInt<32>(PI.ComputePGMRSrc2));

  KernelDescriptor.group_segment_fixed_size = PI.LDSSize;
  KernelDescriptor.private_segment_fixed_size = PI.ScratchSize;
  KernelDescriptor.compute_pgm_rsrc1 = PI.ComputePGMRSrc1;
  KernelDescriptor.compute_pgm_rsrc2 = PI.ComputePGMRSrc2;
  KernelDescriptor.kernel_code_properties = getAmdhsaKernelCodeProperties(MF);

  return KernelDescriptor;
}

bool AMDGPUAsmPrinter::runOnMachineFunction(MachineFunction &MF) {
  CurrentProgramInfo = SIProgramInfo();

  const AMDGPUMachineFunction *MFI = MF.getInfo<AMDGPUMachineFunction>();

  // The starting address of all shader programs must be 256 bytes aligned.
  // Regular functions just need the basic required instruction alignment.
  MF.setAlignment(MFI->isEntryFunction() ? 8 : 2);

  SetupMachineFunction(MF);

  const GCNSubtarget &STM = MF.getSubtarget<GCNSubtarget>();
  MCContext &Context = getObjFileLowering().getContext();
  // FIXME: This should be an explicit check for Mesa.
  if (!STM.isAmdHsaOS() && !STM.isAmdPalOS()) {
    MCSectionELF *ConfigSection =
        Context.getELFSection(".AMDGPU.config", ELF::SHT_PROGBITS, 0);
    OutStreamer->SwitchSection(ConfigSection);
  }

  if (MFI->isEntryFunction()) {
    getSIProgramInfo(CurrentProgramInfo, MF);
  } else {
    auto I = CallGraphResourceInfo.insert(
      std::make_pair(&MF.getFunction(), SIFunctionResourceInfo()));
    SIFunctionResourceInfo &Info = I.first->second;
    assert(I.second && "should only be called once per function");
    Info = analyzeResourceUsage(MF);
  }

  if (STM.isAmdPalOS())
    EmitPALMetadata(MF, CurrentProgramInfo);
  else if (!STM.isAmdHsaOS()) {
    EmitProgramInfoSI(MF, CurrentProgramInfo);
  }

  DisasmLines.clear();
  HexLines.clear();
  DisasmLineMaxLen = 0;

  EmitFunctionBody();

  if (isVerbose()) {
    MCSectionELF *CommentSection =
        Context.getELFSection(".AMDGPU.csdata", ELF::SHT_PROGBITS, 0);
    OutStreamer->SwitchSection(CommentSection);

    if (!MFI->isEntryFunction()) {
      OutStreamer->emitRawComment(" Function info:", false);
      SIFunctionResourceInfo &Info = CallGraphResourceInfo[&MF.getFunction()];
      emitCommonFunctionComments(
        Info.NumVGPR,
        Info.getTotalNumSGPRs(MF.getSubtarget<GCNSubtarget>()),
        Info.PrivateSegmentSize,
        getFunctionCodeSize(MF), MFI);
      return false;
    }

    OutStreamer->emitRawComment(" Kernel info:", false);
    emitCommonFunctionComments(CurrentProgramInfo.NumVGPR,
                               CurrentProgramInfo.NumSGPR,
                               CurrentProgramInfo.ScratchSize,
                               getFunctionCodeSize(MF), MFI);

    OutStreamer->emitRawComment(
      " FloatMode: " + Twine(CurrentProgramInfo.FloatMode), false);
    OutStreamer->emitRawComment(
      " IeeeMode: " + Twine(CurrentProgramInfo.IEEEMode), false);
    OutStreamer->emitRawComment(
      " LDSByteSize: " + Twine(CurrentProgramInfo.LDSSize) +
      " bytes/workgroup (compile time only)", false);

    OutStreamer->emitRawComment(
      " SGPRBlocks: " + Twine(CurrentProgramInfo.SGPRBlocks), false);
    OutStreamer->emitRawComment(
      " VGPRBlocks: " + Twine(CurrentProgramInfo.VGPRBlocks), false);

    OutStreamer->emitRawComment(
      " NumSGPRsForWavesPerEU: " +
      Twine(CurrentProgramInfo.NumSGPRsForWavesPerEU), false);
    OutStreamer->emitRawComment(
      " NumVGPRsForWavesPerEU: " +
      Twine(CurrentProgramInfo.NumVGPRsForWavesPerEU), false);

    OutStreamer->emitRawComment(
      " WaveLimiterHint : " + Twine(MFI->needsWaveLimiter()), false);

    if (MF.getSubtarget<GCNSubtarget>().debuggerEmitPrologue()) {
      OutStreamer->emitRawComment(
        " DebuggerWavefrontPrivateSegmentOffsetSGPR: s" +
        Twine(CurrentProgramInfo.DebuggerWavefrontPrivateSegmentOffsetSGPR), false);
      OutStreamer->emitRawComment(
        " DebuggerPrivateSegmentBufferSGPR: s" +
        Twine(CurrentProgramInfo.DebuggerPrivateSegmentBufferSGPR), false);
    }

    OutStreamer->emitRawComment(
      " COMPUTE_PGM_RSRC2:USER_SGPR: " +
      Twine(G_00B84C_USER_SGPR(CurrentProgramInfo.ComputePGMRSrc2)), false);
    OutStreamer->emitRawComment(
      " COMPUTE_PGM_RSRC2:TRAP_HANDLER: " +
      Twine(G_00B84C_TRAP_HANDLER(CurrentProgramInfo.ComputePGMRSrc2)), false);
    OutStreamer->emitRawComment(
      " COMPUTE_PGM_RSRC2:TGID_X_EN: " +
      Twine(G_00B84C_TGID_X_EN(CurrentProgramInfo.ComputePGMRSrc2)), false);
    OutStreamer->emitRawComment(
      " COMPUTE_PGM_RSRC2:TGID_Y_EN: " +
      Twine(G_00B84C_TGID_Y_EN(CurrentProgramInfo.ComputePGMRSrc2)), false);
    OutStreamer->emitRawComment(
      " COMPUTE_PGM_RSRC2:TGID_Z_EN: " +
      Twine(G_00B84C_TGID_Z_EN(CurrentProgramInfo.ComputePGMRSrc2)), false);
    OutStreamer->emitRawComment(
      " COMPUTE_PGM_RSRC2:TIDIG_COMP_CNT: " +
      Twine(G_00B84C_TIDIG_COMP_CNT(CurrentProgramInfo.ComputePGMRSrc2)),
      false);
  }

  if (STM.dumpCode()) {

    OutStreamer->SwitchSection(
        Context.getELFSection(".AMDGPU.disasm", ELF::SHT_NOTE, 0));

    for (size_t i = 0; i < DisasmLines.size(); ++i) {
      std::string Comment = "\n";
      if (!HexLines[i].empty()) {
        Comment = std::string(DisasmLineMaxLen - DisasmLines[i].size(), ' ');
        Comment += " ; " + HexLines[i] + "\n";
      }

      OutStreamer->EmitBytes(StringRef(DisasmLines[i]));
      OutStreamer->EmitBytes(StringRef(Comment));
    }
  }

  return false;
}

uint64_t AMDGPUAsmPrinter::getFunctionCodeSize(const MachineFunction &MF) const {
  const GCNSubtarget &STM = MF.getSubtarget<GCNSubtarget>();
  const SIInstrInfo *TII = STM.getInstrInfo();

  uint64_t CodeSize = 0;

  for (const MachineBasicBlock &MBB : MF) {
    for (const MachineInstr &MI : MBB) {
      // TODO: CodeSize should account for multiple functions.

      // TODO: Should we count size of debug info?
      if (MI.isDebugInstr())
        continue;

      CodeSize += TII->getInstSizeInBytes(MI);
    }
  }

  return CodeSize;
}

static bool hasAnyNonFlatUseOfReg(const MachineRegisterInfo &MRI,
                                  const SIInstrInfo &TII,
                                  unsigned Reg) {
  for (const MachineOperand &UseOp : MRI.reg_operands(Reg)) {
    if (!UseOp.isImplicit() || !TII.isFLAT(*UseOp.getParent()))
      return true;
  }

  return false;
}

int32_t AMDGPUAsmPrinter::SIFunctionResourceInfo::getTotalNumSGPRs(
  const GCNSubtarget &ST) const {
  return NumExplicitSGPR + IsaInfo::getNumExtraSGPRs(&ST,
                                                     UsesVCC, UsesFlatScratch);
}

AMDGPUAsmPrinter::SIFunctionResourceInfo AMDGPUAsmPrinter::analyzeResourceUsage(
  const MachineFunction &MF) const {
  SIFunctionResourceInfo Info;

  const SIMachineFunctionInfo *MFI = MF.getInfo<SIMachineFunctionInfo>();
  const GCNSubtarget &ST = MF.getSubtarget<GCNSubtarget>();
  const MachineFrameInfo &FrameInfo = MF.getFrameInfo();
  const MachineRegisterInfo &MRI = MF.getRegInfo();
  const SIInstrInfo *TII = ST.getInstrInfo();
  const SIRegisterInfo &TRI = TII->getRegisterInfo();

  Info.UsesFlatScratch = MRI.isPhysRegUsed(AMDGPU::FLAT_SCR_LO) ||
                         MRI.isPhysRegUsed(AMDGPU::FLAT_SCR_HI);

  // Even if FLAT_SCRATCH is implicitly used, it has no effect if flat
  // instructions aren't used to access the scratch buffer. Inline assembly may
  // need it though.
  //
  // If we only have implicit uses of flat_scr on flat instructions, it is not
  // really needed.
  if (Info.UsesFlatScratch && !MFI->hasFlatScratchInit() &&
      (!hasAnyNonFlatUseOfReg(MRI, *TII, AMDGPU::FLAT_SCR) &&
       !hasAnyNonFlatUseOfReg(MRI, *TII, AMDGPU::FLAT_SCR_LO) &&
       !hasAnyNonFlatUseOfReg(MRI, *TII, AMDGPU::FLAT_SCR_HI))) {
    Info.UsesFlatScratch = false;
  }

  Info.HasDynamicallySizedStack = FrameInfo.hasVarSizedObjects();
  Info.PrivateSegmentSize = FrameInfo.getStackSize();
  if (MFI->isStackRealigned())
    Info.PrivateSegmentSize += FrameInfo.getMaxAlignment();


  Info.UsesVCC = MRI.isPhysRegUsed(AMDGPU::VCC_LO) ||
                 MRI.isPhysRegUsed(AMDGPU::VCC_HI);

  // If there are no calls, MachineRegisterInfo can tell us the used register
  // count easily.
  // A tail call isn't considered a call for MachineFrameInfo's purposes.
  if (!FrameInfo.hasCalls() && !FrameInfo.hasTailCall()) {
    MCPhysReg HighestVGPRReg = AMDGPU::NoRegister;
    for (MCPhysReg Reg : reverse(AMDGPU::VGPR_32RegClass.getRegisters())) {
      if (MRI.isPhysRegUsed(Reg)) {
        HighestVGPRReg = Reg;
        break;
      }
    }

    MCPhysReg HighestSGPRReg = AMDGPU::NoRegister;
    for (MCPhysReg Reg : reverse(AMDGPU::SGPR_32RegClass.getRegisters())) {
      if (MRI.isPhysRegUsed(Reg)) {
        HighestSGPRReg = Reg;
        break;
      }
    }

    // We found the maximum register index. They start at 0, so add one to get the
    // number of registers.
    Info.NumVGPR = HighestVGPRReg == AMDGPU::NoRegister ? 0 :
      TRI.getHWRegIndex(HighestVGPRReg) + 1;
    Info.NumExplicitSGPR = HighestSGPRReg == AMDGPU::NoRegister ? 0 :
      TRI.getHWRegIndex(HighestSGPRReg) + 1;

    return Info;
  }

  int32_t MaxVGPR = -1;
  int32_t MaxSGPR = -1;
  uint64_t CalleeFrameSize = 0;

  for (const MachineBasicBlock &MBB : MF) {
    for (const MachineInstr &MI : MBB) {
      // TODO: Check regmasks? Do they occur anywhere except calls?
      for (const MachineOperand &MO : MI.operands()) {
        unsigned Width = 0;
        bool IsSGPR = false;

        if (!MO.isReg())
          continue;

        unsigned Reg = MO.getReg();
        switch (Reg) {
        case AMDGPU::EXEC:
        case AMDGPU::EXEC_LO:
        case AMDGPU::EXEC_HI:
        case AMDGPU::SCC:
        case AMDGPU::M0:
        case AMDGPU::SRC_SHARED_BASE:
        case AMDGPU::SRC_SHARED_LIMIT:
        case AMDGPU::SRC_PRIVATE_BASE:
        case AMDGPU::SRC_PRIVATE_LIMIT:
          continue;

        case AMDGPU::NoRegister:
          assert(MI.isDebugInstr());
          continue;

        case AMDGPU::VCC:
        case AMDGPU::VCC_LO:
        case AMDGPU::VCC_HI:
          Info.UsesVCC = true;
          continue;

        case AMDGPU::FLAT_SCR:
        case AMDGPU::FLAT_SCR_LO:
        case AMDGPU::FLAT_SCR_HI:
          continue;

        case AMDGPU::XNACK_MASK:
        case AMDGPU::XNACK_MASK_LO:
        case AMDGPU::XNACK_MASK_HI:
          llvm_unreachable("xnack_mask registers should not be used");

        case AMDGPU::TBA:
        case AMDGPU::TBA_LO:
        case AMDGPU::TBA_HI:
        case AMDGPU::TMA:
        case AMDGPU::TMA_LO:
        case AMDGPU::TMA_HI:
          llvm_unreachable("trap handler registers should not be used");

        default:
          break;
        }

        if (AMDGPU::SReg_32RegClass.contains(Reg)) {
          assert(!AMDGPU::TTMP_32RegClass.contains(Reg) &&
                 "trap handler registers should not be used");
          IsSGPR = true;
          Width = 1;
        } else if (AMDGPU::VGPR_32RegClass.contains(Reg)) {
          IsSGPR = false;
          Width = 1;
        } else if (AMDGPU::SReg_64RegClass.contains(Reg)) {
          assert(!AMDGPU::TTMP_64RegClass.contains(Reg) &&
                 "trap handler registers should not be used");
          IsSGPR = true;
          Width = 2;
        } else if (AMDGPU::VReg_64RegClass.contains(Reg)) {
          IsSGPR = false;
          Width = 2;
        } else if (AMDGPU::VReg_96RegClass.contains(Reg)) {
          IsSGPR = false;
          Width = 3;
        } else if (AMDGPU::SReg_128RegClass.contains(Reg)) {
          assert(!AMDGPU::TTMP_128RegClass.contains(Reg) &&
            "trap handler registers should not be used");
          IsSGPR = true;
          Width = 4;
        } else if (AMDGPU::VReg_128RegClass.contains(Reg)) {
          IsSGPR = false;
          Width = 4;
        } else if (AMDGPU::SReg_256RegClass.contains(Reg)) {
          assert(!AMDGPU::TTMP_256RegClass.contains(Reg) &&
            "trap handler registers should not be used");
          IsSGPR = true;
          Width = 8;
        } else if (AMDGPU::VReg_256RegClass.contains(Reg)) {
          IsSGPR = false;
          Width = 8;
        } else if (AMDGPU::SReg_512RegClass.contains(Reg)) {
          assert(!AMDGPU::TTMP_512RegClass.contains(Reg) &&
            "trap handler registers should not be used");
          IsSGPR = true;
          Width = 16;
        } else if (AMDGPU::VReg_512RegClass.contains(Reg)) {
          IsSGPR = false;
          Width = 16;
        } else {
          llvm_unreachable("Unknown register class");
        }
        unsigned HWReg = TRI.getHWRegIndex(Reg);
        int MaxUsed = HWReg + Width - 1;
        if (IsSGPR) {
          MaxSGPR = MaxUsed > MaxSGPR ? MaxUsed : MaxSGPR;
        } else {
          MaxVGPR = MaxUsed > MaxVGPR ? MaxUsed : MaxVGPR;
        }
      }

      if (MI.isCall()) {
        // Pseudo used just to encode the underlying global. Is there a better
        // way to track this?

        const MachineOperand *CalleeOp
          = TII->getNamedOperand(MI, AMDGPU::OpName::callee);
        const Function *Callee = cast<Function>(CalleeOp->getGlobal());
        if (Callee->isDeclaration()) {
          // If this is a call to an external function, we can't do much. Make
          // conservative guesses.

          // 48 SGPRs - vcc, - flat_scr, -xnack
          int MaxSGPRGuess =
              47 - IsaInfo::getNumExtraSGPRs(getSTI(), true,
                                             ST.hasFlatAddressSpace());
          MaxSGPR = std::max(MaxSGPR, MaxSGPRGuess);
          MaxVGPR = std::max(MaxVGPR, 23);

          CalleeFrameSize = std::max(CalleeFrameSize, UINT64_C(16384));
          Info.UsesVCC = true;
          Info.UsesFlatScratch = ST.hasFlatAddressSpace();
          Info.HasDynamicallySizedStack = true;
        } else {
          // We force CodeGen to run in SCC order, so the callee's register
          // usage etc. should be the cumulative usage of all callees.
          auto I = CallGraphResourceInfo.find(Callee);
          assert(I != CallGraphResourceInfo.end() &&
                 "callee should have been handled before caller");

          MaxSGPR = std::max(I->second.NumExplicitSGPR - 1, MaxSGPR);
          MaxVGPR = std::max(I->second.NumVGPR - 1, MaxVGPR);
          CalleeFrameSize
            = std::max(I->second.PrivateSegmentSize, CalleeFrameSize);
          Info.UsesVCC |= I->second.UsesVCC;
          Info.UsesFlatScratch |= I->second.UsesFlatScratch;
          Info.HasDynamicallySizedStack |= I->second.HasDynamicallySizedStack;
          Info.HasRecursion |= I->second.HasRecursion;
        }

        if (!Callee->doesNotRecurse())
          Info.HasRecursion = true;
      }
    }
  }

  Info.NumExplicitSGPR = MaxSGPR + 1;
  Info.NumVGPR = MaxVGPR + 1;
  Info.PrivateSegmentSize += CalleeFrameSize;

  return Info;
}

void AMDGPUAsmPrinter::getSIProgramInfo(SIProgramInfo &ProgInfo,
                                        const MachineFunction &MF) {
  SIFunctionResourceInfo Info = analyzeResourceUsage(MF);

  ProgInfo.NumVGPR = Info.NumVGPR;
  ProgInfo.NumSGPR = Info.NumExplicitSGPR;
  ProgInfo.ScratchSize = Info.PrivateSegmentSize;
  ProgInfo.VCCUsed = Info.UsesVCC;
  ProgInfo.FlatUsed = Info.UsesFlatScratch;
  ProgInfo.DynamicCallStack = Info.HasDynamicallySizedStack || Info.HasRecursion;

  if (!isUInt<32>(ProgInfo.ScratchSize)) {
    DiagnosticInfoStackSize DiagStackSize(MF.getFunction(),
                                          ProgInfo.ScratchSize, DS_Error);
    MF.getFunction().getContext().diagnose(DiagStackSize);
  }

  const GCNSubtarget &STM = MF.getSubtarget<GCNSubtarget>();
  const SIMachineFunctionInfo *MFI = MF.getInfo<SIMachineFunctionInfo>();
  const SIInstrInfo *TII = STM.getInstrInfo();
  const SIRegisterInfo *RI = &TII->getRegisterInfo();

  // TODO(scott.linder): The calculations related to SGPR/VGPR blocks are
  // duplicated in part in AMDGPUAsmParser::calculateGPRBlocks, and could be
  // unified.
  unsigned ExtraSGPRs = IsaInfo::getNumExtraSGPRs(
      getSTI(), ProgInfo.VCCUsed, ProgInfo.FlatUsed);

  // Check the addressable register limit before we add ExtraSGPRs.
  if (STM.getGeneration() >= AMDGPUSubtarget::VOLCANIC_ISLANDS &&
      !STM.hasSGPRInitBug()) {
    unsigned MaxAddressableNumSGPRs = STM.getAddressableNumSGPRs();
    if (ProgInfo.NumSGPR > MaxAddressableNumSGPRs) {
      // This can happen due to a compiler bug or when using inline asm.
      LLVMContext &Ctx = MF.getFunction().getContext();
      DiagnosticInfoResourceLimit Diag(MF.getFunction(),
                                       "addressable scalar registers",
                                       ProgInfo.NumSGPR, DS_Error,
                                       DK_ResourceLimit,
                                       MaxAddressableNumSGPRs);
      Ctx.diagnose(Diag);
      ProgInfo.NumSGPR = MaxAddressableNumSGPRs - 1;
    }
  }

  // Account for extra SGPRs and VGPRs reserved for debugger use.
  ProgInfo.NumSGPR += ExtraSGPRs;

  // Ensure there are enough SGPRs and VGPRs for wave dispatch, where wave
  // dispatch registers are function args.
  unsigned WaveDispatchNumSGPR = 0, WaveDispatchNumVGPR = 0;
  for (auto &Arg : MF.getFunction().args()) {
    unsigned NumRegs = (Arg.getType()->getPrimitiveSizeInBits() + 31) / 32;
    if (Arg.hasAttribute(Attribute::InReg))
      WaveDispatchNumSGPR += NumRegs;
    else
      WaveDispatchNumVGPR += NumRegs;
  }
  ProgInfo.NumSGPR = std::max(ProgInfo.NumSGPR, WaveDispatchNumSGPR);
  ProgInfo.NumVGPR = std::max(ProgInfo.NumVGPR, WaveDispatchNumVGPR);

  // Adjust number of registers used to meet default/requested minimum/maximum
  // number of waves per execution unit request.
  ProgInfo.NumSGPRsForWavesPerEU = std::max(
    std::max(ProgInfo.NumSGPR, 1u), STM.getMinNumSGPRs(MFI->getMaxWavesPerEU()));
  ProgInfo.NumVGPRsForWavesPerEU = std::max(
    std::max(ProgInfo.NumVGPR, 1u), STM.getMinNumVGPRs(MFI->getMaxWavesPerEU()));

  if (STM.getGeneration() <= AMDGPUSubtarget::SEA_ISLANDS ||
      STM.hasSGPRInitBug()) {
    unsigned MaxAddressableNumSGPRs = STM.getAddressableNumSGPRs();
    if (ProgInfo.NumSGPR > MaxAddressableNumSGPRs) {
      // This can happen due to a compiler bug or when using inline asm to use
      // the registers which are usually reserved for vcc etc.
      LLVMContext &Ctx = MF.getFunction().getContext();
      DiagnosticInfoResourceLimit Diag(MF.getFunction(),
                                       "scalar registers",
                                       ProgInfo.NumSGPR, DS_Error,
                                       DK_ResourceLimit,
                                       MaxAddressableNumSGPRs);
      Ctx.diagnose(Diag);
      ProgInfo.NumSGPR = MaxAddressableNumSGPRs;
      ProgInfo.NumSGPRsForWavesPerEU = MaxAddressableNumSGPRs;
    }
  }

  if (STM.hasSGPRInitBug()) {
    ProgInfo.NumSGPR =
        AMDGPU::IsaInfo::FIXED_NUM_SGPRS_FOR_INIT_BUG;
    ProgInfo.NumSGPRsForWavesPerEU =
        AMDGPU::IsaInfo::FIXED_NUM_SGPRS_FOR_INIT_BUG;
  }

  if (MFI->getNumUserSGPRs() > STM.getMaxNumUserSGPRs()) {
    LLVMContext &Ctx = MF.getFunction().getContext();
    DiagnosticInfoResourceLimit Diag(MF.getFunction(), "user SGPRs",
                                     MFI->getNumUserSGPRs(), DS_Error);
    Ctx.diagnose(Diag);
  }

  if (MFI->getLDSSize() > static_cast<unsigned>(STM.getLocalMemorySize())) {
    LLVMContext &Ctx = MF.getFunction().getContext();
    DiagnosticInfoResourceLimit Diag(MF.getFunction(), "local memory",
                                     MFI->getLDSSize(), DS_Error);
    Ctx.diagnose(Diag);
  }

  ProgInfo.SGPRBlocks = IsaInfo::getNumSGPRBlocks(
      getSTI(), ProgInfo.NumSGPRsForWavesPerEU);
  ProgInfo.VGPRBlocks = IsaInfo::getNumVGPRBlocks(
      getSTI(), ProgInfo.NumVGPRsForWavesPerEU);

  // Update DebuggerWavefrontPrivateSegmentOffsetSGPR and
  // DebuggerPrivateSegmentBufferSGPR fields if "amdgpu-debugger-emit-prologue"
  // attribute was requested.
  if (STM.debuggerEmitPrologue()) {
    ProgInfo.DebuggerWavefrontPrivateSegmentOffsetSGPR =
      RI->getHWRegIndex(MFI->getScratchWaveOffsetReg());
    ProgInfo.DebuggerPrivateSegmentBufferSGPR =
      RI->getHWRegIndex(MFI->getScratchRSrcReg());
  }

  // Set the value to initialize FP_ROUND and FP_DENORM parts of the mode
  // register.
  ProgInfo.FloatMode = getFPMode(MF);

  ProgInfo.IEEEMode = STM.enableIEEEBit(MF);

  // Make clamp modifier on NaN input returns 0.
  ProgInfo.DX10Clamp = STM.enableDX10Clamp();

  unsigned LDSAlignShift;
  if (STM.getGeneration() < AMDGPUSubtarget::SEA_ISLANDS) {
    // LDS is allocated in 64 dword blocks.
    LDSAlignShift = 8;
  } else {
    // LDS is allocated in 128 dword blocks.
    LDSAlignShift = 9;
  }

  unsigned LDSSpillSize =
    MFI->getLDSWaveSpillSize() * MFI->getMaxFlatWorkGroupSize();

  ProgInfo.LDSSize = MFI->getLDSSize() + LDSSpillSize;
  ProgInfo.LDSBlocks =
      alignTo(ProgInfo.LDSSize, 1ULL << LDSAlignShift) >> LDSAlignShift;

  // Scratch is allocated in 256 dword blocks.
  unsigned ScratchAlignShift = 10;
  // We need to program the hardware with the amount of scratch memory that
  // is used by the entire wave.  ProgInfo.ScratchSize is the amount of
  // scratch memory used per thread.
  ProgInfo.ScratchBlocks =
      alignTo(ProgInfo.ScratchSize * STM.getWavefrontSize(),
              1ULL << ScratchAlignShift) >>
      ScratchAlignShift;

  ProgInfo.ComputePGMRSrc1 =
      S_00B848_VGPRS(ProgInfo.VGPRBlocks) |
      S_00B848_SGPRS(ProgInfo.SGPRBlocks) |
      S_00B848_PRIORITY(ProgInfo.Priority) |
      S_00B848_FLOAT_MODE(ProgInfo.FloatMode) |
      S_00B848_PRIV(ProgInfo.Priv) |
      S_00B848_DX10_CLAMP(ProgInfo.DX10Clamp) |
      S_00B848_DEBUG_MODE(ProgInfo.DebugMode) |
      S_00B848_IEEE_MODE(ProgInfo.IEEEMode);

  // 0 = X, 1 = XY, 2 = XYZ
  unsigned TIDIGCompCnt = 0;
  if (MFI->hasWorkItemIDZ())
    TIDIGCompCnt = 2;
  else if (MFI->hasWorkItemIDY())
    TIDIGCompCnt = 1;

  ProgInfo.ComputePGMRSrc2 =
      S_00B84C_SCRATCH_EN(ProgInfo.ScratchBlocks > 0) |
      S_00B84C_USER_SGPR(MFI->getNumUserSGPRs()) |
      // For AMDHSA, TRAP_HANDLER must be zero, as it is populated by the CP.
      S_00B84C_TRAP_HANDLER(STM.isAmdHsaOS() ? 0 : STM.isTrapHandlerEnabled()) |
      S_00B84C_TGID_X_EN(MFI->hasWorkGroupIDX()) |
      S_00B84C_TGID_Y_EN(MFI->hasWorkGroupIDY()) |
      S_00B84C_TGID_Z_EN(MFI->hasWorkGroupIDZ()) |
      S_00B84C_TG_SIZE_EN(MFI->hasWorkGroupInfo()) |
      S_00B84C_TIDIG_COMP_CNT(TIDIGCompCnt) |
      S_00B84C_EXCP_EN_MSB(0) |
      // For AMDHSA, LDS_SIZE must be zero, as it is populated by the CP.
      S_00B84C_LDS_SIZE(STM.isAmdHsaOS() ? 0 : ProgInfo.LDSBlocks) |
      S_00B84C_EXCP_EN(0);
}

static unsigned getRsrcReg(CallingConv::ID CallConv) {
  switch (CallConv) {
  default: LLVM_FALLTHROUGH;
  case CallingConv::AMDGPU_CS: return R_00B848_COMPUTE_PGM_RSRC1;
  case CallingConv::AMDGPU_LS: return R_00B528_SPI_SHADER_PGM_RSRC1_LS;
  case CallingConv::AMDGPU_HS: return R_00B428_SPI_SHADER_PGM_RSRC1_HS;
  case CallingConv::AMDGPU_ES: return R_00B328_SPI_SHADER_PGM_RSRC1_ES;
  case CallingConv::AMDGPU_GS: return R_00B228_SPI_SHADER_PGM_RSRC1_GS;
  case CallingConv::AMDGPU_VS: return R_00B128_SPI_SHADER_PGM_RSRC1_VS;
  case CallingConv::AMDGPU_PS: return R_00B028_SPI_SHADER_PGM_RSRC1_PS;
  }
}

void AMDGPUAsmPrinter::EmitProgramInfoSI(const MachineFunction &MF,
                                         const SIProgramInfo &CurrentProgramInfo) {
  const GCNSubtarget &STM = MF.getSubtarget<GCNSubtarget>();
  const SIMachineFunctionInfo *MFI = MF.getInfo<SIMachineFunctionInfo>();
  unsigned RsrcReg = getRsrcReg(MF.getFunction().getCallingConv());

  if (AMDGPU::isCompute(MF.getFunction().getCallingConv())) {
    OutStreamer->EmitIntValue(R_00B848_COMPUTE_PGM_RSRC1, 4);

    OutStreamer->EmitIntValue(CurrentProgramInfo.ComputePGMRSrc1, 4);

    OutStreamer->EmitIntValue(R_00B84C_COMPUTE_PGM_RSRC2, 4);
    OutStreamer->EmitIntValue(CurrentProgramInfo.ComputePGMRSrc2, 4);

    OutStreamer->EmitIntValue(R_00B860_COMPUTE_TMPRING_SIZE, 4);
    OutStreamer->EmitIntValue(S_00B860_WAVESIZE(CurrentProgramInfo.ScratchBlocks), 4);

    // TODO: Should probably note flat usage somewhere. SC emits a "FlatPtr32 =
    // 0" comment but I don't see a corresponding field in the register spec.
  } else {
    OutStreamer->EmitIntValue(RsrcReg, 4);
    OutStreamer->EmitIntValue(S_00B028_VGPRS(CurrentProgramInfo.VGPRBlocks) |
                              S_00B028_SGPRS(CurrentProgramInfo.SGPRBlocks), 4);
    if (STM.isVGPRSpillingEnabled(MF.getFunction())) {
      OutStreamer->EmitIntValue(R_0286E8_SPI_TMPRING_SIZE, 4);
      OutStreamer->EmitIntValue(S_0286E8_WAVESIZE(CurrentProgramInfo.ScratchBlocks), 4);
    }
  }

  if (MF.getFunction().getCallingConv() == CallingConv::AMDGPU_PS) {
    OutStreamer->EmitIntValue(R_00B02C_SPI_SHADER_PGM_RSRC2_PS, 4);
    OutStreamer->EmitIntValue(S_00B02C_EXTRA_LDS_SIZE(CurrentProgramInfo.LDSBlocks), 4);
    OutStreamer->EmitIntValue(R_0286CC_SPI_PS_INPUT_ENA, 4);
    OutStreamer->EmitIntValue(MFI->getPSInputEnable(), 4);
    OutStreamer->EmitIntValue(R_0286D0_SPI_PS_INPUT_ADDR, 4);
    OutStreamer->EmitIntValue(MFI->getPSInputAddr(), 4);
  }

  OutStreamer->EmitIntValue(R_SPILLED_SGPRS, 4);
  OutStreamer->EmitIntValue(MFI->getNumSpilledSGPRs(), 4);
  OutStreamer->EmitIntValue(R_SPILLED_VGPRS, 4);
  OutStreamer->EmitIntValue(MFI->getNumSpilledVGPRs(), 4);
}

// This is the equivalent of EmitProgramInfoSI above, but for when the OS type
// is AMDPAL.  It stores each compute/SPI register setting and other PAL
// metadata items into the PALMetadataMap, combining with any provided by the
// frontend as LLVM metadata. Once all functions are written, PALMetadataMap is
// then written as a single block in the .note section.
void AMDGPUAsmPrinter::EmitPALMetadata(const MachineFunction &MF,
       const SIProgramInfo &CurrentProgramInfo) {
  const SIMachineFunctionInfo *MFI = MF.getInfo<SIMachineFunctionInfo>();
  // Given the calling convention, calculate the register number for rsrc1. In
  // principle the register number could change in future hardware, but we know
  // it is the same for gfx6-9 (except that LS and ES don't exist on gfx9), so
  // we can use the same fixed value that .AMDGPU.config has for Mesa. Note
  // that we use a register number rather than a byte offset, so we need to
  // divide by 4.
  unsigned Rsrc1Reg = getRsrcReg(MF.getFunction().getCallingConv()) / 4;
  unsigned Rsrc2Reg = Rsrc1Reg + 1;
  // Also calculate the PAL metadata key for *S_SCRATCH_SIZE. It can be used
  // with a constant offset to access any non-register shader-specific PAL
  // metadata key.
  unsigned ScratchSizeKey = PALMD::Key::CS_SCRATCH_SIZE;
  switch (MF.getFunction().getCallingConv()) {
    case CallingConv::AMDGPU_PS:
      ScratchSizeKey = PALMD::Key::PS_SCRATCH_SIZE;
      break;
    case CallingConv::AMDGPU_VS:
      ScratchSizeKey = PALMD::Key::VS_SCRATCH_SIZE;
      break;
    case CallingConv::AMDGPU_GS:
      ScratchSizeKey = PALMD::Key::GS_SCRATCH_SIZE;
      break;
    case CallingConv::AMDGPU_ES:
      ScratchSizeKey = PALMD::Key::ES_SCRATCH_SIZE;
      break;
    case CallingConv::AMDGPU_HS:
      ScratchSizeKey = PALMD::Key::HS_SCRATCH_SIZE;
      break;
    case CallingConv::AMDGPU_LS:
      ScratchSizeKey = PALMD::Key::LS_SCRATCH_SIZE;
      break;
  }
  unsigned NumUsedVgprsKey = ScratchSizeKey +
      PALMD::Key::VS_NUM_USED_VGPRS - PALMD::Key::VS_SCRATCH_SIZE;
  unsigned NumUsedSgprsKey = ScratchSizeKey +
      PALMD::Key::VS_NUM_USED_SGPRS - PALMD::Key::VS_SCRATCH_SIZE;
  PALMetadataMap[NumUsedVgprsKey] = CurrentProgramInfo.NumVGPRsForWavesPerEU;
  PALMetadataMap[NumUsedSgprsKey] = CurrentProgramInfo.NumSGPRsForWavesPerEU;
  if (AMDGPU::isCompute(MF.getFunction().getCallingConv())) {
    PALMetadataMap[Rsrc1Reg] |= CurrentProgramInfo.ComputePGMRSrc1;
    PALMetadataMap[Rsrc2Reg] |= CurrentProgramInfo.ComputePGMRSrc2;
    // ScratchSize is in bytes, 16 aligned.
    PALMetadataMap[ScratchSizeKey] |=
        alignTo(CurrentProgramInfo.ScratchSize, 16);
  } else {
    PALMetadataMap[Rsrc1Reg] |= S_00B028_VGPRS(CurrentProgramInfo.VGPRBlocks) |
        S_00B028_SGPRS(CurrentProgramInfo.SGPRBlocks);
    if (CurrentProgramInfo.ScratchBlocks > 0)
      PALMetadataMap[Rsrc2Reg] |= S_00B84C_SCRATCH_EN(1);
    // ScratchSize is in bytes, 16 aligned.
    PALMetadataMap[ScratchSizeKey] |=
        alignTo(CurrentProgramInfo.ScratchSize, 16);
  }
  if (MF.getFunction().getCallingConv() == CallingConv::AMDGPU_PS) {
    PALMetadataMap[Rsrc2Reg] |=
        S_00B02C_EXTRA_LDS_SIZE(CurrentProgramInfo.LDSBlocks);
    PALMetadataMap[R_0286CC_SPI_PS_INPUT_ENA / 4] |= MFI->getPSInputEnable();
    PALMetadataMap[R_0286D0_SPI_PS_INPUT_ADDR / 4] |= MFI->getPSInputAddr();
  }
}

// This is supposed to be log2(Size)
static amd_element_byte_size_t getElementByteSizeValue(unsigned Size) {
  switch (Size) {
  case 4:
    return AMD_ELEMENT_4_BYTES;
  case 8:
    return AMD_ELEMENT_8_BYTES;
  case 16:
    return AMD_ELEMENT_16_BYTES;
  default:
    llvm_unreachable("invalid private_element_size");
  }
}

void AMDGPUAsmPrinter::getAmdKernelCode(amd_kernel_code_t &Out,
                                        const SIProgramInfo &CurrentProgramInfo,
                                        const MachineFunction &MF) const {
  const Function &F = MF.getFunction();
  assert(F.getCallingConv() == CallingConv::AMDGPU_KERNEL ||
         F.getCallingConv() == CallingConv::SPIR_KERNEL);

  const SIMachineFunctionInfo *MFI = MF.getInfo<SIMachineFunctionInfo>();
  const GCNSubtarget &STM = MF.getSubtarget<GCNSubtarget>();

  AMDGPU::initDefaultAMDKernelCodeT(Out, getSTI());

  Out.compute_pgm_resource_registers =
      CurrentProgramInfo.ComputePGMRSrc1 |
      (CurrentProgramInfo.ComputePGMRSrc2 << 32);
  Out.code_properties = AMD_CODE_PROPERTY_IS_PTR64;

  if (CurrentProgramInfo.DynamicCallStack)
    Out.code_properties |= AMD_CODE_PROPERTY_IS_DYNAMIC_CALLSTACK;

  AMD_HSA_BITS_SET(Out.code_properties,
                   AMD_CODE_PROPERTY_PRIVATE_ELEMENT_SIZE,
                   getElementByteSizeValue(STM.getMaxPrivateElementSize()));

  if (MFI->hasPrivateSegmentBuffer()) {
    Out.code_properties |=
      AMD_CODE_PROPERTY_ENABLE_SGPR_PRIVATE_SEGMENT_BUFFER;
  }

  if (MFI->hasDispatchPtr())
    Out.code_properties |= AMD_CODE_PROPERTY_ENABLE_SGPR_DISPATCH_PTR;

  if (MFI->hasQueuePtr())
    Out.code_properties |= AMD_CODE_PROPERTY_ENABLE_SGPR_QUEUE_PTR;

  if (MFI->hasKernargSegmentPtr())
    Out.code_properties |= AMD_CODE_PROPERTY_ENABLE_SGPR_KERNARG_SEGMENT_PTR;

  if (MFI->hasDispatchID())
    Out.code_properties |= AMD_CODE_PROPERTY_ENABLE_SGPR_DISPATCH_ID;

  if (MFI->hasFlatScratchInit())
    Out.code_properties |= AMD_CODE_PROPERTY_ENABLE_SGPR_FLAT_SCRATCH_INIT;

  if (MFI->hasDispatchPtr())
    Out.code_properties |= AMD_CODE_PROPERTY_ENABLE_SGPR_DISPATCH_PTR;

  if (STM.debuggerSupported())
    Out.code_properties |= AMD_CODE_PROPERTY_IS_DEBUG_SUPPORTED;

  if (STM.isXNACKEnabled())
    Out.code_properties |= AMD_CODE_PROPERTY_IS_XNACK_SUPPORTED;

  unsigned MaxKernArgAlign;
  Out.kernarg_segment_byte_size = STM.getKernArgSegmentSize(F, MaxKernArgAlign);
  Out.wavefront_sgpr_count = CurrentProgramInfo.NumSGPR;
  Out.workitem_vgpr_count = CurrentProgramInfo.NumVGPR;
  Out.workitem_private_segment_byte_size = CurrentProgramInfo.ScratchSize;
  Out.workgroup_group_segment_byte_size = CurrentProgramInfo.LDSSize;

  // These alignment values are specified in powers of two, so alignment =
  // 2^n.  The minimum alignment is 2^4 = 16.
  Out.kernarg_segment_alignment = std::max((size_t)4,
      countTrailingZeros(MaxKernArgAlign));

  if (STM.debuggerEmitPrologue()) {
    Out.debug_wavefront_private_segment_offset_sgpr =
      CurrentProgramInfo.DebuggerWavefrontPrivateSegmentOffsetSGPR;
    Out.debug_private_segment_buffer_sgpr =
      CurrentProgramInfo.DebuggerPrivateSegmentBufferSGPR;
  }
}

bool AMDGPUAsmPrinter::PrintAsmOperand(const MachineInstr *MI, unsigned OpNo,
                                       unsigned AsmVariant,
                                       const char *ExtraCode, raw_ostream &O) {
  // First try the generic code, which knows about modifiers like 'c' and 'n'.
  if (!AsmPrinter::PrintAsmOperand(MI, OpNo, AsmVariant, ExtraCode, O))
    return false;

  if (ExtraCode && ExtraCode[0]) {
    if (ExtraCode[1] != 0)
      return true; // Unknown modifier.

    switch (ExtraCode[0]) {
    case 'r':
      break;
    default:
      return true;
    }
  }

  // TODO: Should be able to support other operand types like globals.
  const MachineOperand &MO = MI->getOperand(OpNo);
  if (MO.isReg()) {
    AMDGPUInstPrinter::printRegOperand(MO.getReg(), O,
                                       *MF->getSubtarget().getRegisterInfo());
    return false;
  }

  return true;
}<|MERGE_RESOLUTION|>--- conflicted
+++ resolved
@@ -123,20 +123,14 @@
 }
 
 void AMDGPUAsmPrinter::EmitStartOfAsmFile(Module &M) {
-<<<<<<< HEAD
-=======
   if (IsaInfo::hasCodeObjectV3(getSTI())) {
     std::string ExpectedTarget;
     raw_string_ostream ExpectedTargetOS(ExpectedTarget);
     IsaInfo::streamIsaVersion(getSTI(), ExpectedTargetOS);
 
     getTargetStreamer()->EmitDirectiveAMDGCNTarget(ExpectedTarget);
-
-    if (TM.getTargetTriple().getOS() == Triple::AMDHSA)
-      return;
-  }
-
->>>>>>> 6129e202
+  }
+
   if (TM.getTargetTriple().getOS() != Triple::AMDHSA &&
       TM.getTargetTriple().getOS() != Triple::AMDPAL)
     return;
@@ -146,6 +140,9 @@
 
   if (TM.getTargetTriple().getOS() == Triple::AMDPAL)
     readPALMetadata(M);
+
+  if (IsaInfo::hasCodeObjectV3(getSTI()))
+    return;
 
   // HSA emits NT_AMDGPU_HSA_CODE_OBJECT_VERSION for code objects v2.
   if (TM.getTargetTriple().getOS() == Triple::AMDHSA)
