//===-- FLATInstructions.td - FLAT Instruction Definitions ----------------===//
//
// Part of the LLVM Project, under the Apache License v2.0 with LLVM Exceptions.
// See https://llvm.org/LICENSE.txt for license information.
// SPDX-License-Identifier: Apache-2.0 WITH LLVM-exception
//
//===----------------------------------------------------------------------===//

def FLATOffset : ComplexPattern<i64, 2, "SelectFlatOffset<false>", [], [SDNPWantRoot], -10>;
def FLATOffsetSigned : ComplexPattern<i64, 2, "SelectFlatOffset<true>", [], [SDNPWantRoot], -10>;
def ScratchOffset : ComplexPattern<i32, 2, "SelectFlatOffset<true>", [], [SDNPWantRoot], -10>;

def GlobalSAddr : ComplexPattern<i64, 3, "SelectGlobalSAddr", [], [SDNPWantRoot], -10>;
def ScratchSAddr : ComplexPattern<i32, 2, "SelectScratchSAddr", [], [SDNPWantRoot], -10>;

//===----------------------------------------------------------------------===//
// FLAT classes
//===----------------------------------------------------------------------===//

class FLAT_Pseudo<string opName, dag outs, dag ins,
                  string asmOps, list<dag> pattern=[]> :
  InstSI<outs, ins, "", pattern>,
  SIMCInstr<opName, SIEncodingFamily.NONE> {

  let isPseudo = 1;
  let isCodeGenOnly = 1;

  let FLAT = 1;

  let UseNamedOperandTable = 1;
  let hasSideEffects = 0;
  let SchedRW = [WriteVMEM];

  string Mnemonic = opName;
  string AsmOperands = asmOps;

  bits<1> is_flat_global = 0;
  bits<1> is_flat_scratch = 0;

  bits<1> has_vdst = 1;

  // We need to distinguish having saddr and enabling saddr because
  // saddr is only valid for scratch and global instructions. Pre-gfx9
  // these bits were reserved, so we also don't necessarily want to
  // set these bits to the disabled value for the original flat
  // segment instructions.
  bits<1> has_saddr = 0;
  bits<1> enabled_saddr = 0;
  bits<7> saddr_value = 0;
  bits<1> has_vaddr = 1;

  bits<1> has_data = 1;
  bits<1> has_glc  = 1;
  bits<1> glcValue = 0;
  bits<1> has_dlc  = 1;
  bits<1> dlcValue = 0;
  bits<1> has_sccb  = 1;
  bits<1> sccbValue = 0;

  let SubtargetPredicate = !if(is_flat_global, HasFlatGlobalInsts,
    !if(is_flat_scratch, HasFlatScratchInsts, HasFlatAddressSpace));

  // TODO: M0 if it could possibly access LDS (before gfx9? only)?
  let Uses = !if(is_flat_global, [EXEC], [EXEC, FLAT_SCR]);

  // Internally, FLAT instruction are executed as both an LDS and a
  // Buffer instruction; so, they increment both VM_CNT and LGKM_CNT
  // and are not considered done until both have been decremented.
  let VM_CNT = 1;
  let LGKM_CNT = !not(!or(is_flat_global, is_flat_scratch));

  let IsFlatGlobal = is_flat_global;

  let IsFlatScratch = is_flat_scratch;
}

class FLAT_Real <bits<7> op, FLAT_Pseudo ps> :
  InstSI <ps.OutOperandList, ps.InOperandList, ps.Mnemonic # ps.AsmOperands, []>,
  Enc64 {

  let isPseudo = 0;
  let isCodeGenOnly = 0;

  // copy relevant pseudo op flags
  let SubtargetPredicate   = ps.SubtargetPredicate;
  let AsmMatchConverter    = ps.AsmMatchConverter;
  let OtherPredicates      = ps.OtherPredicates;
  let TSFlags              = ps.TSFlags;
  let UseNamedOperandTable = ps.UseNamedOperandTable;
  let SchedRW              = ps.SchedRW;

  // encoding fields
  bits<8> vaddr;
  bits<10> vdata;
  bits<7> saddr;
  bits<10> vdst;

  bits<5> cpol;

  // Only valid on gfx9
  bits<1> lds = 0; // XXX - What does this actually do?

  // Segment, 00=flat, 01=scratch, 10=global, 11=reserved
  bits<2> seg = !if(ps.is_flat_global, 0b10,
                  !if(ps.is_flat_scratch, 0b01, 0));

  // Signed offset. Highest bit ignored for flat and treated as 12-bit
  // unsigned for flat accesses.
  bits<13> offset;
  // GFX90A+ only: instruction uses AccVGPR for data
  bits<1> acc = !if(ps.has_vdst, vdst{9}, !if(ps.has_data, vdata{9}, 0));

  // We don't use tfe right now, and it was removed in gfx9.
  bits<1> tfe = 0;

  // Only valid on GFX9+
  let Inst{12-0} = offset;
  let Inst{13} = lds;
  let Inst{15-14} = seg;

  let Inst{16}    = !if(ps.has_glc, cpol{CPolBit.GLC}, ps.glcValue);
  let Inst{17}    = cpol{CPolBit.SLC};
  let Inst{24-18} = op;
  let Inst{31-26} = 0x37; // Encoding.
  let Inst{39-32} = !if(ps.has_vaddr, vaddr, ?);
  let Inst{47-40} = !if(ps.has_data, vdata{7-0}, ?);
  let Inst{54-48} = !if(ps.has_saddr, !if(ps.enabled_saddr, saddr, 0x7f), 0);

  // 54-48 is reserved.
  let Inst{55}    = acc; // nv on GFX9+, TFE before. AccVGPR for data on GFX90A.
  let Inst{63-56} = !if(ps.has_vdst, vdst{7-0}, ?);
}

class GlobalSaddrTable <bit is_saddr, string Name = ""> {
  bit IsSaddr = is_saddr;
  string SaddrOp = Name;
}

// TODO: Is exec allowed for saddr? The disabled value 0x7f is the
// same encoding value as exec_hi, so it isn't possible to use that if
// saddr is 32-bit (which isn't handled here yet).
class FLAT_Load_Pseudo <string opName, RegisterClass regClass,
  bit HasTiedOutput = 0,
  bit HasSaddr = 0, bit EnableSaddr = 0,
  RegisterOperand vdata_op = getLdStRegisterOperand<regClass>.ret> : FLAT_Pseudo<
  opName,
  (outs vdata_op:$vdst),
  !con(
    !con(
      !if(EnableSaddr,
        (ins SReg_64:$saddr, VGPR_32:$vaddr),
        (ins VReg_64:$vaddr)),
        (ins flat_offset:$offset)),
        // FIXME: Operands with default values do not work with following non-optional operands.
        !if(HasTiedOutput, (ins CPol:$cpol, vdata_op:$vdst_in),
                           (ins CPol_0:$cpol))),
  " $vdst, $vaddr"#!if(HasSaddr, !if(EnableSaddr, ", $saddr", ", off"), "")#"$offset$cpol"> {
  let has_data = 0;
  let mayLoad = 1;
  let has_saddr = HasSaddr;
  let enabled_saddr = EnableSaddr;
  let PseudoInstr = opName#!if(!and(HasSaddr, EnableSaddr), "_SADDR", "");
  let maybeAtomic = 1;

  let Constraints = !if(HasTiedOutput, "$vdst = $vdst_in", "");
  let DisableEncoding = !if(HasTiedOutput, "$vdst_in", "");
}

class FLAT_Store_Pseudo <string opName, RegisterClass vdataClass,
  bit HasSaddr = 0, bit EnableSaddr = 0> : FLAT_Pseudo<
  opName,
  (outs),
  !con(
    !if(EnableSaddr,
      (ins VGPR_32:$vaddr, getLdStRegisterOperand<vdataClass>.ret:$vdata, SReg_64:$saddr),
      (ins VReg_64:$vaddr, getLdStRegisterOperand<vdataClass>.ret:$vdata)),
      (ins flat_offset:$offset, CPol_0:$cpol)),
  " $vaddr, $vdata"#!if(HasSaddr, !if(EnableSaddr, ", $saddr", ", off"), "")#"$offset$cpol"> {
  let mayLoad  = 0;
  let mayStore = 1;
  let has_vdst = 0;
  let has_saddr = HasSaddr;
  let enabled_saddr = EnableSaddr;
  let PseudoInstr = opName#!if(!and(HasSaddr, EnableSaddr), "_SADDR", "");
  let maybeAtomic = 1;
}

multiclass FLAT_Global_Load_Pseudo<string opName, RegisterClass regClass, bit HasTiedInput = 0> {
  let is_flat_global = 1, SubtargetPredicate = HasFlatGlobalInsts in {
    def "" : FLAT_Load_Pseudo<opName, regClass, HasTiedInput, 1>,
      GlobalSaddrTable<0, opName>;
    def _SADDR : FLAT_Load_Pseudo<opName, regClass, HasTiedInput, 1, 1>,
      GlobalSaddrTable<1, opName>;
  }
}

class FLAT_Global_Load_AddTid_Pseudo <string opName, RegisterClass regClass,
  bit HasTiedOutput = 0, bit HasSignedOffset = 0, bit EnableSaddr = 0> : FLAT_Pseudo<
  opName,
  (outs regClass:$vdst),
  !con(!if(EnableSaddr, (ins SReg_64:$saddr), (ins)),
    (ins flat_offset:$offset, CPol_0:$cpol),
    !if(HasTiedOutput, (ins regClass:$vdst_in), (ins))),
  " $vdst, "#!if(EnableSaddr, "$saddr", "off")#"$offset$cpol"> {
  let is_flat_global = 1;
  let has_data = 0;
  let mayLoad = 1;
  let has_vaddr = 0;
  let has_saddr = 1;
  let enabled_saddr = EnableSaddr;
  let maybeAtomic = 1;
  let PseudoInstr = opName#!if(EnableSaddr, "_SADDR", "");

  let Constraints = !if(HasTiedOutput, "$vdst = $vdst_in", "");
  let DisableEncoding = !if(HasTiedOutput, "$vdst_in", "");
}

multiclass FLAT_Global_Load_AddTid_Pseudo<string opName, RegisterClass regClass,
  bit HasTiedOutput = 0, bit HasSignedOffset = 0> {
  def "" : FLAT_Global_Load_AddTid_Pseudo<opName, regClass, HasTiedOutput, HasSignedOffset>,
    GlobalSaddrTable<0, opName>;
  def _SADDR : FLAT_Global_Load_AddTid_Pseudo<opName, regClass, HasTiedOutput, HasSignedOffset, 1>,
    GlobalSaddrTable<1, opName>;
}

multiclass FLAT_Global_Store_Pseudo<string opName, RegisterClass regClass> {
  let is_flat_global = 1, SubtargetPredicate = HasFlatGlobalInsts in {
    def "" : FLAT_Store_Pseudo<opName, regClass, 1>,
      GlobalSaddrTable<0, opName>;
    def _SADDR : FLAT_Store_Pseudo<opName, regClass, 1, 1>,
      GlobalSaddrTable<1, opName>;
  }
}

class FLAT_Global_Store_AddTid_Pseudo <string opName, RegisterClass vdataClass,
  bit HasSignedOffset = 0, bit EnableSaddr = 0> : FLAT_Pseudo<
  opName,
  (outs),
  !con(!if(EnableSaddr, (ins vdataClass:$vdata, SReg_64:$saddr), (ins vdataClass:$vdata)),
    (ins flat_offset:$offset, CPol:$cpol)),
  " $vdata, "#!if(EnableSaddr, "$saddr", "off")#"$offset$cpol"> {
  let is_flat_global = 1;
  let mayLoad  = 0;
  let mayStore = 1;
  let has_vdst = 0;
  let has_vaddr = 0;
  let has_saddr = 1;
  let enabled_saddr = EnableSaddr;
  let maybeAtomic = 1;
  let PseudoInstr = opName#!if(EnableSaddr, "_SADDR", "");
}

multiclass FLAT_Global_Store_AddTid_Pseudo<string opName, RegisterClass regClass,
  bit HasSignedOffset = 0> {
  def "" : FLAT_Global_Store_AddTid_Pseudo<opName, regClass, HasSignedOffset>,
    GlobalSaddrTable<0, opName>;
  def _SADDR : FLAT_Global_Store_AddTid_Pseudo<opName, regClass, HasSignedOffset, 1>,
    GlobalSaddrTable<1, opName>;
}

class FlatScratchInst <string sv_op, string mode> {
  string SVOp = sv_op;
  string Mode = mode;
}

class FLAT_Scratch_Load_Pseudo <string opName, RegisterClass regClass,
  bit HasTiedOutput = 0,
  bit EnableSaddr = 0,
  bit EnableVaddr = !not(EnableSaddr)>
  : FLAT_Pseudo<
  opName,
  (outs getLdStRegisterOperand<regClass>.ret:$vdst),
  !con(
     !if(EnableSaddr,
       (ins SReg_32_XEXEC_HI:$saddr, flat_offset:$offset),
       !if(EnableVaddr,
         (ins VGPR_32:$vaddr, flat_offset:$offset),
         (ins flat_offset:$offset))),
     !if(HasTiedOutput, (ins CPol:$cpol, getLdStRegisterOperand<regClass>.ret:$vdst_in),
                        (ins CPol_0:$cpol))),
  " $vdst, "#!if(EnableVaddr, "$vaddr, ", "off, ")#!if(EnableSaddr, "$saddr", "off")#"$offset$cpol"> {
  let has_data = 0;
  let mayLoad = 1;
  let has_saddr = 1;
  let enabled_saddr = EnableSaddr;
  let has_vaddr = EnableVaddr;
  let PseudoInstr = opName#!if(EnableSaddr, "_SADDR", !if(EnableVaddr, "", "_ST"));
  let maybeAtomic = 1;

  let Constraints = !if(HasTiedOutput, "$vdst = $vdst_in", "");
  let DisableEncoding = !if(HasTiedOutput, "$vdst_in", "");
}

class FLAT_Scratch_Store_Pseudo <string opName, RegisterClass vdataClass, bit EnableSaddr = 0,
  bit EnableVaddr = !not(EnableSaddr),
  RegisterOperand vdata_op = getLdStRegisterOperand<vdataClass>.ret> : FLAT_Pseudo<
  opName,
  (outs),
  !if(EnableSaddr,
    (ins vdata_op:$vdata, SReg_32_XEXEC_HI:$saddr, flat_offset:$offset, CPol_0:$cpol),
    !if(EnableVaddr,
      (ins vdata_op:$vdata, VGPR_32:$vaddr, flat_offset:$offset, CPol_0:$cpol),
      (ins vdata_op:$vdata, flat_offset:$offset, CPol_0:$cpol))),
  " "#!if(EnableVaddr, "$vaddr", "off")#", $vdata, "#!if(EnableSaddr, "$saddr", "off")#"$offset$cpol"> {
  let mayLoad  = 0;
  let mayStore = 1;
  let has_vdst = 0;
  let has_saddr = 1;
  let enabled_saddr = EnableSaddr;
  let has_vaddr = EnableVaddr;
  let PseudoInstr = opName#!if(EnableSaddr, "_SADDR", !if(EnableVaddr, "", "_ST"));
  let maybeAtomic = 1;
}

multiclass FLAT_Scratch_Load_Pseudo<string opName, RegisterClass regClass, bit HasTiedOutput = 0> {
  let is_flat_scratch = 1 in {
    def "" : FLAT_Scratch_Load_Pseudo<opName, regClass, HasTiedOutput>,
             FlatScratchInst<opName, "SV">;
    def _SADDR : FLAT_Scratch_Load_Pseudo<opName, regClass, HasTiedOutput, 1>,
                 FlatScratchInst<opName, "SS">;

    let SubtargetPredicate = HasFlatScratchSTMode in
    def _ST  : FLAT_Scratch_Load_Pseudo<opName, regClass, HasTiedOutput, 0, 0>,
               FlatScratchInst<opName, "ST">;
  }
}

multiclass FLAT_Scratch_Store_Pseudo<string opName, RegisterClass regClass> {
  let is_flat_scratch = 1 in {
    def "" : FLAT_Scratch_Store_Pseudo<opName, regClass>,
             FlatScratchInst<opName, "SV">;
    def _SADDR : FLAT_Scratch_Store_Pseudo<opName, regClass, 1>,
                 FlatScratchInst<opName, "SS">;

    let SubtargetPredicate = HasFlatScratchSTMode in
    def _ST  : FLAT_Scratch_Store_Pseudo<opName, regClass, 0, 0>,
               FlatScratchInst<opName, "ST">;
  }
}

class FLAT_AtomicNoRet_Pseudo<string opName, dag outs, dag ins,
                               string asm, list<dag> pattern = []> :
  FLAT_Pseudo<opName, outs, ins, asm, pattern> {
    let mayLoad = 1;
    let mayStore = 1;
    let has_glc  = 0;
    let glcValue = 0;
    let has_dlc  = 0;
    let dlcValue = 0;
    let has_vdst = 0;
    let has_sccb  = 1;
    let sccbValue = 0;
    let maybeAtomic = 1;
    let IsAtomicNoRet = 1;
}

class FLAT_AtomicRet_Pseudo<string opName, dag outs, dag ins,
                            string asm, list<dag> pattern = []>
  : FLAT_AtomicNoRet_Pseudo<opName, outs, ins, asm, pattern> {
  let hasPostISelHook = 1;
  let has_vdst = 1;
  let glcValue = 1;
  let dlcValue = 0;
  let sccbValue = 0;
  let IsAtomicNoRet = 0;
  let IsAtomicRet = 1;
  let PseudoInstr = NAME # "_RTN";
}

multiclass FLAT_Atomic_Pseudo<
  string opName,
  RegisterClass vdst_rc,
  ValueType vt,
  SDPatternOperator atomic = null_frag,
  ValueType data_vt = vt,
  RegisterClass data_rc = vdst_rc,
  bit isFP = isFloatType<data_vt>.ret,
  RegisterOperand data_op = getLdStRegisterOperand<data_rc>.ret> {
  def "" : FLAT_AtomicNoRet_Pseudo <opName,
    (outs),
    (ins VReg_64:$vaddr, data_op:$vdata, flat_offset:$offset, CPol_0:$cpol),
    " $vaddr, $vdata$offset$cpol">,
    GlobalSaddrTable<0, opName>,
    AtomicNoRet <opName, 0> {
    let PseudoInstr = NAME;
    let FPAtomic = isFP;
    let AddedComplexity = -1; // Prefer global atomics if available
  }

  def _RTN : FLAT_AtomicRet_Pseudo <opName,
    (outs getLdStRegisterOperand<vdst_rc>.ret:$vdst),
    (ins VReg_64:$vaddr, data_op:$vdata, flat_offset:$offset, CPol_GLC1:$cpol),
    " $vdst, $vaddr, $vdata$offset$cpol",
    [(set vt:$vdst,
      (atomic (FLATOffset i64:$vaddr, i16:$offset), data_vt:$vdata))]>,
       GlobalSaddrTable<0, opName#"_rtn">,
       AtomicNoRet <opName, 1>{
    let FPAtomic = isFP;
    let AddedComplexity = -1; // Prefer global atomics if available
  }
}

multiclass FLAT_Global_Atomic_Pseudo_NO_RTN<
  string opName,
  RegisterClass vdst_rc,
  ValueType vt,
  SDPatternOperator atomic = null_frag,
  ValueType data_vt = vt,
  RegisterClass data_rc = vdst_rc,
  bit isFP = isFloatType<data_vt>.ret,
  RegisterOperand data_op = getLdStRegisterOperand<data_rc>.ret> {

  def "" : FLAT_AtomicNoRet_Pseudo <opName,
    (outs),
    (ins VReg_64:$vaddr, data_op:$vdata, flat_offset:$offset, CPol_0:$cpol),
    " $vaddr, $vdata, off$offset$cpol">,
    GlobalSaddrTable<0, opName>,
    AtomicNoRet <opName, 0> {
    let has_saddr = 1;
    let PseudoInstr = NAME;
    let FPAtomic = isFP;
  }

  def _SADDR : FLAT_AtomicNoRet_Pseudo <opName,
    (outs),
    (ins VGPR_32:$vaddr, data_op:$vdata, SReg_64:$saddr, flat_offset:$offset, CPol_0:$cpol),
    " $vaddr, $vdata, $saddr$offset$cpol">,
    GlobalSaddrTable<1, opName>,
    AtomicNoRet <opName#"_saddr", 0> {
    let has_saddr = 1;
    let enabled_saddr = 1;
    let PseudoInstr = NAME#"_SADDR";
    let FPAtomic = isFP;
  }
}

multiclass FLAT_Global_Atomic_Pseudo_RTN<
  string opName,
  RegisterClass vdst_rc,
  ValueType vt,
  SDPatternOperator atomic = null_frag,
  ValueType data_vt = vt,
  RegisterClass data_rc = vdst_rc,
  bit isFP = isFloatType<data_vt>.ret,
  RegisterOperand data_op = getLdStRegisterOperand<data_rc>.ret,
  RegisterOperand vdst_op = getLdStRegisterOperand<vdst_rc>.ret> {

  def _RTN : FLAT_AtomicRet_Pseudo <opName,
    (outs vdst_op:$vdst),
      (ins VReg_64:$vaddr, data_op:$vdata, flat_offset:$offset, CPol_GLC1:$cpol),
    " $vdst, $vaddr, $vdata, off$offset$cpol",
    [(set vt:$vdst,
      (atomic (FLATOffsetSigned i64:$vaddr, i16:$offset), data_vt:$vdata))]>,
      GlobalSaddrTable<0, opName#"_rtn">,
      AtomicNoRet <opName, 1> {
    let has_saddr = 1;
    let FPAtomic = isFP;
  }

  def _SADDR_RTN : FLAT_AtomicRet_Pseudo <opName,
    (outs vdst_op:$vdst),
      (ins VGPR_32:$vaddr, data_op:$vdata, SReg_64:$saddr, flat_offset:$offset, CPol_GLC1:$cpol),
    " $vdst, $vaddr, $vdata, $saddr$offset$cpol">,
    GlobalSaddrTable<1, opName#"_rtn">,
    AtomicNoRet <opName#"_saddr", 1> {
     let has_saddr = 1;
     let enabled_saddr = 1;
     let PseudoInstr = NAME#"_SADDR_RTN";
     let FPAtomic = isFP;
  }
}

multiclass FLAT_Global_Atomic_Pseudo<
  string opName,
  RegisterClass vdst_rc,
  ValueType vt,
  SDPatternOperator atomic_rtn = null_frag,
  SDPatternOperator atomic_no_rtn = null_frag,
  ValueType data_vt = vt,
  RegisterClass data_rc = vdst_rc> {
  let is_flat_global = 1, SubtargetPredicate = HasFlatGlobalInsts in {
    defm "" : FLAT_Global_Atomic_Pseudo_NO_RTN<opName, vdst_rc, vt, atomic_no_rtn, data_vt, data_rc>;
    defm "" : FLAT_Global_Atomic_Pseudo_RTN<opName, vdst_rc, vt, atomic_rtn, data_vt, data_rc>;
  }
}

//===----------------------------------------------------------------------===//
// Flat Instructions
//===----------------------------------------------------------------------===//

def FLAT_LOAD_UBYTE    : FLAT_Load_Pseudo <"flat_load_ubyte", VGPR_32>;
def FLAT_LOAD_SBYTE    : FLAT_Load_Pseudo <"flat_load_sbyte", VGPR_32>;
def FLAT_LOAD_USHORT   : FLAT_Load_Pseudo <"flat_load_ushort", VGPR_32>;
def FLAT_LOAD_SSHORT   : FLAT_Load_Pseudo <"flat_load_sshort", VGPR_32>;
def FLAT_LOAD_DWORD    : FLAT_Load_Pseudo <"flat_load_dword", VGPR_32>;
def FLAT_LOAD_DWORDX2  : FLAT_Load_Pseudo <"flat_load_dwordx2", VReg_64>;
def FLAT_LOAD_DWORDX4  : FLAT_Load_Pseudo <"flat_load_dwordx4", VReg_128>;
def FLAT_LOAD_DWORDX3  : FLAT_Load_Pseudo <"flat_load_dwordx3", VReg_96>;

def FLAT_STORE_BYTE    : FLAT_Store_Pseudo <"flat_store_byte", VGPR_32>;
def FLAT_STORE_SHORT   : FLAT_Store_Pseudo <"flat_store_short", VGPR_32>;
def FLAT_STORE_DWORD   : FLAT_Store_Pseudo <"flat_store_dword", VGPR_32>;
def FLAT_STORE_DWORDX2 : FLAT_Store_Pseudo <"flat_store_dwordx2", VReg_64>;
def FLAT_STORE_DWORDX4 : FLAT_Store_Pseudo <"flat_store_dwordx4", VReg_128>;
def FLAT_STORE_DWORDX3 : FLAT_Store_Pseudo <"flat_store_dwordx3", VReg_96>;

let SubtargetPredicate = HasD16LoadStore in {
def FLAT_LOAD_UBYTE_D16     : FLAT_Load_Pseudo <"flat_load_ubyte_d16", VGPR_32, 1>;
def FLAT_LOAD_UBYTE_D16_HI  : FLAT_Load_Pseudo <"flat_load_ubyte_d16_hi", VGPR_32, 1>;
def FLAT_LOAD_SBYTE_D16     : FLAT_Load_Pseudo <"flat_load_sbyte_d16", VGPR_32, 1>;
def FLAT_LOAD_SBYTE_D16_HI  : FLAT_Load_Pseudo <"flat_load_sbyte_d16_hi", VGPR_32, 1>;
def FLAT_LOAD_SHORT_D16     : FLAT_Load_Pseudo <"flat_load_short_d16", VGPR_32, 1>;
def FLAT_LOAD_SHORT_D16_HI  : FLAT_Load_Pseudo <"flat_load_short_d16_hi", VGPR_32, 1>;

def FLAT_STORE_BYTE_D16_HI  : FLAT_Store_Pseudo <"flat_store_byte_d16_hi", VGPR_32>;
def FLAT_STORE_SHORT_D16_HI : FLAT_Store_Pseudo <"flat_store_short_d16_hi", VGPR_32>;
}

defm FLAT_ATOMIC_CMPSWAP    : FLAT_Atomic_Pseudo <"flat_atomic_cmpswap",
                                VGPR_32, i32, AMDGPUatomic_cmp_swap_flat_32,
                                v2i32, VReg_64>;

defm FLAT_ATOMIC_CMPSWAP_X2 : FLAT_Atomic_Pseudo <"flat_atomic_cmpswap_x2",
                                VReg_64, i64, AMDGPUatomic_cmp_swap_flat_64,
                                v2i64, VReg_128>;

defm FLAT_ATOMIC_SWAP       : FLAT_Atomic_Pseudo <"flat_atomic_swap",
                                VGPR_32, i32, atomic_swap_flat_32>;

defm FLAT_ATOMIC_SWAP_X2    : FLAT_Atomic_Pseudo <"flat_atomic_swap_x2",
                                VReg_64, i64, atomic_swap_flat_64>;

defm FLAT_ATOMIC_ADD        : FLAT_Atomic_Pseudo <"flat_atomic_add",
                                VGPR_32, i32, atomic_load_add_flat_32>;

defm FLAT_ATOMIC_SUB        : FLAT_Atomic_Pseudo <"flat_atomic_sub",
                                VGPR_32, i32, atomic_load_sub_flat_32>;

defm FLAT_ATOMIC_SMIN       : FLAT_Atomic_Pseudo <"flat_atomic_smin",
                                VGPR_32, i32, atomic_load_min_flat_32>;

defm FLAT_ATOMIC_UMIN       : FLAT_Atomic_Pseudo <"flat_atomic_umin",
                                VGPR_32, i32, atomic_load_umin_flat_32>;

defm FLAT_ATOMIC_SMAX       : FLAT_Atomic_Pseudo <"flat_atomic_smax",
                                VGPR_32, i32, atomic_load_max_flat_32>;

defm FLAT_ATOMIC_UMAX       : FLAT_Atomic_Pseudo <"flat_atomic_umax",
                                VGPR_32, i32, atomic_load_umax_flat_32>;

defm FLAT_ATOMIC_AND        : FLAT_Atomic_Pseudo <"flat_atomic_and",
                                VGPR_32, i32, atomic_load_and_flat_32>;

defm FLAT_ATOMIC_OR         : FLAT_Atomic_Pseudo <"flat_atomic_or",
                                VGPR_32, i32, atomic_load_or_flat_32>;

defm FLAT_ATOMIC_XOR        : FLAT_Atomic_Pseudo <"flat_atomic_xor",
                                VGPR_32, i32, atomic_load_xor_flat_32>;

defm FLAT_ATOMIC_INC        : FLAT_Atomic_Pseudo <"flat_atomic_inc",
                                VGPR_32, i32, atomic_inc_flat_32>;

defm FLAT_ATOMIC_DEC        : FLAT_Atomic_Pseudo <"flat_atomic_dec",
                                VGPR_32, i32, atomic_dec_flat_32>;

defm FLAT_ATOMIC_ADD_X2     : FLAT_Atomic_Pseudo <"flat_atomic_add_x2",
                                VReg_64, i64, atomic_load_add_flat_64>;

defm FLAT_ATOMIC_SUB_X2     : FLAT_Atomic_Pseudo <"flat_atomic_sub_x2",
                                VReg_64, i64, atomic_load_sub_flat_64>;

defm FLAT_ATOMIC_SMIN_X2    : FLAT_Atomic_Pseudo <"flat_atomic_smin_x2",
                                VReg_64, i64, atomic_load_min_flat_64>;

defm FLAT_ATOMIC_UMIN_X2    : FLAT_Atomic_Pseudo <"flat_atomic_umin_x2",
                                VReg_64, i64, atomic_load_umin_flat_64>;

defm FLAT_ATOMIC_SMAX_X2    : FLAT_Atomic_Pseudo <"flat_atomic_smax_x2",
                                VReg_64, i64, atomic_load_max_flat_64>;

defm FLAT_ATOMIC_UMAX_X2    : FLAT_Atomic_Pseudo <"flat_atomic_umax_x2",
                                VReg_64, i64, atomic_load_umax_flat_64>;

defm FLAT_ATOMIC_AND_X2     : FLAT_Atomic_Pseudo <"flat_atomic_and_x2",
                                VReg_64, i64, atomic_load_and_flat_64>;

defm FLAT_ATOMIC_OR_X2      : FLAT_Atomic_Pseudo <"flat_atomic_or_x2",
                                VReg_64, i64, atomic_load_or_flat_64>;

defm FLAT_ATOMIC_XOR_X2     : FLAT_Atomic_Pseudo <"flat_atomic_xor_x2",
                                VReg_64, i64, atomic_load_xor_flat_64>;

defm FLAT_ATOMIC_INC_X2     : FLAT_Atomic_Pseudo <"flat_atomic_inc_x2",
                                VReg_64, i64, atomic_inc_flat_64>;

defm FLAT_ATOMIC_DEC_X2     : FLAT_Atomic_Pseudo <"flat_atomic_dec_x2",
                                VReg_64, i64, atomic_dec_flat_64>;

// GFX7-, GFX10-only flat instructions.
let SubtargetPredicate = isGFX7GFX10 in {

defm FLAT_ATOMIC_FCMPSWAP    : FLAT_Atomic_Pseudo <"flat_atomic_fcmpswap",
                                VGPR_32, f32, null_frag, v2f32, VReg_64>;

defm FLAT_ATOMIC_FCMPSWAP_X2 : FLAT_Atomic_Pseudo <"flat_atomic_fcmpswap_x2",
                                VReg_64, f64, null_frag, v2f64, VReg_128>;

defm FLAT_ATOMIC_FMIN        : FLAT_Atomic_Pseudo <"flat_atomic_fmin",
                                VGPR_32, f32>;

defm FLAT_ATOMIC_FMAX        : FLAT_Atomic_Pseudo <"flat_atomic_fmax",
                                VGPR_32, f32>;

defm FLAT_ATOMIC_FMIN_X2     : FLAT_Atomic_Pseudo <"flat_atomic_fmin_x2",
                                VReg_64, f64>;

defm FLAT_ATOMIC_FMAX_X2     : FLAT_Atomic_Pseudo <"flat_atomic_fmax_x2",
                                VReg_64, f64>;

} // End SubtargetPredicate = isGFX7GFX10

let SubtargetPredicate = isGFX90APlus in {
  defm FLAT_ATOMIC_ADD_F64   : FLAT_Atomic_Pseudo<"flat_atomic_add_f64", VReg_64, f64, int_amdgcn_flat_atomic_fadd>;
  defm FLAT_ATOMIC_MIN_F64   : FLAT_Atomic_Pseudo<"flat_atomic_min_f64", VReg_64, f64, int_amdgcn_flat_atomic_fmin>;
  defm FLAT_ATOMIC_MAX_F64   : FLAT_Atomic_Pseudo<"flat_atomic_max_f64", VReg_64, f64, int_amdgcn_flat_atomic_fmax>;
  defm GLOBAL_ATOMIC_ADD_F64 : FLAT_Global_Atomic_Pseudo<"global_atomic_add_f64", VReg_64, f64, int_amdgcn_global_atomic_fadd>;
  defm GLOBAL_ATOMIC_MIN_F64 : FLAT_Global_Atomic_Pseudo<"global_atomic_min_f64", VReg_64, f64, int_amdgcn_global_atomic_fmin>;
  defm GLOBAL_ATOMIC_MAX_F64 : FLAT_Global_Atomic_Pseudo<"global_atomic_max_f64", VReg_64, f64, int_amdgcn_global_atomic_fmax>;
} // End SubtargetPredicate = isGFX90APlus

defm GLOBAL_LOAD_UBYTE    : FLAT_Global_Load_Pseudo <"global_load_ubyte", VGPR_32>;
defm GLOBAL_LOAD_SBYTE    : FLAT_Global_Load_Pseudo <"global_load_sbyte", VGPR_32>;
defm GLOBAL_LOAD_USHORT   : FLAT_Global_Load_Pseudo <"global_load_ushort", VGPR_32>;
defm GLOBAL_LOAD_SSHORT   : FLAT_Global_Load_Pseudo <"global_load_sshort", VGPR_32>;
defm GLOBAL_LOAD_DWORD    : FLAT_Global_Load_Pseudo <"global_load_dword", VGPR_32>;
defm GLOBAL_LOAD_DWORDX2  : FLAT_Global_Load_Pseudo <"global_load_dwordx2", VReg_64>;
defm GLOBAL_LOAD_DWORDX3  : FLAT_Global_Load_Pseudo <"global_load_dwordx3", VReg_96>;
defm GLOBAL_LOAD_DWORDX4  : FLAT_Global_Load_Pseudo <"global_load_dwordx4", VReg_128>;

defm GLOBAL_LOAD_UBYTE_D16    : FLAT_Global_Load_Pseudo <"global_load_ubyte_d16", VGPR_32, 1>;
defm GLOBAL_LOAD_UBYTE_D16_HI : FLAT_Global_Load_Pseudo <"global_load_ubyte_d16_hi", VGPR_32, 1>;
defm GLOBAL_LOAD_SBYTE_D16    : FLAT_Global_Load_Pseudo <"global_load_sbyte_d16", VGPR_32, 1>;
defm GLOBAL_LOAD_SBYTE_D16_HI : FLAT_Global_Load_Pseudo <"global_load_sbyte_d16_hi", VGPR_32, 1>;
defm GLOBAL_LOAD_SHORT_D16    : FLAT_Global_Load_Pseudo <"global_load_short_d16", VGPR_32, 1>;
defm GLOBAL_LOAD_SHORT_D16_HI : FLAT_Global_Load_Pseudo <"global_load_short_d16_hi", VGPR_32, 1>;
let OtherPredicates = [HasGFX10_BEncoding] in
defm GLOBAL_LOAD_DWORD_ADDTID : FLAT_Global_Load_AddTid_Pseudo <"global_load_dword_addtid", VGPR_32>;

defm GLOBAL_STORE_BYTE    : FLAT_Global_Store_Pseudo <"global_store_byte", VGPR_32>;
defm GLOBAL_STORE_SHORT   : FLAT_Global_Store_Pseudo <"global_store_short", VGPR_32>;
defm GLOBAL_STORE_DWORD   : FLAT_Global_Store_Pseudo <"global_store_dword", VGPR_32>;
defm GLOBAL_STORE_DWORDX2 : FLAT_Global_Store_Pseudo <"global_store_dwordx2", VReg_64>;
defm GLOBAL_STORE_DWORDX3 : FLAT_Global_Store_Pseudo <"global_store_dwordx3", VReg_96>;
defm GLOBAL_STORE_DWORDX4 : FLAT_Global_Store_Pseudo <"global_store_dwordx4", VReg_128>;
let OtherPredicates = [HasGFX10_BEncoding] in
defm GLOBAL_STORE_DWORD_ADDTID : FLAT_Global_Store_AddTid_Pseudo <"global_store_dword_addtid", VGPR_32>;

defm GLOBAL_STORE_BYTE_D16_HI  : FLAT_Global_Store_Pseudo <"global_store_byte_d16_hi", VGPR_32>;
defm GLOBAL_STORE_SHORT_D16_HI : FLAT_Global_Store_Pseudo <"global_store_short_d16_hi", VGPR_32>;

let is_flat_global = 1 in {
defm GLOBAL_ATOMIC_CMPSWAP : FLAT_Global_Atomic_Pseudo <"global_atomic_cmpswap",
                               VGPR_32, i32, AMDGPUatomic_cmp_swap_global_32, null_frag,
                               v2i32, VReg_64>;

defm GLOBAL_ATOMIC_CMPSWAP_X2 : FLAT_Global_Atomic_Pseudo <"global_atomic_cmpswap_x2",
                                  VReg_64, i64, AMDGPUatomic_cmp_swap_global_64,
                                  null_frag,
                                  v2i64, VReg_128>;

defm GLOBAL_ATOMIC_SWAP : FLAT_Global_Atomic_Pseudo <"global_atomic_swap",
                             VGPR_32, i32, atomic_swap_global_32>;

defm GLOBAL_ATOMIC_SWAP_X2 : FLAT_Global_Atomic_Pseudo <"global_atomic_swap_x2",
                                VReg_64, i64, atomic_swap_global_64>;

defm GLOBAL_ATOMIC_ADD : FLAT_Global_Atomic_Pseudo <"global_atomic_add",
                           VGPR_32, i32, atomic_load_add_global_32>;

defm GLOBAL_ATOMIC_SUB : FLAT_Global_Atomic_Pseudo <"global_atomic_sub",
                           VGPR_32, i32, atomic_load_sub_global_32>;

defm GLOBAL_ATOMIC_SMIN : FLAT_Global_Atomic_Pseudo <"global_atomic_smin",
                            VGPR_32, i32, atomic_load_min_global_32>;

defm GLOBAL_ATOMIC_UMIN : FLAT_Global_Atomic_Pseudo <"global_atomic_umin",
                            VGPR_32, i32, atomic_load_umin_global_32>;

defm GLOBAL_ATOMIC_SMAX : FLAT_Global_Atomic_Pseudo <"global_atomic_smax",
                            VGPR_32, i32, atomic_load_max_global_32>;

defm GLOBAL_ATOMIC_UMAX : FLAT_Global_Atomic_Pseudo <"global_atomic_umax",
                            VGPR_32, i32, atomic_load_umax_global_32>;

defm GLOBAL_ATOMIC_AND : FLAT_Global_Atomic_Pseudo <"global_atomic_and",
                           VGPR_32, i32, atomic_load_and_global_32>;

defm GLOBAL_ATOMIC_OR : FLAT_Global_Atomic_Pseudo <"global_atomic_or",
                          VGPR_32, i32, atomic_load_or_global_32>;

defm GLOBAL_ATOMIC_XOR : FLAT_Global_Atomic_Pseudo <"global_atomic_xor",
                           VGPR_32, i32, atomic_load_xor_global_32>;

defm GLOBAL_ATOMIC_INC : FLAT_Global_Atomic_Pseudo <"global_atomic_inc",
                           VGPR_32, i32, atomic_inc_global_32>;

defm GLOBAL_ATOMIC_DEC : FLAT_Global_Atomic_Pseudo <"global_atomic_dec",
                           VGPR_32, i32, atomic_dec_global_32>;

defm GLOBAL_ATOMIC_ADD_X2 : FLAT_Global_Atomic_Pseudo <"global_atomic_add_x2",
                              VReg_64, i64, atomic_load_add_global_64>;

defm GLOBAL_ATOMIC_SUB_X2 : FLAT_Global_Atomic_Pseudo <"global_atomic_sub_x2",
                              VReg_64, i64, atomic_load_sub_global_64>;

defm GLOBAL_ATOMIC_SMIN_X2 : FLAT_Global_Atomic_Pseudo <"global_atomic_smin_x2",
                               VReg_64, i64, atomic_load_min_global_64>;

defm GLOBAL_ATOMIC_UMIN_X2 : FLAT_Global_Atomic_Pseudo <"global_atomic_umin_x2",
                               VReg_64, i64, atomic_load_umin_global_64>;

defm GLOBAL_ATOMIC_SMAX_X2 : FLAT_Global_Atomic_Pseudo <"global_atomic_smax_x2",
                               VReg_64, i64, atomic_load_max_global_64>;

defm GLOBAL_ATOMIC_UMAX_X2 : FLAT_Global_Atomic_Pseudo <"global_atomic_umax_x2",
                               VReg_64, i64, atomic_load_umax_global_64>;

defm GLOBAL_ATOMIC_AND_X2 : FLAT_Global_Atomic_Pseudo <"global_atomic_and_x2",
                              VReg_64, i64, atomic_load_and_global_64>;

defm GLOBAL_ATOMIC_OR_X2 : FLAT_Global_Atomic_Pseudo <"global_atomic_or_x2",
                             VReg_64, i64, atomic_load_or_global_64>;

defm GLOBAL_ATOMIC_XOR_X2 : FLAT_Global_Atomic_Pseudo <"global_atomic_xor_x2",
                              VReg_64, i64, atomic_load_xor_global_64>;

defm GLOBAL_ATOMIC_INC_X2 : FLAT_Global_Atomic_Pseudo <"global_atomic_inc_x2",
                              VReg_64, i64, atomic_inc_global_64>;

defm GLOBAL_ATOMIC_DEC_X2 : FLAT_Global_Atomic_Pseudo <"global_atomic_dec_x2",
                              VReg_64, i64, atomic_dec_global_64>;

let SubtargetPredicate = HasGFX10_BEncoding in
defm GLOBAL_ATOMIC_CSUB : FLAT_Global_Atomic_Pseudo_RTN <"global_atomic_csub",
                              VGPR_32, i32, int_amdgcn_global_atomic_csub>;
} // End is_flat_global = 1



let SubtargetPredicate = HasFlatScratchInsts in {
defm SCRATCH_LOAD_UBYTE    : FLAT_Scratch_Load_Pseudo <"scratch_load_ubyte", VGPR_32>;
defm SCRATCH_LOAD_SBYTE    : FLAT_Scratch_Load_Pseudo <"scratch_load_sbyte", VGPR_32>;
defm SCRATCH_LOAD_USHORT   : FLAT_Scratch_Load_Pseudo <"scratch_load_ushort", VGPR_32>;
defm SCRATCH_LOAD_SSHORT   : FLAT_Scratch_Load_Pseudo <"scratch_load_sshort", VGPR_32>;
defm SCRATCH_LOAD_DWORD    : FLAT_Scratch_Load_Pseudo <"scratch_load_dword", VGPR_32>;
defm SCRATCH_LOAD_DWORDX2  : FLAT_Scratch_Load_Pseudo <"scratch_load_dwordx2", VReg_64>;
defm SCRATCH_LOAD_DWORDX3  : FLAT_Scratch_Load_Pseudo <"scratch_load_dwordx3", VReg_96>;
defm SCRATCH_LOAD_DWORDX4  : FLAT_Scratch_Load_Pseudo <"scratch_load_dwordx4", VReg_128>;

defm SCRATCH_LOAD_UBYTE_D16    : FLAT_Scratch_Load_Pseudo <"scratch_load_ubyte_d16", VGPR_32, 1>;
defm SCRATCH_LOAD_UBYTE_D16_HI : FLAT_Scratch_Load_Pseudo <"scratch_load_ubyte_d16_hi", VGPR_32, 1>;
defm SCRATCH_LOAD_SBYTE_D16    : FLAT_Scratch_Load_Pseudo <"scratch_load_sbyte_d16", VGPR_32, 1>;
defm SCRATCH_LOAD_SBYTE_D16_HI : FLAT_Scratch_Load_Pseudo <"scratch_load_sbyte_d16_hi", VGPR_32, 1>;
defm SCRATCH_LOAD_SHORT_D16    : FLAT_Scratch_Load_Pseudo <"scratch_load_short_d16", VGPR_32, 1>;
defm SCRATCH_LOAD_SHORT_D16_HI : FLAT_Scratch_Load_Pseudo <"scratch_load_short_d16_hi", VGPR_32, 1>;

defm SCRATCH_STORE_BYTE    : FLAT_Scratch_Store_Pseudo <"scratch_store_byte", VGPR_32>;
defm SCRATCH_STORE_SHORT   : FLAT_Scratch_Store_Pseudo <"scratch_store_short", VGPR_32>;
defm SCRATCH_STORE_DWORD   : FLAT_Scratch_Store_Pseudo <"scratch_store_dword", VGPR_32>;
defm SCRATCH_STORE_DWORDX2 : FLAT_Scratch_Store_Pseudo <"scratch_store_dwordx2", VReg_64>;
defm SCRATCH_STORE_DWORDX3 : FLAT_Scratch_Store_Pseudo <"scratch_store_dwordx3", VReg_96>;
defm SCRATCH_STORE_DWORDX4 : FLAT_Scratch_Store_Pseudo <"scratch_store_dwordx4", VReg_128>;

defm SCRATCH_STORE_BYTE_D16_HI : FLAT_Scratch_Store_Pseudo <"scratch_store_byte_d16_hi", VGPR_32>;
defm SCRATCH_STORE_SHORT_D16_HI : FLAT_Scratch_Store_Pseudo <"scratch_store_short_d16_hi", VGPR_32>;

} // End SubtargetPredicate = HasFlatScratchInsts

let SubtargetPredicate = isGFX10Plus, is_flat_global = 1 in {
  defm GLOBAL_ATOMIC_FCMPSWAP :
    FLAT_Global_Atomic_Pseudo<"global_atomic_fcmpswap", VGPR_32, f32>;
  defm GLOBAL_ATOMIC_FMIN :
    FLAT_Global_Atomic_Pseudo<"global_atomic_fmin", VGPR_32, f32>;
  defm GLOBAL_ATOMIC_FMAX :
    FLAT_Global_Atomic_Pseudo<"global_atomic_fmax", VGPR_32, f32>;
  defm GLOBAL_ATOMIC_FCMPSWAP_X2 :
    FLAT_Global_Atomic_Pseudo<"global_atomic_fcmpswap_x2", VReg_64, f64>;
  defm GLOBAL_ATOMIC_FMIN_X2 :
    FLAT_Global_Atomic_Pseudo<"global_atomic_fmin_x2", VReg_64, f64>;
  defm GLOBAL_ATOMIC_FMAX_X2 :
    FLAT_Global_Atomic_Pseudo<"global_atomic_fmax_x2", VReg_64, f64>;
} // End SubtargetPredicate = isGFX10Plus, is_flat_global = 1

let is_flat_global = 1 in {
let OtherPredicates = [HasAtomicFaddInsts] in {
  defm GLOBAL_ATOMIC_ADD_F32 : FLAT_Global_Atomic_Pseudo_NO_RTN <
    "global_atomic_add_f32", VGPR_32, f32
  >;
  defm GLOBAL_ATOMIC_PK_ADD_F16 : FLAT_Global_Atomic_Pseudo_NO_RTN <
    "global_atomic_pk_add_f16", VGPR_32, v2f16
  >;
} // End OtherPredicates = [HasAtomicFaddInsts]

let OtherPredicates = [isGFX90APlus] in {
  defm GLOBAL_ATOMIC_ADD_F32 : FLAT_Global_Atomic_Pseudo_RTN <
    "global_atomic_add_f32", VGPR_32, f32, int_amdgcn_global_atomic_fadd
  >;
  defm GLOBAL_ATOMIC_PK_ADD_F16 : FLAT_Global_Atomic_Pseudo_RTN <
    "global_atomic_pk_add_f16", VGPR_32, v2f16, int_amdgcn_global_atomic_fadd
  >;
} // End OtherPredicates = [isGFX90APlus]
} // End is_flat_global = 1

//===----------------------------------------------------------------------===//
// Flat Patterns
//===----------------------------------------------------------------------===//

// Patterns for global loads with no offset.
class FlatLoadPat <FLAT_Pseudo inst, SDPatternOperator node, ValueType vt> : GCNPat <
  (vt (node (FLATOffset i64:$vaddr, i16:$offset))),
  (inst $vaddr, $offset)
>;

class FlatLoadPat_D16 <FLAT_Pseudo inst, SDPatternOperator node, ValueType vt> : GCNPat <
  (node (FLATOffset (i64 VReg_64:$vaddr), i16:$offset), vt:$in),
  (inst $vaddr, $offset, 0, $in)
>;

class FlatSignedLoadPat_D16 <FLAT_Pseudo inst, SDPatternOperator node, ValueType vt> : GCNPat <
  (node (FLATOffsetSigned (i64 VReg_64:$vaddr), i16:$offset), vt:$in),
  (inst $vaddr, $offset, 0, $in)
>;

class GlobalLoadSaddrPat_D16 <FLAT_Pseudo inst, SDPatternOperator node, ValueType vt> : GCNPat <
  (vt (node (GlobalSAddr (i64 SReg_64:$saddr), (i32 VGPR_32:$voffset), i16:$offset), vt:$in)),
  (inst $saddr, $voffset, $offset, 0, $in)
>;

class FlatLoadSignedPat <FLAT_Pseudo inst, SDPatternOperator node, ValueType vt> : GCNPat <
  (vt (node (FLATOffsetSigned (i64 VReg_64:$vaddr), i16:$offset))),
  (inst $vaddr, $offset)
>;

class GlobalLoadSaddrPat <FLAT_Pseudo inst, SDPatternOperator node, ValueType vt> : GCNPat <
  (vt (node (GlobalSAddr (i64 SReg_64:$saddr), (i32 VGPR_32:$voffset), i16:$offset))),
  (inst $saddr, $voffset, $offset, 0)
>;

class GlobalStoreSaddrPat <FLAT_Pseudo inst, SDPatternOperator node,
                           ValueType vt> : GCNPat <
  (node vt:$data, (GlobalSAddr (i64 SReg_64:$saddr), (i32 VGPR_32:$voffset), i16:$offset)),
  (inst $voffset, getVregSrcForVT<vt>.ret:$data, $saddr, $offset)
>;

class GlobalAtomicStoreSaddrPat <FLAT_Pseudo inst, SDPatternOperator node,
                                 ValueType vt> : GCNPat <
  (node (GlobalSAddr (i64 SReg_64:$saddr), (i32 VGPR_32:$voffset), i16:$offset), vt:$data),
  (inst $voffset, getVregSrcForVT<vt>.ret:$data, $saddr, $offset)
>;

class GlobalAtomicSaddrPat <FLAT_Pseudo inst, SDPatternOperator node,
                            ValueType vt, ValueType data_vt = vt> : GCNPat <
  (vt (node (GlobalSAddr (i64 SReg_64:$saddr), (i32 VGPR_32:$voffset), i16:$offset), data_vt:$data)),
  (inst $voffset, getVregSrcForVT<data_vt>.ret:$data, $saddr, $offset)
>;

class GlobalAtomicNoRtnSaddrPat <FLAT_Pseudo inst, SDPatternOperator node,
                                 ValueType vt> : GCNPat <
  (node (GlobalSAddr (i64 SReg_64:$saddr), (i32 VGPR_32:$voffset), i16:$offset), vt:$data),
  (inst $voffset, getVregSrcForVT<vt>.ret:$data, $saddr, $offset)
>;

class FlatStorePat <FLAT_Pseudo inst, SDPatternOperator node, ValueType vt> : GCNPat <
  (node vt:$data, (FLATOffset i64:$vaddr, i16:$offset)),
  (inst $vaddr, getVregSrcForVT<vt>.ret:$data, $offset)
>;

class FlatStoreSignedPat <FLAT_Pseudo inst, SDPatternOperator node, ValueType vt> : GCNPat <
  (node vt:$data, (FLATOffsetSigned i64:$vaddr, i16:$offset)),
  (inst $vaddr, getVregSrcForVT<vt>.ret:$data, $offset)
>;

class FlatStoreAtomicPat <FLAT_Pseudo inst, SDPatternOperator node, ValueType vt> : GCNPat <
  // atomic store follows atomic binop convention so the address comes
  // first.
  (node (FLATOffset i64:$vaddr, i16:$offset), vt:$data),
  (inst $vaddr, getVregSrcForVT<vt>.ret:$data, $offset)
>;

class FlatStoreSignedAtomicPat <FLAT_Pseudo inst, SDPatternOperator node,
                                ValueType vt, ValueType data_vt = vt> : GCNPat <
  // atomic store follows atomic binop convention so the address comes
  // first.
  (node (FLATOffset i64:$vaddr, i16:$offset), data_vt:$data),
  (inst $vaddr, getVregSrcForVT<data_vt>.ret:$data, $offset)
>;

class FlatAtomicPat <FLAT_Pseudo inst, SDPatternOperator node, ValueType vt,
                     ValueType data_vt = vt> : GCNPat <
  (vt (node (FLATOffset i64:$vaddr, i16:$offset), data_vt:$data)),
  (inst $vaddr, $data, $offset)
>;

class FlatAtomicPatNoRtn <FLAT_Pseudo inst, SDPatternOperator node, ValueType vt> : GCNPat <
  (node (FLATOffset i64:$vaddr, i16:$offset), vt:$data),
  (inst VReg_64:$vaddr, getVregSrcForVT<vt>.ret:$data, $offset)
>;

class FlatSignedAtomicPatNoRtn <FLAT_Pseudo inst, SDPatternOperator node, ValueType vt> : GCNPat <
  (node (FLATOffsetSigned i64:$vaddr, i16:$offset), vt:$data),
  (inst VReg_64:$vaddr, getVregSrcForVT<vt>.ret:$data, $offset)
>;

class FlatSignedAtomicPat <FLAT_Pseudo inst, SDPatternOperator node, ValueType vt,
                           ValueType data_vt = vt> : GCNPat <
  (vt (node (FLATOffsetSigned i64:$vaddr, i16:$offset), data_vt:$data)),
  (inst $vaddr, $data, $offset)
>;

class ScratchLoadSignedPat <FLAT_Pseudo inst, SDPatternOperator node, ValueType vt> : GCNPat <
  (vt (node (ScratchOffset (i32 VGPR_32:$vaddr), i16:$offset))),
  (inst $vaddr, $offset)
>;

class ScratchLoadSignedPat_D16 <FLAT_Pseudo inst, SDPatternOperator node, ValueType vt> : GCNPat <
  (node (ScratchOffset (i32 VGPR_32:$vaddr), i16:$offset), vt:$in),
  (inst $vaddr, $offset, 0, $in)
>;

class ScratchStoreSignedPat <FLAT_Pseudo inst, SDPatternOperator node, ValueType vt> : GCNPat <
  (node vt:$data, (ScratchOffset (i32 VGPR_32:$vaddr), i16:$offset)),
  (inst getVregSrcForVT<vt>.ret:$data, $vaddr, $offset)
>;

class ScratchLoadSaddrPat <FLAT_Pseudo inst, SDPatternOperator node, ValueType vt> : GCNPat <
  (vt (node (ScratchSAddr (i32 SGPR_32:$saddr), i16:$offset))),
  (inst $saddr, $offset)
>;

class ScratchLoadSaddrPat_D16 <FLAT_Pseudo inst, SDPatternOperator node, ValueType vt> : GCNPat <
  (vt (node (ScratchSAddr (i32 SGPR_32:$saddr), i16:$offset), vt:$in)),
  (inst $saddr, $offset, 0, $in)
>;

class ScratchStoreSaddrPat <FLAT_Pseudo inst, SDPatternOperator node,
                            ValueType vt> : GCNPat <
  (node vt:$data, (ScratchSAddr (i32 SGPR_32:$saddr), i16:$offset)),
  (inst getVregSrcForVT<vt>.ret:$data, $saddr, $offset)
>;

let OtherPredicates = [HasFlatAddressSpace] in {

def : FlatLoadPat <FLAT_LOAD_UBYTE, extloadi8_flat, i32>;
def : FlatLoadPat <FLAT_LOAD_UBYTE, zextloadi8_flat, i32>;
def : FlatLoadPat <FLAT_LOAD_SBYTE, sextloadi8_flat, i32>;
def : FlatLoadPat <FLAT_LOAD_UBYTE, extloadi8_flat, i16>;
def : FlatLoadPat <FLAT_LOAD_UBYTE, zextloadi8_flat, i16>;
def : FlatLoadPat <FLAT_LOAD_SBYTE, sextloadi8_flat, i16>;
def : FlatLoadPat <FLAT_LOAD_USHORT, extloadi16_flat, i32>;
def : FlatLoadPat <FLAT_LOAD_USHORT, zextloadi16_flat, i32>;
def : FlatLoadPat <FLAT_LOAD_USHORT, load_flat, i16>;
def : FlatLoadPat <FLAT_LOAD_SSHORT, sextloadi16_flat, i32>;
def : FlatLoadPat <FLAT_LOAD_DWORDX3, load_flat, v3i32>;

def : FlatLoadPat <FLAT_LOAD_DWORD, atomic_load_32_flat, i32>;
def : FlatLoadPat <FLAT_LOAD_DWORDX2, atomic_load_64_flat, i64>;

def : FlatStorePat <FLAT_STORE_BYTE, truncstorei8_flat, i32>;
def : FlatStorePat <FLAT_STORE_SHORT, truncstorei16_flat, i32>;

foreach vt = Reg32Types.types in {
def : FlatLoadPat <FLAT_LOAD_DWORD, load_flat, vt>;
def : FlatStorePat <FLAT_STORE_DWORD, store_flat, vt>;
}

foreach vt = VReg_64.RegTypes in {
def : FlatStorePat <FLAT_STORE_DWORDX2, store_flat, vt>;
def : FlatLoadPat <FLAT_LOAD_DWORDX2, load_flat, vt>;
}

def : FlatStorePat <FLAT_STORE_DWORDX3, store_flat, v3i32>;

foreach vt = VReg_128.RegTypes in {
def : FlatLoadPat <FLAT_LOAD_DWORDX4, load_flat, vt>;
def : FlatStorePat <FLAT_STORE_DWORDX4, store_flat, vt>;
}

def : FlatStoreAtomicPat <FLAT_STORE_DWORD, atomic_store_flat_32, i32>;
def : FlatStoreAtomicPat <FLAT_STORE_DWORDX2, atomic_store_flat_64, i64>;

def : FlatAtomicPat <FLAT_ATOMIC_ADD_RTN, atomic_load_add_global_32, i32>;
def : FlatAtomicPat <FLAT_ATOMIC_SUB_RTN, atomic_load_sub_global_32, i32>;
def : FlatAtomicPat <FLAT_ATOMIC_INC_RTN, atomic_inc_global_32, i32>;
def : FlatAtomicPat <FLAT_ATOMIC_DEC_RTN, atomic_dec_global_32, i32>;
def : FlatAtomicPat <FLAT_ATOMIC_AND_RTN, atomic_load_and_global_32, i32>;
def : FlatAtomicPat <FLAT_ATOMIC_SMAX_RTN, atomic_load_max_global_32, i32>;
def : FlatAtomicPat <FLAT_ATOMIC_UMAX_RTN, atomic_load_umax_global_32, i32>;
def : FlatAtomicPat <FLAT_ATOMIC_SMIN_RTN, atomic_load_min_global_32, i32>;
def : FlatAtomicPat <FLAT_ATOMIC_UMIN_RTN, atomic_load_umin_global_32, i32>;
def : FlatAtomicPat <FLAT_ATOMIC_OR_RTN, atomic_load_or_global_32, i32>;
def : FlatAtomicPat <FLAT_ATOMIC_SWAP_RTN, atomic_swap_global_32, i32>;
def : FlatAtomicPat <FLAT_ATOMIC_CMPSWAP_RTN, AMDGPUatomic_cmp_swap_global_32, i32, v2i32>;
def : FlatAtomicPat <FLAT_ATOMIC_XOR_RTN, atomic_load_xor_global_32, i32>;

def : FlatAtomicPat <FLAT_ATOMIC_ADD_X2_RTN, atomic_load_add_global_64, i64>;
def : FlatAtomicPat <FLAT_ATOMIC_SUB_X2_RTN, atomic_load_sub_global_64, i64>;
def : FlatAtomicPat <FLAT_ATOMIC_INC_X2_RTN, atomic_inc_global_64, i64>;
def : FlatAtomicPat <FLAT_ATOMIC_DEC_X2_RTN, atomic_dec_global_64, i64>;
def : FlatAtomicPat <FLAT_ATOMIC_AND_X2_RTN, atomic_load_and_global_64, i64>;
def : FlatAtomicPat <FLAT_ATOMIC_SMAX_X2_RTN, atomic_load_max_global_64, i64>;
def : FlatAtomicPat <FLAT_ATOMIC_UMAX_X2_RTN, atomic_load_umax_global_64, i64>;
def : FlatAtomicPat <FLAT_ATOMIC_SMIN_X2_RTN, atomic_load_min_global_64, i64>;
def : FlatAtomicPat <FLAT_ATOMIC_UMIN_X2_RTN, atomic_load_umin_global_64, i64>;
def : FlatAtomicPat <FLAT_ATOMIC_OR_X2_RTN, atomic_load_or_global_64, i64>;
def : FlatAtomicPat <FLAT_ATOMIC_SWAP_X2_RTN, atomic_swap_global_64, i64>;
def : FlatAtomicPat <FLAT_ATOMIC_CMPSWAP_X2_RTN, AMDGPUatomic_cmp_swap_global_64, i64, v2i64>;
def : FlatAtomicPat <FLAT_ATOMIC_XOR_X2_RTN, atomic_load_xor_global_64, i64>;

def : FlatStorePat <FLAT_STORE_BYTE, truncstorei8_flat, i16>;
def : FlatStorePat <FLAT_STORE_SHORT, store_flat, i16>;

let OtherPredicates = [D16PreservesUnusedBits] in {
def : FlatStorePat <FLAT_STORE_SHORT_D16_HI, truncstorei16_hi16_flat, i32>;
def : FlatStorePat <FLAT_STORE_BYTE_D16_HI, truncstorei8_hi16_flat, i32>;

def : FlatLoadPat_D16 <FLAT_LOAD_UBYTE_D16_HI, az_extloadi8_d16_hi_flat, v2i16>;
def : FlatLoadPat_D16 <FLAT_LOAD_UBYTE_D16_HI, az_extloadi8_d16_hi_flat, v2f16>;
def : FlatLoadPat_D16 <FLAT_LOAD_SBYTE_D16_HI, sextloadi8_d16_hi_flat, v2i16>;
def : FlatLoadPat_D16 <FLAT_LOAD_SBYTE_D16_HI, sextloadi8_d16_hi_flat, v2f16>;
def : FlatLoadPat_D16 <FLAT_LOAD_SHORT_D16_HI, load_d16_hi_flat, v2i16>;
def : FlatLoadPat_D16 <FLAT_LOAD_SHORT_D16_HI, load_d16_hi_flat, v2f16>;

def : FlatLoadPat_D16 <FLAT_LOAD_UBYTE_D16, az_extloadi8_d16_lo_flat, v2i16>;
def : FlatLoadPat_D16 <FLAT_LOAD_UBYTE_D16, az_extloadi8_d16_lo_flat, v2f16>;
def : FlatLoadPat_D16 <FLAT_LOAD_SBYTE_D16, sextloadi8_d16_lo_flat, v2i16>;
def : FlatLoadPat_D16 <FLAT_LOAD_SBYTE_D16, sextloadi8_d16_lo_flat, v2f16>;
def : FlatLoadPat_D16 <FLAT_LOAD_SHORT_D16, load_d16_lo_flat, v2i16>;
def : FlatLoadPat_D16 <FLAT_LOAD_SHORT_D16, load_d16_lo_flat, v2f16>;
}

} // End OtherPredicates = [HasFlatAddressSpace]


multiclass GlobalFLATLoadPats<FLAT_Pseudo inst, SDPatternOperator node, ValueType vt> {
  def : FlatLoadSignedPat <inst, node, vt> {
    let AddedComplexity = 10;
  }

  def : GlobalLoadSaddrPat<!cast<FLAT_Pseudo>(!cast<string>(inst)#"_SADDR"), node, vt> {
    let AddedComplexity = 11;
  }
}

multiclass GlobalFLATLoadPats_D16<FLAT_Pseudo inst, SDPatternOperator node, ValueType vt> {
  def : FlatSignedLoadPat_D16 <inst, node, vt> {
    let AddedComplexity = 10;
  }

  def : GlobalLoadSaddrPat_D16<!cast<FLAT_Pseudo>(!cast<string>(inst)#"_SADDR"), node, vt> {
    let AddedComplexity = 11;
  }
}

multiclass GlobalFLATStorePats<FLAT_Pseudo inst, SDPatternOperator node,
                               ValueType vt> {
  def : FlatStoreSignedPat <inst, node, vt> {
    let AddedComplexity = 10;
  }

  def : GlobalStoreSaddrPat<!cast<FLAT_Pseudo>(!cast<string>(inst)#"_SADDR"), node, vt> {
    let AddedComplexity = 11;
  }
}

// Deal with swapped operands for atomic_store vs. regular store
multiclass GlobalFLATAtomicStorePats<FLAT_Pseudo inst, SDPatternOperator node, ValueType vt> {
  def : FlatStoreSignedAtomicPat <inst, node, vt> {
    let AddedComplexity = 10;
  }

  def : GlobalAtomicStoreSaddrPat<!cast<FLAT_Pseudo>(!cast<string>(inst)#"_SADDR"), node, vt> {
    let AddedComplexity = 11;
  }
}

multiclass GlobalFLATAtomicPats<string nortn_inst_name, SDPatternOperator node,
                               ValueType vt, ValueType data_vt = vt> {
  def : FlatSignedAtomicPat <!cast<FLAT_Pseudo>(nortn_inst_name#"_RTN"), node, vt, data_vt> {
    let AddedComplexity = 10;
  }

  def : GlobalAtomicSaddrPat<!cast<FLAT_Pseudo>(nortn_inst_name#"_SADDR_RTN"), node, vt, data_vt> {
    let AddedComplexity = 11;
  }
}

multiclass GlobalFLATNoRtnAtomicPats<FLAT_Pseudo inst, SDPatternOperator node,
                                     ValueType vt> {
  def : FlatSignedAtomicPatNoRtn <inst, node, vt> {
    let AddedComplexity = 10;
  }

  def : GlobalAtomicNoRtnSaddrPat<!cast<FLAT_Pseudo>(!cast<string>(inst)#"_SADDR"), node, vt> {
    let AddedComplexity = 11;
  }
}

multiclass ScratchFLATLoadPats<FLAT_Pseudo inst, SDPatternOperator node, ValueType vt> {
  def : ScratchLoadSignedPat <inst, node, vt> {
    let AddedComplexity = 25;
  }

  def : ScratchLoadSaddrPat<!cast<FLAT_Pseudo>(!cast<string>(inst)#"_SADDR"), node, vt> {
    let AddedComplexity = 26;
  }
}

multiclass ScratchFLATStorePats<FLAT_Pseudo inst, SDPatternOperator node,
                               ValueType vt> {
  def : ScratchStoreSignedPat <inst, node, vt> {
    let AddedComplexity = 25;
  }

  def : ScratchStoreSaddrPat<!cast<FLAT_Pseudo>(!cast<string>(inst)#"_SADDR"), node, vt> {
    let AddedComplexity = 26;
  }
}

multiclass ScratchFLATLoadPats_D16<FLAT_Pseudo inst, SDPatternOperator node, ValueType vt> {
  def : ScratchLoadSignedPat_D16 <inst, node, vt> {
    let AddedComplexity = 25;
  }

  def : ScratchLoadSaddrPat_D16<!cast<FLAT_Pseudo>(!cast<string>(inst)#"_SADDR"), node, vt> {
    let AddedComplexity = 26;
  }
}

let OtherPredicates = [HasFlatGlobalInsts] in {

defm : GlobalFLATLoadPats <GLOBAL_LOAD_UBYTE, extloadi8_global, i32>;
defm : GlobalFLATLoadPats <GLOBAL_LOAD_UBYTE, zextloadi8_global, i32>;
defm : GlobalFLATLoadPats <GLOBAL_LOAD_SBYTE, sextloadi8_global, i32>;
defm : GlobalFLATLoadPats <GLOBAL_LOAD_UBYTE, extloadi8_global, i16>;
defm : GlobalFLATLoadPats <GLOBAL_LOAD_UBYTE, zextloadi8_global, i16>;
defm : GlobalFLATLoadPats <GLOBAL_LOAD_SBYTE, sextloadi8_global, i16>;
defm : GlobalFLATLoadPats <GLOBAL_LOAD_USHORT, extloadi16_global, i32>;
defm : GlobalFLATLoadPats <GLOBAL_LOAD_USHORT, zextloadi16_global, i32>;
defm : GlobalFLATLoadPats <GLOBAL_LOAD_SSHORT, sextloadi16_global, i32>;
defm : GlobalFLATLoadPats <GLOBAL_LOAD_USHORT, load_global, i16>;

foreach vt = Reg32Types.types in {
defm : GlobalFLATLoadPats <GLOBAL_LOAD_DWORD, load_global, vt>;
defm : GlobalFLATStorePats <GLOBAL_STORE_DWORD, store_global, vt>;
}

foreach vt = VReg_64.RegTypes in {
defm : GlobalFLATLoadPats <GLOBAL_LOAD_DWORDX2, load_global, vt>;
defm : GlobalFLATStorePats <GLOBAL_STORE_DWORDX2, store_global, vt>;
}

defm : GlobalFLATLoadPats <GLOBAL_LOAD_DWORDX3, load_global, v3i32>;

foreach vt = VReg_128.RegTypes in {
defm : GlobalFLATLoadPats <GLOBAL_LOAD_DWORDX4, load_global, vt>;
defm : GlobalFLATStorePats <GLOBAL_STORE_DWORDX4, store_global, vt>;
}

// There is no distinction for atomic load lowering during selection;
// the memory legalizer will set the cache bits and insert the
// appropriate waits.
defm : GlobalFLATLoadPats <GLOBAL_LOAD_DWORD, atomic_load_32_global, i32>;
defm : GlobalFLATLoadPats <GLOBAL_LOAD_DWORDX2, atomic_load_64_global, i64>;

defm : GlobalFLATStorePats <GLOBAL_STORE_BYTE, truncstorei8_global, i32>;
defm : GlobalFLATStorePats <GLOBAL_STORE_BYTE, truncstorei8_global, i16>;
defm : GlobalFLATStorePats <GLOBAL_STORE_SHORT, truncstorei16_global, i32>;
defm : GlobalFLATStorePats <GLOBAL_STORE_SHORT, store_global, i16>;
defm : GlobalFLATStorePats <GLOBAL_STORE_DWORDX3, store_global, v3i32>;

let OtherPredicates = [D16PreservesUnusedBits] in {
defm : GlobalFLATStorePats <GLOBAL_STORE_SHORT_D16_HI, truncstorei16_hi16_global, i32>;
defm : GlobalFLATStorePats <GLOBAL_STORE_BYTE_D16_HI, truncstorei8_hi16_global, i32>;

defm : GlobalFLATLoadPats_D16 <GLOBAL_LOAD_UBYTE_D16_HI, az_extloadi8_d16_hi_global, v2i16>;
defm : GlobalFLATLoadPats_D16 <GLOBAL_LOAD_UBYTE_D16_HI, az_extloadi8_d16_hi_global, v2f16>;
defm : GlobalFLATLoadPats_D16 <GLOBAL_LOAD_SBYTE_D16_HI, sextloadi8_d16_hi_global, v2i16>;
defm : GlobalFLATLoadPats_D16 <GLOBAL_LOAD_SBYTE_D16_HI, sextloadi8_d16_hi_global, v2f16>;
defm : GlobalFLATLoadPats_D16 <GLOBAL_LOAD_SHORT_D16_HI, load_d16_hi_global, v2i16>;
defm : GlobalFLATLoadPats_D16 <GLOBAL_LOAD_SHORT_D16_HI, load_d16_hi_global, v2f16>;

defm : GlobalFLATLoadPats_D16 <GLOBAL_LOAD_UBYTE_D16, az_extloadi8_d16_lo_global, v2i16>;
defm : GlobalFLATLoadPats_D16 <GLOBAL_LOAD_UBYTE_D16, az_extloadi8_d16_lo_global, v2f16>;
defm : GlobalFLATLoadPats_D16 <GLOBAL_LOAD_SBYTE_D16, sextloadi8_d16_lo_global, v2i16>;
defm : GlobalFLATLoadPats_D16 <GLOBAL_LOAD_SBYTE_D16, sextloadi8_d16_lo_global, v2f16>;
defm : GlobalFLATLoadPats_D16 <GLOBAL_LOAD_SHORT_D16, load_d16_lo_global, v2i16>;
defm : GlobalFLATLoadPats_D16 <GLOBAL_LOAD_SHORT_D16, load_d16_lo_global, v2f16>;
}

defm : GlobalFLATAtomicStorePats <GLOBAL_STORE_DWORD, atomic_store_global_32, i32>;
defm : GlobalFLATAtomicStorePats <GLOBAL_STORE_DWORDX2, atomic_store_global_64, i64>;

defm : GlobalFLATAtomicPats <"GLOBAL_ATOMIC_ADD", atomic_load_add_global_32, i32>;
defm : GlobalFLATAtomicPats <"GLOBAL_ATOMIC_SUB", atomic_load_sub_global_32, i32>;
defm : GlobalFLATAtomicPats <"GLOBAL_ATOMIC_INC", atomic_inc_global_32, i32>;
defm : GlobalFLATAtomicPats <"GLOBAL_ATOMIC_DEC", atomic_dec_global_32, i32>;
defm : GlobalFLATAtomicPats <"GLOBAL_ATOMIC_AND", atomic_load_and_global_32, i32>;
defm : GlobalFLATAtomicPats <"GLOBAL_ATOMIC_SMAX", atomic_load_max_global_32, i32>;
defm : GlobalFLATAtomicPats <"GLOBAL_ATOMIC_UMAX", atomic_load_umax_global_32, i32>;
defm : GlobalFLATAtomicPats <"GLOBAL_ATOMIC_SMIN", atomic_load_min_global_32, i32>;
defm : GlobalFLATAtomicPats <"GLOBAL_ATOMIC_UMIN", atomic_load_umin_global_32, i32>;
defm : GlobalFLATAtomicPats <"GLOBAL_ATOMIC_OR", atomic_load_or_global_32, i32>;
defm : GlobalFLATAtomicPats <"GLOBAL_ATOMIC_SWAP", atomic_swap_global_32, i32>;
defm : GlobalFLATAtomicPats <"GLOBAL_ATOMIC_CMPSWAP", AMDGPUatomic_cmp_swap_global_32, i32, v2i32>;
defm : GlobalFLATAtomicPats <"GLOBAL_ATOMIC_XOR", atomic_load_xor_global_32, i32>;
defm : GlobalFLATAtomicPats <"GLOBAL_ATOMIC_CSUB", int_amdgcn_global_atomic_csub, i32>;

defm : GlobalFLATAtomicPats <"GLOBAL_ATOMIC_ADD_X2", atomic_load_add_global_64, i64>;
defm : GlobalFLATAtomicPats <"GLOBAL_ATOMIC_SUB_X2", atomic_load_sub_global_64, i64>;
defm : GlobalFLATAtomicPats <"GLOBAL_ATOMIC_INC_X2", atomic_inc_global_64, i64>;
defm : GlobalFLATAtomicPats <"GLOBAL_ATOMIC_DEC_X2", atomic_dec_global_64, i64>;
defm : GlobalFLATAtomicPats <"GLOBAL_ATOMIC_AND_X2", atomic_load_and_global_64, i64>;
defm : GlobalFLATAtomicPats <"GLOBAL_ATOMIC_SMAX_X2", atomic_load_max_global_64, i64>;
defm : GlobalFLATAtomicPats <"GLOBAL_ATOMIC_UMAX_X2", atomic_load_umax_global_64, i64>;
defm : GlobalFLATAtomicPats <"GLOBAL_ATOMIC_SMIN_X2", atomic_load_min_global_64, i64>;
defm : GlobalFLATAtomicPats <"GLOBAL_ATOMIC_UMIN_X2", atomic_load_umin_global_64, i64>;
defm : GlobalFLATAtomicPats <"GLOBAL_ATOMIC_OR_X2", atomic_load_or_global_64, i64>;
defm : GlobalFLATAtomicPats <"GLOBAL_ATOMIC_SWAP_X2", atomic_swap_global_64, i64>;
defm : GlobalFLATAtomicPats <"GLOBAL_ATOMIC_CMPSWAP_X2", AMDGPUatomic_cmp_swap_global_64, i64, v2i64>;
defm : GlobalFLATAtomicPats <"GLOBAL_ATOMIC_XOR_X2", atomic_load_xor_global_64, i64>;

let OtherPredicates = [HasAtomicFaddInsts] in {
defm : GlobalFLATNoRtnAtomicPats <GLOBAL_ATOMIC_ADD_F32,    atomic_load_fadd_global_noret_32, f32>;
defm : GlobalFLATNoRtnAtomicPats <GLOBAL_ATOMIC_PK_ADD_F16, atomic_load_fadd_v2f16_global_noret_32, v2f16>;
}

let OtherPredicates = [isGFX90APlus] in {
defm : GlobalFLATAtomicPats <"GLOBAL_ATOMIC_ADD_F32",    atomic_load_fadd_global_32,       f32>;
defm : GlobalFLATAtomicPats <"GLOBAL_ATOMIC_PK_ADD_F16", atomic_load_fadd_v2f16_global_32, v2f16>;
defm : GlobalFLATAtomicPats <"GLOBAL_ATOMIC_ADD_F64",    atomic_load_fadd_global_64,       f64>;
defm : GlobalFLATAtomicPats <"GLOBAL_ATOMIC_MIN_F64",    atomic_load_fmin_global_64,       f64>;
defm : GlobalFLATAtomicPats <"GLOBAL_ATOMIC_MAX_F64",    atomic_load_fmax_global_64,       f64>;
def  : FlatSignedAtomicPat  <FLAT_ATOMIC_ADD_F64_RTN,    atomic_load_fadd_flat_64,         f64>;
def  : FlatSignedAtomicPat  <FLAT_ATOMIC_MIN_F64_RTN,    atomic_load_fmin_flat_64,         f64>;
def  : FlatSignedAtomicPat  <FLAT_ATOMIC_MAX_F64_RTN,    atomic_load_fmax_flat_64,         f64>;
}

} // End OtherPredicates = [HasFlatGlobalInsts], AddedComplexity = 10

let OtherPredicates = [HasFlatScratchInsts, EnableFlatScratch] in {

defm : ScratchFLATLoadPats <SCRATCH_LOAD_UBYTE, extloadi8_private, i32>;
defm : ScratchFLATLoadPats <SCRATCH_LOAD_UBYTE, zextloadi8_private, i32>;
defm : ScratchFLATLoadPats <SCRATCH_LOAD_SBYTE, sextloadi8_private, i32>;
defm : ScratchFLATLoadPats <SCRATCH_LOAD_UBYTE, extloadi8_private, i16>;
defm : ScratchFLATLoadPats <SCRATCH_LOAD_UBYTE, zextloadi8_private, i16>;
defm : ScratchFLATLoadPats <SCRATCH_LOAD_SBYTE, sextloadi8_private, i16>;
defm : ScratchFLATLoadPats <SCRATCH_LOAD_USHORT, extloadi16_private, i32>;
defm : ScratchFLATLoadPats <SCRATCH_LOAD_USHORT, zextloadi16_private, i32>;
defm : ScratchFLATLoadPats <SCRATCH_LOAD_SSHORT, sextloadi16_private, i32>;
defm : ScratchFLATLoadPats <SCRATCH_LOAD_USHORT, load_private, i16>;

foreach vt = Reg32Types.types in {
defm : ScratchFLATLoadPats <SCRATCH_LOAD_DWORD, load_private, vt>;
defm : ScratchFLATStorePats <SCRATCH_STORE_DWORD, store_private, vt>;
}

foreach vt = VReg_64.RegTypes in {
defm : ScratchFLATLoadPats <SCRATCH_LOAD_DWORDX2, load_private, vt>;
defm : ScratchFLATStorePats <SCRATCH_STORE_DWORDX2, store_private, vt>;
}

defm : ScratchFLATLoadPats <SCRATCH_LOAD_DWORDX3, load_private, v3i32>;

foreach vt = VReg_128.RegTypes in {
defm : ScratchFLATLoadPats <SCRATCH_LOAD_DWORDX4, load_private, vt>;
defm : ScratchFLATStorePats <SCRATCH_STORE_DWORDX4, store_private, vt>;
}

defm : ScratchFLATStorePats <SCRATCH_STORE_BYTE, truncstorei8_private, i32>;
defm : ScratchFLATStorePats <SCRATCH_STORE_BYTE, truncstorei8_private, i16>;
defm : ScratchFLATStorePats <SCRATCH_STORE_SHORT, truncstorei16_private, i32>;
defm : ScratchFLATStorePats <SCRATCH_STORE_SHORT, store_private, i16>;
defm : ScratchFLATStorePats <SCRATCH_STORE_DWORDX3, store_private, v3i32>;

let OtherPredicates = [D16PreservesUnusedBits, HasFlatScratchInsts, EnableFlatScratch] in {
defm : ScratchFLATStorePats <SCRATCH_STORE_SHORT_D16_HI, truncstorei16_hi16_private, i32>;
defm : ScratchFLATStorePats <SCRATCH_STORE_BYTE_D16_HI, truncstorei8_hi16_private, i32>;

defm : ScratchFLATLoadPats_D16 <SCRATCH_LOAD_UBYTE_D16_HI, az_extloadi8_d16_hi_private, v2i16>;
defm : ScratchFLATLoadPats_D16 <SCRATCH_LOAD_UBYTE_D16_HI, az_extloadi8_d16_hi_private, v2f16>;
defm : ScratchFLATLoadPats_D16 <SCRATCH_LOAD_SBYTE_D16_HI, sextloadi8_d16_hi_private, v2i16>;
defm : ScratchFLATLoadPats_D16 <SCRATCH_LOAD_SBYTE_D16_HI, sextloadi8_d16_hi_private, v2f16>;
defm : ScratchFLATLoadPats_D16 <SCRATCH_LOAD_SHORT_D16_HI, load_d16_hi_private, v2i16>;
defm : ScratchFLATLoadPats_D16 <SCRATCH_LOAD_SHORT_D16_HI, load_d16_hi_private, v2f16>;

defm : ScratchFLATLoadPats_D16 <SCRATCH_LOAD_UBYTE_D16, az_extloadi8_d16_lo_private, v2i16>;
defm : ScratchFLATLoadPats_D16 <SCRATCH_LOAD_UBYTE_D16, az_extloadi8_d16_lo_private, v2f16>;
defm : ScratchFLATLoadPats_D16 <SCRATCH_LOAD_SBYTE_D16, sextloadi8_d16_lo_private, v2i16>;
defm : ScratchFLATLoadPats_D16 <SCRATCH_LOAD_SBYTE_D16, sextloadi8_d16_lo_private, v2f16>;
defm : ScratchFLATLoadPats_D16 <SCRATCH_LOAD_SHORT_D16, load_d16_lo_private, v2i16>;
defm : ScratchFLATLoadPats_D16 <SCRATCH_LOAD_SHORT_D16, load_d16_lo_private, v2f16>;
}

} // End OtherPredicates = [HasFlatScratchInsts,EnableFlatScratch]

//===----------------------------------------------------------------------===//
// Target
//===----------------------------------------------------------------------===//

//===----------------------------------------------------------------------===//
// CI
//===----------------------------------------------------------------------===//

class FLAT_Real_ci <bits<7> op, FLAT_Pseudo ps> :
  FLAT_Real <op, ps>,
  SIMCInstr <ps.PseudoInstr, SIEncodingFamily.SI> {
  let AssemblerPredicate = isGFX7Only;
  let DecoderNamespace="GFX7";
}

def FLAT_LOAD_UBYTE_ci         : FLAT_Real_ci <0x8,  FLAT_LOAD_UBYTE>;
def FLAT_LOAD_SBYTE_ci         : FLAT_Real_ci <0x9,  FLAT_LOAD_SBYTE>;
def FLAT_LOAD_USHORT_ci        : FLAT_Real_ci <0xa,  FLAT_LOAD_USHORT>;
def FLAT_LOAD_SSHORT_ci        : FLAT_Real_ci <0xb,  FLAT_LOAD_SSHORT>;
def FLAT_LOAD_DWORD_ci         : FLAT_Real_ci <0xc,  FLAT_LOAD_DWORD>;
def FLAT_LOAD_DWORDX2_ci       : FLAT_Real_ci <0xd,  FLAT_LOAD_DWORDX2>;
def FLAT_LOAD_DWORDX4_ci       : FLAT_Real_ci <0xe,  FLAT_LOAD_DWORDX4>;
def FLAT_LOAD_DWORDX3_ci       : FLAT_Real_ci <0xf,  FLAT_LOAD_DWORDX3>;

def FLAT_STORE_BYTE_ci         : FLAT_Real_ci <0x18, FLAT_STORE_BYTE>;
def FLAT_STORE_SHORT_ci        : FLAT_Real_ci <0x1a, FLAT_STORE_SHORT>;
def FLAT_STORE_DWORD_ci        : FLAT_Real_ci <0x1c, FLAT_STORE_DWORD>;
def FLAT_STORE_DWORDX2_ci      : FLAT_Real_ci <0x1d, FLAT_STORE_DWORDX2>;
def FLAT_STORE_DWORDX4_ci      : FLAT_Real_ci <0x1e, FLAT_STORE_DWORDX4>;
def FLAT_STORE_DWORDX3_ci      : FLAT_Real_ci <0x1f, FLAT_STORE_DWORDX3>;

multiclass FLAT_Real_Atomics_ci <bits<7> op, FLAT_Pseudo ps> {
  def _ci     : FLAT_Real_ci<op, !cast<FLAT_Pseudo>(ps.PseudoInstr)>;
  def _RTN_ci : FLAT_Real_ci<op, !cast<FLAT_Pseudo>(ps.PseudoInstr # "_RTN")>;
}

defm FLAT_ATOMIC_SWAP          : FLAT_Real_Atomics_ci <0x30, FLAT_ATOMIC_SWAP>;
defm FLAT_ATOMIC_CMPSWAP       : FLAT_Real_Atomics_ci <0x31, FLAT_ATOMIC_CMPSWAP>;
defm FLAT_ATOMIC_ADD           : FLAT_Real_Atomics_ci <0x32, FLAT_ATOMIC_ADD>;
defm FLAT_ATOMIC_SUB           : FLAT_Real_Atomics_ci <0x33, FLAT_ATOMIC_SUB>;
defm FLAT_ATOMIC_SMIN          : FLAT_Real_Atomics_ci <0x35, FLAT_ATOMIC_SMIN>;
defm FLAT_ATOMIC_UMIN          : FLAT_Real_Atomics_ci <0x36, FLAT_ATOMIC_UMIN>;
defm FLAT_ATOMIC_SMAX          : FLAT_Real_Atomics_ci <0x37, FLAT_ATOMIC_SMAX>;
defm FLAT_ATOMIC_UMAX          : FLAT_Real_Atomics_ci <0x38, FLAT_ATOMIC_UMAX>;
defm FLAT_ATOMIC_AND           : FLAT_Real_Atomics_ci <0x39, FLAT_ATOMIC_AND>;
defm FLAT_ATOMIC_OR            : FLAT_Real_Atomics_ci <0x3a, FLAT_ATOMIC_OR>;
defm FLAT_ATOMIC_XOR           : FLAT_Real_Atomics_ci <0x3b, FLAT_ATOMIC_XOR>;
defm FLAT_ATOMIC_INC           : FLAT_Real_Atomics_ci <0x3c, FLAT_ATOMIC_INC>;
defm FLAT_ATOMIC_DEC           : FLAT_Real_Atomics_ci <0x3d, FLAT_ATOMIC_DEC>;
defm FLAT_ATOMIC_SWAP_X2       : FLAT_Real_Atomics_ci <0x50, FLAT_ATOMIC_SWAP_X2>;
defm FLAT_ATOMIC_CMPSWAP_X2    : FLAT_Real_Atomics_ci <0x51, FLAT_ATOMIC_CMPSWAP_X2>;
defm FLAT_ATOMIC_ADD_X2        : FLAT_Real_Atomics_ci <0x52, FLAT_ATOMIC_ADD_X2>;
defm FLAT_ATOMIC_SUB_X2        : FLAT_Real_Atomics_ci <0x53, FLAT_ATOMIC_SUB_X2>;
defm FLAT_ATOMIC_SMIN_X2       : FLAT_Real_Atomics_ci <0x55, FLAT_ATOMIC_SMIN_X2>;
defm FLAT_ATOMIC_UMIN_X2       : FLAT_Real_Atomics_ci <0x56, FLAT_ATOMIC_UMIN_X2>;
defm FLAT_ATOMIC_SMAX_X2       : FLAT_Real_Atomics_ci <0x57, FLAT_ATOMIC_SMAX_X2>;
defm FLAT_ATOMIC_UMAX_X2       : FLAT_Real_Atomics_ci <0x58, FLAT_ATOMIC_UMAX_X2>;
defm FLAT_ATOMIC_AND_X2        : FLAT_Real_Atomics_ci <0x59, FLAT_ATOMIC_AND_X2>;
defm FLAT_ATOMIC_OR_X2         : FLAT_Real_Atomics_ci <0x5a, FLAT_ATOMIC_OR_X2>;
defm FLAT_ATOMIC_XOR_X2        : FLAT_Real_Atomics_ci <0x5b, FLAT_ATOMIC_XOR_X2>;
defm FLAT_ATOMIC_INC_X2        : FLAT_Real_Atomics_ci <0x5c, FLAT_ATOMIC_INC_X2>;
defm FLAT_ATOMIC_DEC_X2        : FLAT_Real_Atomics_ci <0x5d, FLAT_ATOMIC_DEC_X2>;

// CI Only flat instructions
defm FLAT_ATOMIC_FCMPSWAP      : FLAT_Real_Atomics_ci <0x3e, FLAT_ATOMIC_FCMPSWAP>;
defm FLAT_ATOMIC_FMIN          : FLAT_Real_Atomics_ci <0x3f, FLAT_ATOMIC_FMIN>;
defm FLAT_ATOMIC_FMAX          : FLAT_Real_Atomics_ci <0x40, FLAT_ATOMIC_FMAX>;
defm FLAT_ATOMIC_FCMPSWAP_X2   : FLAT_Real_Atomics_ci <0x5e, FLAT_ATOMIC_FCMPSWAP_X2>;
defm FLAT_ATOMIC_FMIN_X2       : FLAT_Real_Atomics_ci <0x5f, FLAT_ATOMIC_FMIN_X2>;
defm FLAT_ATOMIC_FMAX_X2       : FLAT_Real_Atomics_ci <0x60, FLAT_ATOMIC_FMAX_X2>;


//===----------------------------------------------------------------------===//
// VI
//===----------------------------------------------------------------------===//

class FLAT_Real_vi <bits<7> op, FLAT_Pseudo ps, bit has_sccb = ps.has_sccb> :
  FLAT_Real <op, ps>,
  SIMCInstr <ps.PseudoInstr, SIEncodingFamily.VI> {
  let AssemblerPredicate = isGFX8GFX9;
  let DecoderNamespace = "GFX8";

<<<<<<< HEAD
  let Inst{25} = !if(has_sccb, sccb, ps.sccbValue);
=======
  let Inst{25} = !if(has_sccb, cpol{CPolBit.SCC}, ps.sccbValue);
>>>>>>> dcc8db88
  let AsmString = ps.Mnemonic #
                  !subst("$sccb", !if(has_sccb, "$sccb",""), ps.AsmOperands);
}

multiclass FLAT_Real_AllAddr_vi<bits<7> op,
  bit has_sccb = !cast<FLAT_Pseudo>(NAME).has_sccb> {
  def _vi : FLAT_Real_vi<op, !cast<FLAT_Pseudo>(NAME), has_sccb>;
  def _SADDR_vi : FLAT_Real_vi<op, !cast<FLAT_Pseudo>(NAME#"_SADDR"), has_sccb>;
}

def FLAT_LOAD_UBYTE_vi         : FLAT_Real_vi <0x10, FLAT_LOAD_UBYTE>;
def FLAT_LOAD_SBYTE_vi         : FLAT_Real_vi <0x11, FLAT_LOAD_SBYTE>;
def FLAT_LOAD_USHORT_vi        : FLAT_Real_vi <0x12, FLAT_LOAD_USHORT>;
def FLAT_LOAD_SSHORT_vi        : FLAT_Real_vi <0x13, FLAT_LOAD_SSHORT>;
def FLAT_LOAD_DWORD_vi         : FLAT_Real_vi <0x14, FLAT_LOAD_DWORD>;
def FLAT_LOAD_DWORDX2_vi       : FLAT_Real_vi <0x15, FLAT_LOAD_DWORDX2>;
def FLAT_LOAD_DWORDX4_vi       : FLAT_Real_vi <0x17, FLAT_LOAD_DWORDX4>;
def FLAT_LOAD_DWORDX3_vi       : FLAT_Real_vi <0x16, FLAT_LOAD_DWORDX3>;

def FLAT_STORE_BYTE_vi         : FLAT_Real_vi <0x18, FLAT_STORE_BYTE>;
def FLAT_STORE_BYTE_D16_HI_vi  : FLAT_Real_vi <0x19, FLAT_STORE_BYTE_D16_HI>;
def FLAT_STORE_SHORT_vi        : FLAT_Real_vi <0x1a, FLAT_STORE_SHORT>;
def FLAT_STORE_SHORT_D16_HI_vi : FLAT_Real_vi <0x1b, FLAT_STORE_SHORT_D16_HI>;
def FLAT_STORE_DWORD_vi        : FLAT_Real_vi <0x1c, FLAT_STORE_DWORD>;
def FLAT_STORE_DWORDX2_vi      : FLAT_Real_vi <0x1d, FLAT_STORE_DWORDX2>;
def FLAT_STORE_DWORDX4_vi      : FLAT_Real_vi <0x1f, FLAT_STORE_DWORDX4>;
def FLAT_STORE_DWORDX3_vi      : FLAT_Real_vi <0x1e, FLAT_STORE_DWORDX3>;

def FLAT_LOAD_UBYTE_D16_vi    : FLAT_Real_vi <0x20, FLAT_LOAD_UBYTE_D16>;
def FLAT_LOAD_UBYTE_D16_HI_vi : FLAT_Real_vi <0x21, FLAT_LOAD_UBYTE_D16_HI>;
def FLAT_LOAD_SBYTE_D16_vi    : FLAT_Real_vi <0x22, FLAT_LOAD_SBYTE_D16>;
def FLAT_LOAD_SBYTE_D16_HI_vi : FLAT_Real_vi <0x23, FLAT_LOAD_SBYTE_D16_HI>;
def FLAT_LOAD_SHORT_D16_vi    : FLAT_Real_vi <0x24, FLAT_LOAD_SHORT_D16>;
def FLAT_LOAD_SHORT_D16_HI_vi : FLAT_Real_vi <0x25, FLAT_LOAD_SHORT_D16_HI>;

multiclass FLAT_Real_Atomics_vi <bits<7> op, FLAT_Pseudo ps,
  bit has_sccb = !cast<FLAT_Pseudo>(NAME).has_sccb> {
  def _vi     : FLAT_Real_vi<op, !cast<FLAT_Pseudo>(ps.PseudoInstr), has_sccb>;
  def _RTN_vi : FLAT_Real_vi<op, !cast<FLAT_Pseudo>(ps.PseudoInstr # "_RTN"), has_sccb>;
}

multiclass FLAT_Global_Real_Atomics_vi<bits<7> op,
  bit has_sccb = !cast<FLAT_Pseudo>(NAME).has_sccb> :
  FLAT_Real_AllAddr_vi<op, has_sccb> {
  def _RTN_vi  : FLAT_Real_vi <op, !cast<FLAT_Pseudo>(NAME#"_RTN"), has_sccb>;
  def _SADDR_RTN_vi : FLAT_Real_vi <op, !cast<FLAT_Pseudo>(NAME#"_SADDR_RTN"), has_sccb>;
}


defm FLAT_ATOMIC_SWAP       : FLAT_Real_Atomics_vi <0x40, FLAT_ATOMIC_SWAP>;
defm FLAT_ATOMIC_CMPSWAP    : FLAT_Real_Atomics_vi <0x41, FLAT_ATOMIC_CMPSWAP>;
defm FLAT_ATOMIC_ADD        : FLAT_Real_Atomics_vi <0x42, FLAT_ATOMIC_ADD>;
defm FLAT_ATOMIC_SUB        : FLAT_Real_Atomics_vi <0x43, FLAT_ATOMIC_SUB>;
defm FLAT_ATOMIC_SMIN       : FLAT_Real_Atomics_vi <0x44, FLAT_ATOMIC_SMIN>;
defm FLAT_ATOMIC_UMIN       : FLAT_Real_Atomics_vi <0x45, FLAT_ATOMIC_UMIN>;
defm FLAT_ATOMIC_SMAX       : FLAT_Real_Atomics_vi <0x46, FLAT_ATOMIC_SMAX>;
defm FLAT_ATOMIC_UMAX       : FLAT_Real_Atomics_vi <0x47, FLAT_ATOMIC_UMAX>;
defm FLAT_ATOMIC_AND        : FLAT_Real_Atomics_vi <0x48, FLAT_ATOMIC_AND>;
defm FLAT_ATOMIC_OR         : FLAT_Real_Atomics_vi <0x49, FLAT_ATOMIC_OR>;
defm FLAT_ATOMIC_XOR        : FLAT_Real_Atomics_vi <0x4a, FLAT_ATOMIC_XOR>;
defm FLAT_ATOMIC_INC        : FLAT_Real_Atomics_vi <0x4b, FLAT_ATOMIC_INC>;
defm FLAT_ATOMIC_DEC        : FLAT_Real_Atomics_vi <0x4c, FLAT_ATOMIC_DEC>;
defm FLAT_ATOMIC_SWAP_X2    : FLAT_Real_Atomics_vi <0x60, FLAT_ATOMIC_SWAP_X2>;
defm FLAT_ATOMIC_CMPSWAP_X2 : FLAT_Real_Atomics_vi <0x61, FLAT_ATOMIC_CMPSWAP_X2>;
defm FLAT_ATOMIC_ADD_X2     : FLAT_Real_Atomics_vi <0x62, FLAT_ATOMIC_ADD_X2>;
defm FLAT_ATOMIC_SUB_X2     : FLAT_Real_Atomics_vi <0x63, FLAT_ATOMIC_SUB_X2>;
defm FLAT_ATOMIC_SMIN_X2    : FLAT_Real_Atomics_vi <0x64, FLAT_ATOMIC_SMIN_X2>;
defm FLAT_ATOMIC_UMIN_X2    : FLAT_Real_Atomics_vi <0x65, FLAT_ATOMIC_UMIN_X2>;
defm FLAT_ATOMIC_SMAX_X2    : FLAT_Real_Atomics_vi <0x66, FLAT_ATOMIC_SMAX_X2>;
defm FLAT_ATOMIC_UMAX_X2    : FLAT_Real_Atomics_vi <0x67, FLAT_ATOMIC_UMAX_X2>;
defm FLAT_ATOMIC_AND_X2     : FLAT_Real_Atomics_vi <0x68, FLAT_ATOMIC_AND_X2>;
defm FLAT_ATOMIC_OR_X2      : FLAT_Real_Atomics_vi <0x69, FLAT_ATOMIC_OR_X2>;
defm FLAT_ATOMIC_XOR_X2     : FLAT_Real_Atomics_vi <0x6a, FLAT_ATOMIC_XOR_X2>;
defm FLAT_ATOMIC_INC_X2     : FLAT_Real_Atomics_vi <0x6b, FLAT_ATOMIC_INC_X2>;
defm FLAT_ATOMIC_DEC_X2     : FLAT_Real_Atomics_vi <0x6c, FLAT_ATOMIC_DEC_X2>;

defm GLOBAL_LOAD_UBYTE : FLAT_Real_AllAddr_vi <0x10>;
defm GLOBAL_LOAD_SBYTE : FLAT_Real_AllAddr_vi <0x11>;
defm GLOBAL_LOAD_USHORT : FLAT_Real_AllAddr_vi <0x12>;
defm GLOBAL_LOAD_SSHORT : FLAT_Real_AllAddr_vi <0x13>;
defm GLOBAL_LOAD_DWORD : FLAT_Real_AllAddr_vi <0x14>;
defm GLOBAL_LOAD_DWORDX2 : FLAT_Real_AllAddr_vi <0x15>;
defm GLOBAL_LOAD_DWORDX3 : FLAT_Real_AllAddr_vi <0x16>;
defm GLOBAL_LOAD_DWORDX4 : FLAT_Real_AllAddr_vi <0x17>;

defm GLOBAL_LOAD_UBYTE_D16    : FLAT_Real_AllAddr_vi <0x20>;
defm GLOBAL_LOAD_UBYTE_D16_HI : FLAT_Real_AllAddr_vi <0x21>;
defm GLOBAL_LOAD_SBYTE_D16    : FLAT_Real_AllAddr_vi <0x22>;
defm GLOBAL_LOAD_SBYTE_D16_HI : FLAT_Real_AllAddr_vi <0x23>;
defm GLOBAL_LOAD_SHORT_D16    : FLAT_Real_AllAddr_vi <0x24>;
defm GLOBAL_LOAD_SHORT_D16_HI : FLAT_Real_AllAddr_vi <0x25>;

defm GLOBAL_STORE_BYTE : FLAT_Real_AllAddr_vi <0x18>;
defm GLOBAL_STORE_BYTE_D16_HI : FLAT_Real_AllAddr_vi <0x19>;
defm GLOBAL_STORE_SHORT : FLAT_Real_AllAddr_vi <0x1a>;
defm GLOBAL_STORE_SHORT_D16_HI : FLAT_Real_AllAddr_vi <0x1b>;
defm GLOBAL_STORE_DWORD : FLAT_Real_AllAddr_vi <0x1c>;
defm GLOBAL_STORE_DWORDX2 : FLAT_Real_AllAddr_vi <0x1d>;
defm GLOBAL_STORE_DWORDX3 : FLAT_Real_AllAddr_vi <0x1e>;
defm GLOBAL_STORE_DWORDX4 : FLAT_Real_AllAddr_vi <0x1f>;


defm GLOBAL_ATOMIC_SWAP       : FLAT_Global_Real_Atomics_vi <0x40>;
defm GLOBAL_ATOMIC_CMPSWAP    : FLAT_Global_Real_Atomics_vi <0x41>;
defm GLOBAL_ATOMIC_ADD        : FLAT_Global_Real_Atomics_vi <0x42>;
defm GLOBAL_ATOMIC_SUB        : FLAT_Global_Real_Atomics_vi <0x43>;
defm GLOBAL_ATOMIC_SMIN       : FLAT_Global_Real_Atomics_vi <0x44>;
defm GLOBAL_ATOMIC_UMIN       : FLAT_Global_Real_Atomics_vi <0x45>;
defm GLOBAL_ATOMIC_SMAX       : FLAT_Global_Real_Atomics_vi <0x46>;
defm GLOBAL_ATOMIC_UMAX       : FLAT_Global_Real_Atomics_vi <0x47>;
defm GLOBAL_ATOMIC_AND        : FLAT_Global_Real_Atomics_vi <0x48>;
defm GLOBAL_ATOMIC_OR         : FLAT_Global_Real_Atomics_vi <0x49>;
defm GLOBAL_ATOMIC_XOR        : FLAT_Global_Real_Atomics_vi <0x4a>;
defm GLOBAL_ATOMIC_INC        : FLAT_Global_Real_Atomics_vi <0x4b>;
defm GLOBAL_ATOMIC_DEC        : FLAT_Global_Real_Atomics_vi <0x4c>;
defm GLOBAL_ATOMIC_SWAP_X2    : FLAT_Global_Real_Atomics_vi <0x60>;
defm GLOBAL_ATOMIC_CMPSWAP_X2 : FLAT_Global_Real_Atomics_vi <0x61>;
defm GLOBAL_ATOMIC_ADD_X2     : FLAT_Global_Real_Atomics_vi <0x62>;
defm GLOBAL_ATOMIC_SUB_X2     : FLAT_Global_Real_Atomics_vi <0x63>;
defm GLOBAL_ATOMIC_SMIN_X2    : FLAT_Global_Real_Atomics_vi <0x64>;
defm GLOBAL_ATOMIC_UMIN_X2    : FLAT_Global_Real_Atomics_vi <0x65>;
defm GLOBAL_ATOMIC_SMAX_X2    : FLAT_Global_Real_Atomics_vi <0x66>;
defm GLOBAL_ATOMIC_UMAX_X2    : FLAT_Global_Real_Atomics_vi <0x67>;
defm GLOBAL_ATOMIC_AND_X2     : FLAT_Global_Real_Atomics_vi <0x68>;
defm GLOBAL_ATOMIC_OR_X2      : FLAT_Global_Real_Atomics_vi <0x69>;
defm GLOBAL_ATOMIC_XOR_X2     : FLAT_Global_Real_Atomics_vi <0x6a>;
defm GLOBAL_ATOMIC_INC_X2     : FLAT_Global_Real_Atomics_vi <0x6b>;
defm GLOBAL_ATOMIC_DEC_X2     : FLAT_Global_Real_Atomics_vi <0x6c>;

defm SCRATCH_LOAD_UBYTE         : FLAT_Real_AllAddr_vi <0x10>;
defm SCRATCH_LOAD_SBYTE         : FLAT_Real_AllAddr_vi <0x11>;
defm SCRATCH_LOAD_USHORT        : FLAT_Real_AllAddr_vi <0x12>;
defm SCRATCH_LOAD_SSHORT        : FLAT_Real_AllAddr_vi <0x13>;
defm SCRATCH_LOAD_DWORD         : FLAT_Real_AllAddr_vi <0x14>;
defm SCRATCH_LOAD_DWORDX2       : FLAT_Real_AllAddr_vi <0x15>;
defm SCRATCH_LOAD_DWORDX3       : FLAT_Real_AllAddr_vi <0x16>;
defm SCRATCH_LOAD_DWORDX4       : FLAT_Real_AllAddr_vi <0x17>;
defm SCRATCH_STORE_BYTE         : FLAT_Real_AllAddr_vi <0x18>;
defm SCRATCH_STORE_BYTE_D16_HI  : FLAT_Real_AllAddr_vi <0x19>;
defm SCRATCH_LOAD_UBYTE_D16     : FLAT_Real_AllAddr_vi <0x20>;
defm SCRATCH_LOAD_UBYTE_D16_HI  : FLAT_Real_AllAddr_vi <0x21>;
defm SCRATCH_LOAD_SBYTE_D16     : FLAT_Real_AllAddr_vi <0x22>;
defm SCRATCH_LOAD_SBYTE_D16_HI  : FLAT_Real_AllAddr_vi <0x23>;
defm SCRATCH_LOAD_SHORT_D16     : FLAT_Real_AllAddr_vi <0x24>;
defm SCRATCH_LOAD_SHORT_D16_HI  : FLAT_Real_AllAddr_vi <0x25>;
defm SCRATCH_STORE_SHORT        : FLAT_Real_AllAddr_vi <0x1a>;
defm SCRATCH_STORE_SHORT_D16_HI : FLAT_Real_AllAddr_vi <0x1b>;
defm SCRATCH_STORE_DWORD        : FLAT_Real_AllAddr_vi <0x1c>;
defm SCRATCH_STORE_DWORDX2      : FLAT_Real_AllAddr_vi <0x1d>;
defm SCRATCH_STORE_DWORDX3      : FLAT_Real_AllAddr_vi <0x1e>;
defm SCRATCH_STORE_DWORDX4      : FLAT_Real_AllAddr_vi <0x1f>;

<<<<<<< HEAD
let SubtargetPredicate = HasAtomicFaddInsts in {
=======
let SubtargetPredicate = isGFX908orGFX90A in {
>>>>>>> dcc8db88
defm GLOBAL_ATOMIC_ADD_F32    : FLAT_Global_Real_Atomics_vi <0x04d, 0>;
defm GLOBAL_ATOMIC_PK_ADD_F16 : FLAT_Global_Real_Atomics_vi <0x04e, 0>;
}

let SubtargetPredicate = isGFX90AOnly in {
  defm FLAT_ATOMIC_ADD_F64   : FLAT_Real_Atomics_vi<0x4f, FLAT_ATOMIC_ADD_F64, 0>;
  defm FLAT_ATOMIC_MIN_F64   : FLAT_Real_Atomics_vi<0x50, FLAT_ATOMIC_MIN_F64, 0>;
  defm FLAT_ATOMIC_MAX_F64   : FLAT_Real_Atomics_vi<0x51, FLAT_ATOMIC_MAX_F64, 0>;
  defm GLOBAL_ATOMIC_ADD_F64 : FLAT_Global_Real_Atomics_vi<0x4f, 0>;
  defm GLOBAL_ATOMIC_MIN_F64 : FLAT_Global_Real_Atomics_vi<0x50, 0>;
  defm GLOBAL_ATOMIC_MAX_F64 : FLAT_Global_Real_Atomics_vi<0x51, 0>;
} // End SubtargetPredicate = isGFX90AOnly

//===----------------------------------------------------------------------===//
// GFX10.
//===----------------------------------------------------------------------===//

class FLAT_Real_gfx10<bits<7> op, FLAT_Pseudo ps> :
    FLAT_Real<op, ps>, SIMCInstr<ps.PseudoInstr, SIEncodingFamily.GFX10> {
  let AssemblerPredicate = isGFX10Plus;
  let DecoderNamespace = "GFX10";

  let Inst{11-0}  = offset{11-0};
  let Inst{12}    = !if(ps.has_dlc, cpol{CPolBit.DLC}, ps.dlcValue);
  let Inst{54-48} = !if(ps.has_saddr, !if(ps.enabled_saddr, saddr, 0x7d), 0x7d);
  let Inst{55}    = 0;
}


multiclass FLAT_Real_Base_gfx10<bits<7> op> {
  def _gfx10 :
    FLAT_Real_gfx10<op, !cast<FLAT_Pseudo>(NAME)>;
}

multiclass FLAT_Real_RTN_gfx10<bits<7> op> {
  def _RTN_gfx10 :
    FLAT_Real_gfx10<op, !cast<FLAT_Pseudo>(NAME#"_RTN")>;
}

multiclass FLAT_Real_SADDR_gfx10<bits<7> op> {
  def _SADDR_gfx10 :
    FLAT_Real_gfx10<op, !cast<FLAT_Pseudo>(NAME#"_SADDR")>;
}

multiclass FLAT_Real_SADDR_RTN_gfx10<bits<7> op> {
  def _SADDR_RTN_gfx10 :
    FLAT_Real_gfx10<op, !cast<FLAT_Pseudo>(NAME#"_SADDR_RTN")>;
}

multiclass FLAT_Real_ST_gfx10<bits<7> op> {
  def _ST_gfx10 :
    FLAT_Real_gfx10<op, !cast<FLAT_Pseudo>(NAME#"_ST")> {
      let Inst{54-48} = !cast<int>(EXEC_HI.HWEncoding);
      let OtherPredicates = [HasFlatScratchSTMode];
    }
}

multiclass FLAT_Real_AllAddr_gfx10<bits<7> op> :
  FLAT_Real_Base_gfx10<op>,
  FLAT_Real_SADDR_gfx10<op>;

multiclass FLAT_Real_Atomics_gfx10<bits<7> op> :
  FLAT_Real_Base_gfx10<op>,
  FLAT_Real_RTN_gfx10<op>;

multiclass FLAT_Real_GlblAtomics_gfx10<bits<7> op> :
  FLAT_Real_AllAddr_gfx10<op>,
  FLAT_Real_RTN_gfx10<op>,
  FLAT_Real_SADDR_RTN_gfx10<op>;

multiclass FLAT_Real_GlblAtomics_RTN_gfx10<bits<7> op> :
  FLAT_Real_RTN_gfx10<op>,
  FLAT_Real_SADDR_RTN_gfx10<op>;

multiclass FLAT_Real_ScratchAllAddr_gfx10<bits<7> op> :
  FLAT_Real_Base_gfx10<op>,
  FLAT_Real_SADDR_gfx10<op>,
  FLAT_Real_ST_gfx10<op>;

// ENC_FLAT.
defm FLAT_LOAD_UBYTE            : FLAT_Real_Base_gfx10<0x008>;
defm FLAT_LOAD_SBYTE            : FLAT_Real_Base_gfx10<0x009>;
defm FLAT_LOAD_USHORT           : FLAT_Real_Base_gfx10<0x00a>;
defm FLAT_LOAD_SSHORT           : FLAT_Real_Base_gfx10<0x00b>;
defm FLAT_LOAD_DWORD            : FLAT_Real_Base_gfx10<0x00c>;
defm FLAT_LOAD_DWORDX2          : FLAT_Real_Base_gfx10<0x00d>;
defm FLAT_LOAD_DWORDX4          : FLAT_Real_Base_gfx10<0x00e>;
defm FLAT_LOAD_DWORDX3          : FLAT_Real_Base_gfx10<0x00f>;
defm FLAT_STORE_BYTE            : FLAT_Real_Base_gfx10<0x018>;
defm FLAT_STORE_BYTE_D16_HI     : FLAT_Real_Base_gfx10<0x019>;
defm FLAT_STORE_SHORT           : FLAT_Real_Base_gfx10<0x01a>;
defm FLAT_STORE_SHORT_D16_HI    : FLAT_Real_Base_gfx10<0x01b>;
defm FLAT_STORE_DWORD           : FLAT_Real_Base_gfx10<0x01c>;
defm FLAT_STORE_DWORDX2         : FLAT_Real_Base_gfx10<0x01d>;
defm FLAT_STORE_DWORDX4         : FLAT_Real_Base_gfx10<0x01e>;
defm FLAT_STORE_DWORDX3         : FLAT_Real_Base_gfx10<0x01f>;
defm FLAT_LOAD_UBYTE_D16        : FLAT_Real_Base_gfx10<0x020>;
defm FLAT_LOAD_UBYTE_D16_HI     : FLAT_Real_Base_gfx10<0x021>;
defm FLAT_LOAD_SBYTE_D16        : FLAT_Real_Base_gfx10<0x022>;
defm FLAT_LOAD_SBYTE_D16_HI     : FLAT_Real_Base_gfx10<0x023>;
defm FLAT_LOAD_SHORT_D16        : FLAT_Real_Base_gfx10<0x024>;
defm FLAT_LOAD_SHORT_D16_HI     : FLAT_Real_Base_gfx10<0x025>;
defm FLAT_ATOMIC_SWAP           : FLAT_Real_Atomics_gfx10<0x030>;
defm FLAT_ATOMIC_CMPSWAP        : FLAT_Real_Atomics_gfx10<0x031>;
defm FLAT_ATOMIC_ADD            : FLAT_Real_Atomics_gfx10<0x032>;
defm FLAT_ATOMIC_SUB            : FLAT_Real_Atomics_gfx10<0x033>;
defm FLAT_ATOMIC_SMIN           : FLAT_Real_Atomics_gfx10<0x035>;
defm FLAT_ATOMIC_UMIN           : FLAT_Real_Atomics_gfx10<0x036>;
defm FLAT_ATOMIC_SMAX           : FLAT_Real_Atomics_gfx10<0x037>;
defm FLAT_ATOMIC_UMAX           : FLAT_Real_Atomics_gfx10<0x038>;
defm FLAT_ATOMIC_AND            : FLAT_Real_Atomics_gfx10<0x039>;
defm FLAT_ATOMIC_OR             : FLAT_Real_Atomics_gfx10<0x03a>;
defm FLAT_ATOMIC_XOR            : FLAT_Real_Atomics_gfx10<0x03b>;
defm FLAT_ATOMIC_INC            : FLAT_Real_Atomics_gfx10<0x03c>;
defm FLAT_ATOMIC_DEC            : FLAT_Real_Atomics_gfx10<0x03d>;
defm FLAT_ATOMIC_FCMPSWAP       : FLAT_Real_Atomics_gfx10<0x03e>;
defm FLAT_ATOMIC_FMIN           : FLAT_Real_Atomics_gfx10<0x03f>;
defm FLAT_ATOMIC_FMAX           : FLAT_Real_Atomics_gfx10<0x040>;
defm FLAT_ATOMIC_SWAP_X2        : FLAT_Real_Atomics_gfx10<0x050>;
defm FLAT_ATOMIC_CMPSWAP_X2     : FLAT_Real_Atomics_gfx10<0x051>;
defm FLAT_ATOMIC_ADD_X2         : FLAT_Real_Atomics_gfx10<0x052>;
defm FLAT_ATOMIC_SUB_X2         : FLAT_Real_Atomics_gfx10<0x053>;
defm FLAT_ATOMIC_SMIN_X2        : FLAT_Real_Atomics_gfx10<0x055>;
defm FLAT_ATOMIC_UMIN_X2        : FLAT_Real_Atomics_gfx10<0x056>;
defm FLAT_ATOMIC_SMAX_X2        : FLAT_Real_Atomics_gfx10<0x057>;
defm FLAT_ATOMIC_UMAX_X2        : FLAT_Real_Atomics_gfx10<0x058>;
defm FLAT_ATOMIC_AND_X2         : FLAT_Real_Atomics_gfx10<0x059>;
defm FLAT_ATOMIC_OR_X2          : FLAT_Real_Atomics_gfx10<0x05a>;
defm FLAT_ATOMIC_XOR_X2         : FLAT_Real_Atomics_gfx10<0x05b>;
defm FLAT_ATOMIC_INC_X2         : FLAT_Real_Atomics_gfx10<0x05c>;
defm FLAT_ATOMIC_DEC_X2         : FLAT_Real_Atomics_gfx10<0x05d>;
defm FLAT_ATOMIC_FCMPSWAP_X2    : FLAT_Real_Atomics_gfx10<0x05e>;
defm FLAT_ATOMIC_FMIN_X2        : FLAT_Real_Atomics_gfx10<0x05f>;
defm FLAT_ATOMIC_FMAX_X2        : FLAT_Real_Atomics_gfx10<0x060>;


// ENC_FLAT_GLBL.
defm GLOBAL_LOAD_UBYTE          : FLAT_Real_AllAddr_gfx10<0x008>;
defm GLOBAL_LOAD_SBYTE          : FLAT_Real_AllAddr_gfx10<0x009>;
defm GLOBAL_LOAD_USHORT         : FLAT_Real_AllAddr_gfx10<0x00a>;
defm GLOBAL_LOAD_SSHORT         : FLAT_Real_AllAddr_gfx10<0x00b>;
defm GLOBAL_LOAD_DWORD          : FLAT_Real_AllAddr_gfx10<0x00c>;
defm GLOBAL_LOAD_DWORDX2        : FLAT_Real_AllAddr_gfx10<0x00d>;
defm GLOBAL_LOAD_DWORDX4        : FLAT_Real_AllAddr_gfx10<0x00e>;
defm GLOBAL_LOAD_DWORDX3        : FLAT_Real_AllAddr_gfx10<0x00f>;
defm GLOBAL_STORE_BYTE          : FLAT_Real_AllAddr_gfx10<0x018>;
defm GLOBAL_STORE_BYTE_D16_HI   : FLAT_Real_AllAddr_gfx10<0x019>;
defm GLOBAL_STORE_SHORT         : FLAT_Real_AllAddr_gfx10<0x01a>;
defm GLOBAL_STORE_SHORT_D16_HI  : FLAT_Real_AllAddr_gfx10<0x01b>;
defm GLOBAL_STORE_DWORD         : FLAT_Real_AllAddr_gfx10<0x01c>;
defm GLOBAL_STORE_DWORDX2       : FLAT_Real_AllAddr_gfx10<0x01d>;
defm GLOBAL_STORE_DWORDX4       : FLAT_Real_AllAddr_gfx10<0x01e>;
defm GLOBAL_STORE_DWORDX3       : FLAT_Real_AllAddr_gfx10<0x01f>;
defm GLOBAL_LOAD_UBYTE_D16      : FLAT_Real_AllAddr_gfx10<0x020>;
defm GLOBAL_LOAD_UBYTE_D16_HI   : FLAT_Real_AllAddr_gfx10<0x021>;
defm GLOBAL_LOAD_SBYTE_D16      : FLAT_Real_AllAddr_gfx10<0x022>;
defm GLOBAL_LOAD_SBYTE_D16_HI   : FLAT_Real_AllAddr_gfx10<0x023>;
defm GLOBAL_LOAD_SHORT_D16      : FLAT_Real_AllAddr_gfx10<0x024>;
defm GLOBAL_LOAD_SHORT_D16_HI   : FLAT_Real_AllAddr_gfx10<0x025>;
defm GLOBAL_ATOMIC_SWAP         : FLAT_Real_GlblAtomics_gfx10<0x030>;
defm GLOBAL_ATOMIC_CMPSWAP      : FLAT_Real_GlblAtomics_gfx10<0x031>;
defm GLOBAL_ATOMIC_ADD          : FLAT_Real_GlblAtomics_gfx10<0x032>;
defm GLOBAL_ATOMIC_SUB          : FLAT_Real_GlblAtomics_gfx10<0x033>;
defm GLOBAL_ATOMIC_CSUB         : FLAT_Real_GlblAtomics_RTN_gfx10<0x034>;
defm GLOBAL_ATOMIC_SMIN         : FLAT_Real_GlblAtomics_gfx10<0x035>;
defm GLOBAL_ATOMIC_UMIN         : FLAT_Real_GlblAtomics_gfx10<0x036>;
defm GLOBAL_ATOMIC_SMAX         : FLAT_Real_GlblAtomics_gfx10<0x037>;
defm GLOBAL_ATOMIC_UMAX         : FLAT_Real_GlblAtomics_gfx10<0x038>;
defm GLOBAL_ATOMIC_AND          : FLAT_Real_GlblAtomics_gfx10<0x039>;
defm GLOBAL_ATOMIC_OR           : FLAT_Real_GlblAtomics_gfx10<0x03a>;
defm GLOBAL_ATOMIC_XOR          : FLAT_Real_GlblAtomics_gfx10<0x03b>;
defm GLOBAL_ATOMIC_INC          : FLAT_Real_GlblAtomics_gfx10<0x03c>;
defm GLOBAL_ATOMIC_DEC          : FLAT_Real_GlblAtomics_gfx10<0x03d>;
defm GLOBAL_ATOMIC_FCMPSWAP     : FLAT_Real_GlblAtomics_gfx10<0x03e>;
defm GLOBAL_ATOMIC_FMIN         : FLAT_Real_GlblAtomics_gfx10<0x03f>;
defm GLOBAL_ATOMIC_FMAX         : FLAT_Real_GlblAtomics_gfx10<0x040>;
defm GLOBAL_ATOMIC_SWAP_X2      : FLAT_Real_GlblAtomics_gfx10<0x050>;
defm GLOBAL_ATOMIC_CMPSWAP_X2   : FLAT_Real_GlblAtomics_gfx10<0x051>;
defm GLOBAL_ATOMIC_ADD_X2       : FLAT_Real_GlblAtomics_gfx10<0x052>;
defm GLOBAL_ATOMIC_SUB_X2       : FLAT_Real_GlblAtomics_gfx10<0x053>;
defm GLOBAL_ATOMIC_SMIN_X2      : FLAT_Real_GlblAtomics_gfx10<0x055>;
defm GLOBAL_ATOMIC_UMIN_X2      : FLAT_Real_GlblAtomics_gfx10<0x056>;
defm GLOBAL_ATOMIC_SMAX_X2      : FLAT_Real_GlblAtomics_gfx10<0x057>;
defm GLOBAL_ATOMIC_UMAX_X2      : FLAT_Real_GlblAtomics_gfx10<0x058>;
defm GLOBAL_ATOMIC_AND_X2       : FLAT_Real_GlblAtomics_gfx10<0x059>;
defm GLOBAL_ATOMIC_OR_X2        : FLAT_Real_GlblAtomics_gfx10<0x05a>;
defm GLOBAL_ATOMIC_XOR_X2       : FLAT_Real_GlblAtomics_gfx10<0x05b>;
defm GLOBAL_ATOMIC_INC_X2       : FLAT_Real_GlblAtomics_gfx10<0x05c>;
defm GLOBAL_ATOMIC_DEC_X2       : FLAT_Real_GlblAtomics_gfx10<0x05d>;
defm GLOBAL_ATOMIC_FCMPSWAP_X2  : FLAT_Real_GlblAtomics_gfx10<0x05e>;
defm GLOBAL_ATOMIC_FMIN_X2      : FLAT_Real_GlblAtomics_gfx10<0x05f>;
defm GLOBAL_ATOMIC_FMAX_X2      : FLAT_Real_GlblAtomics_gfx10<0x060>;
defm GLOBAL_LOAD_DWORD_ADDTID   : FLAT_Real_AllAddr_gfx10<0x016>;
defm GLOBAL_STORE_DWORD_ADDTID  : FLAT_Real_AllAddr_gfx10<0x017>;

// ENC_FLAT_SCRATCH.
defm SCRATCH_LOAD_UBYTE         : FLAT_Real_ScratchAllAddr_gfx10<0x008>;
defm SCRATCH_LOAD_SBYTE         : FLAT_Real_ScratchAllAddr_gfx10<0x009>;
defm SCRATCH_LOAD_USHORT        : FLAT_Real_ScratchAllAddr_gfx10<0x00a>;
defm SCRATCH_LOAD_SSHORT        : FLAT_Real_ScratchAllAddr_gfx10<0x00b>;
defm SCRATCH_LOAD_DWORD         : FLAT_Real_ScratchAllAddr_gfx10<0x00c>;
defm SCRATCH_LOAD_DWORDX2       : FLAT_Real_ScratchAllAddr_gfx10<0x00d>;
defm SCRATCH_LOAD_DWORDX4       : FLAT_Real_ScratchAllAddr_gfx10<0x00e>;
defm SCRATCH_LOAD_DWORDX3       : FLAT_Real_ScratchAllAddr_gfx10<0x00f>;
defm SCRATCH_STORE_BYTE         : FLAT_Real_ScratchAllAddr_gfx10<0x018>;
defm SCRATCH_STORE_BYTE_D16_HI  : FLAT_Real_ScratchAllAddr_gfx10<0x019>;
defm SCRATCH_STORE_SHORT        : FLAT_Real_ScratchAllAddr_gfx10<0x01a>;
defm SCRATCH_STORE_SHORT_D16_HI : FLAT_Real_ScratchAllAddr_gfx10<0x01b>;
defm SCRATCH_STORE_DWORD        : FLAT_Real_ScratchAllAddr_gfx10<0x01c>;
defm SCRATCH_STORE_DWORDX2      : FLAT_Real_ScratchAllAddr_gfx10<0x01d>;
defm SCRATCH_STORE_DWORDX4      : FLAT_Real_ScratchAllAddr_gfx10<0x01e>;
defm SCRATCH_STORE_DWORDX3      : FLAT_Real_ScratchAllAddr_gfx10<0x01f>;
defm SCRATCH_LOAD_UBYTE_D16     : FLAT_Real_ScratchAllAddr_gfx10<0x020>;
defm SCRATCH_LOAD_UBYTE_D16_HI  : FLAT_Real_ScratchAllAddr_gfx10<0x021>;
defm SCRATCH_LOAD_SBYTE_D16     : FLAT_Real_ScratchAllAddr_gfx10<0x022>;
defm SCRATCH_LOAD_SBYTE_D16_HI  : FLAT_Real_ScratchAllAddr_gfx10<0x023>;
defm SCRATCH_LOAD_SHORT_D16     : FLAT_Real_ScratchAllAddr_gfx10<0x024>;
defm SCRATCH_LOAD_SHORT_D16_HI  : FLAT_Real_ScratchAllAddr_gfx10<0x025>;<|MERGE_RESOLUTION|>--- conflicted
+++ resolved
@@ -1386,11 +1386,7 @@
   let AssemblerPredicate = isGFX8GFX9;
   let DecoderNamespace = "GFX8";
 
-<<<<<<< HEAD
-  let Inst{25} = !if(has_sccb, sccb, ps.sccbValue);
-=======
   let Inst{25} = !if(has_sccb, cpol{CPolBit.SCC}, ps.sccbValue);
->>>>>>> dcc8db88
   let AsmString = ps.Mnemonic #
                   !subst("$sccb", !if(has_sccb, "$sccb",""), ps.AsmOperands);
 }
@@ -1543,11 +1539,7 @@
 defm SCRATCH_STORE_DWORDX3      : FLAT_Real_AllAddr_vi <0x1e>;
 defm SCRATCH_STORE_DWORDX4      : FLAT_Real_AllAddr_vi <0x1f>;
 
-<<<<<<< HEAD
 let SubtargetPredicate = HasAtomicFaddInsts in {
-=======
-let SubtargetPredicate = isGFX908orGFX90A in {
->>>>>>> dcc8db88
 defm GLOBAL_ATOMIC_ADD_F32    : FLAT_Global_Real_Atomics_vi <0x04d, 0>;
 defm GLOBAL_ATOMIC_PK_ADD_F16 : FLAT_Global_Real_Atomics_vi <0x04e, 0>;
 }
