//===-- SIRegisterInfo.cpp - SI Register Information ---------------------===//
//
// Part of the LLVM Project, under the Apache License v2.0 with LLVM Exceptions.
// See https://llvm.org/LICENSE.txt for license information.
// SPDX-License-Identifier: Apache-2.0 WITH LLVM-exception
//
//===----------------------------------------------------------------------===//
//
/// \file
/// SI implementation of the TargetRegisterInfo class.
//
//===----------------------------------------------------------------------===//

#include "SIRegisterInfo.h"
#include "AMDGPURegisterBankInfo.h"
#include "AMDGPUSubtarget.h"
#include "MCTargetDesc/AMDGPUInstPrinter.h"
#include "MCTargetDesc/AMDGPUMCTargetDesc.h"
#include "SIInstrInfo.h"
#include "SIMachineFunctionInfo.h"
#include "llvm/CodeGen/LiveIntervals.h"
#include "llvm/CodeGen/MachineDominators.h"
#include "llvm/CodeGen/MachineFrameInfo.h"
#include "llvm/CodeGen/MachineInstrBuilder.h"
#include "llvm/CodeGen/MachineModuleInfo.h"
#include "llvm/CodeGen/RegisterScavenging.h"
#include "llvm/CodeGen/SlotIndexes.h"
#include "llvm/IR/Function.h"
#include "llvm/IR/LLVMContext.h"
#include <vector>

using namespace llvm;

#define GET_REGINFO_TARGET_DESC
#include "AMDGPUGenRegisterInfo.inc"

static cl::opt<bool> EnableSpillSGPRToVGPR(
  "amdgpu-spill-sgpr-to-vgpr",
  cl::desc("Enable spilling VGPRs to SGPRs"),
  cl::ReallyHidden,
  cl::init(true));

static cl::opt<bool> EnableSpillCFISavedRegs(
    "amdgpu-spill-cfi-saved-regs",
    cl::desc("Enable spilling the registers required for CFI emission"),
    cl::ReallyHidden, cl::init(false));

std::array<std::vector<int16_t>, 16> SIRegisterInfo::RegSplitParts;
std::array<std::array<uint16_t, 32>, 9> SIRegisterInfo::SubRegFromChannelTable;

// Map numbers of DWORDs to indexes in SubRegFromChannelTable.
// Valid indexes are shifted 1, such that a 0 mapping means unsupported.
// e.g. for 8 DWORDs (256-bit), SubRegFromChannelTableWidthMap[8] = 8,
//      meaning index 7 in SubRegFromChannelTable.
static const std::array<unsigned, 17> SubRegFromChannelTableWidthMap = {
    0, 1, 2, 3, 4, 5, 6, 7, 8, 0, 0, 0, 0, 0, 0, 0, 9};

SIRegisterInfo::SIRegisterInfo(const GCNSubtarget &ST)
    : AMDGPUGenRegisterInfo(AMDGPU::PC_REG, ST.getAMDGPUDwarfFlavour()), ST(ST),
      SpillSGPRToVGPR(EnableSpillSGPRToVGPR), isWave32(ST.isWave32()) {

  assert(getSubRegIndexLaneMask(AMDGPU::sub0).getAsInteger() == 3 &&
         getSubRegIndexLaneMask(AMDGPU::sub31).getAsInteger() == (3ULL << 62) &&
         (getSubRegIndexLaneMask(AMDGPU::lo16) |
          getSubRegIndexLaneMask(AMDGPU::hi16)).getAsInteger() ==
           getSubRegIndexLaneMask(AMDGPU::sub0).getAsInteger() &&
         "getNumCoveredRegs() will not work with generated subreg masks!");

  RegPressureIgnoredUnits.resize(getNumRegUnits());
  RegPressureIgnoredUnits.set(*MCRegUnitIterator(AMDGPU::M0, this));
  for (auto Reg : AMDGPU::VGPR_HI16RegClass)
    RegPressureIgnoredUnits.set(*MCRegUnitIterator(Reg, this));

  // HACK: Until this is fully tablegen'd.
  static llvm::once_flag InitializeRegSplitPartsFlag;

  static auto InitializeRegSplitPartsOnce = [this]() {
    for (unsigned Idx = 1, E = getNumSubRegIndices() - 1; Idx < E; ++Idx) {
      unsigned Size = getSubRegIdxSize(Idx);
      if (Size & 31)
        continue;
      std::vector<int16_t> &Vec = RegSplitParts[Size / 32 - 1];
      unsigned Pos = getSubRegIdxOffset(Idx);
      if (Pos % Size)
        continue;
      Pos /= Size;
      if (Vec.empty()) {
        unsigned MaxNumParts = 1024 / Size; // Maximum register is 1024 bits.
        Vec.resize(MaxNumParts);
      }
      Vec[Pos] = Idx;
    }
  };

  static llvm::once_flag InitializeSubRegFromChannelTableFlag;

  static auto InitializeSubRegFromChannelTableOnce = [this]() {
    for (auto &Row : SubRegFromChannelTable)
      Row.fill(AMDGPU::NoSubRegister);
    for (uint16_t Idx = 1; Idx < getNumSubRegIndices(); ++Idx) {
      unsigned Width = AMDGPUSubRegIdxRanges[Idx].Size / 32;
      unsigned Offset = AMDGPUSubRegIdxRanges[Idx].Offset / 32;
      assert(Width < SubRegFromChannelTableWidthMap.size());
      Width = SubRegFromChannelTableWidthMap[Width];
      if (Width == 0)
        continue;
      assert((Width - 1) < SubRegFromChannelTable.size());
      assert(Offset < SubRegFromChannelTable[Width].size());
      SubRegFromChannelTable[Width - 1][Offset] = Idx;
    }
  };

  llvm::call_once(InitializeRegSplitPartsFlag, InitializeRegSplitPartsOnce);
  llvm::call_once(InitializeSubRegFromChannelTableFlag,
                  InitializeSubRegFromChannelTableOnce);
}

void SIRegisterInfo::reserveRegisterTuples(BitVector &Reserved,
                                           MCRegister Reg) const {
  MCRegAliasIterator R(Reg, this, true);

  for (; R.isValid(); ++R)
    Reserved.set(*R);
}

// Forced to be here by one .inc
const MCPhysReg *SIRegisterInfo::getCalleeSavedRegs(
  const MachineFunction *MF) const {
  CallingConv::ID CC = MF->getFunction().getCallingConv();
  switch (CC) {
  case CallingConv::C:
  case CallingConv::Fast:
  case CallingConv::Cold:
    return CSR_AMDGPU_HighRegs_SaveList;
  default: {
    // Dummy to not crash RegisterClassInfo.
    static const MCPhysReg NoCalleeSavedReg = AMDGPU::NoRegister;
    return &NoCalleeSavedReg;
  }
  }
}

const MCPhysReg *
SIRegisterInfo::getCalleeSavedRegsViaCopy(const MachineFunction *MF) const {
  return nullptr;
}

const uint32_t *SIRegisterInfo::getCallPreservedMask(const MachineFunction &MF,
                                                     CallingConv::ID CC) const {
  switch (CC) {
  case CallingConv::C:
  case CallingConv::Fast:
  case CallingConv::Cold:
    return CSR_AMDGPU_HighRegs_RegMask;
  default:
    return nullptr;
  }
}

Register SIRegisterInfo::getFrameRegister(const MachineFunction &MF) const {
  const SIFrameLowering *TFI =
      MF.getSubtarget<GCNSubtarget>().getFrameLowering();
  const SIMachineFunctionInfo *FuncInfo = MF.getInfo<SIMachineFunctionInfo>();
  // During ISel lowering we always reserve the stack pointer in entry
  // functions, but never actually want to reference it when accessing our own
  // frame. If we need a frame pointer we use it, but otherwise we can just use
  // an immediate "0" which we represent by returning NoRegister.
  if (FuncInfo->isEntryFunction()) {
    return TFI->hasFP(MF) ? FuncInfo->getFrameOffsetReg() : Register();
  }
  return TFI->hasFP(MF) ? FuncInfo->getFrameOffsetReg()
                        : FuncInfo->getStackPtrOffsetReg();
}

bool SIRegisterInfo::hasBasePointer(const MachineFunction &MF) const {
  // When we need stack realignment, we can't reference off of the
  // stack pointer, so we reserve a base pointer.
  const MachineFrameInfo &MFI = MF.getFrameInfo();
  return MFI.getNumFixedObjects() && needsStackRealignment(MF);
}

Register SIRegisterInfo::getBaseRegister() const { return AMDGPU::SGPR34; }

const uint32_t *SIRegisterInfo::getAllVGPRRegMask() const {
  return CSR_AMDGPU_AllVGPRs_RegMask;
}

const uint32_t *SIRegisterInfo::getAllAllocatableSRegMask() const {
  return CSR_AMDGPU_AllAllocatableSRegs_RegMask;
}

unsigned SIRegisterInfo::getSubRegFromChannel(unsigned Channel,
                                              unsigned NumRegs) {
  assert(NumRegs < SubRegFromChannelTableWidthMap.size());
  unsigned NumRegIndex = SubRegFromChannelTableWidthMap[NumRegs];
  assert(NumRegIndex && "Not implemented");
  assert(Channel < SubRegFromChannelTable[NumRegIndex - 1].size());
  return SubRegFromChannelTable[NumRegIndex - 1][Channel];
}

bool SIRegisterInfo::isCFISavedRegsSpillEnabled() const {
  return EnableSpillCFISavedRegs;
}

MCRegister SIRegisterInfo::reservedPrivateSegmentBufferReg(
  const MachineFunction &MF) const {
  unsigned BaseIdx = alignDown(ST.getMaxNumSGPRs(MF), 4) - 4;
  MCRegister BaseReg(AMDGPU::SGPR_32RegClass.getRegister(BaseIdx));
  return getMatchingSuperReg(BaseReg, AMDGPU::sub0, &AMDGPU::SGPR_128RegClass);
}

BitVector SIRegisterInfo::getReservedRegs(const MachineFunction &MF) const {
  BitVector Reserved(getNumRegs());
  Reserved.set(AMDGPU::MODE);

  // EXEC_LO and EXEC_HI could be allocated and used as regular register, but
  // this seems likely to result in bugs, so I'm marking them as reserved.
  reserveRegisterTuples(Reserved, AMDGPU::EXEC);
  reserveRegisterTuples(Reserved, AMDGPU::FLAT_SCR);

  // M0 has to be reserved so that llvm accepts it as a live-in into a block.
  reserveRegisterTuples(Reserved, AMDGPU::M0);

  // Reserve src_vccz, src_execz, src_scc.
  reserveRegisterTuples(Reserved, AMDGPU::SRC_VCCZ);
  reserveRegisterTuples(Reserved, AMDGPU::SRC_EXECZ);
  reserveRegisterTuples(Reserved, AMDGPU::SRC_SCC);

  // Reserve the memory aperture registers.
  reserveRegisterTuples(Reserved, AMDGPU::SRC_SHARED_BASE);
  reserveRegisterTuples(Reserved, AMDGPU::SRC_SHARED_LIMIT);
  reserveRegisterTuples(Reserved, AMDGPU::SRC_PRIVATE_BASE);
  reserveRegisterTuples(Reserved, AMDGPU::SRC_PRIVATE_LIMIT);

  // Reserve src_pops_exiting_wave_id - support is not implemented in Codegen.
  reserveRegisterTuples(Reserved, AMDGPU::SRC_POPS_EXITING_WAVE_ID);

  // Reserve xnack_mask registers - support is not implemented in Codegen.
  reserveRegisterTuples(Reserved, AMDGPU::XNACK_MASK);

  // Reserve lds_direct register - support is not implemented in Codegen.
  reserveRegisterTuples(Reserved, AMDGPU::LDS_DIRECT);

  // Reserve Trap Handler registers - support is not implemented in Codegen.
  reserveRegisterTuples(Reserved, AMDGPU::TBA);
  reserveRegisterTuples(Reserved, AMDGPU::TMA);
  reserveRegisterTuples(Reserved, AMDGPU::TTMP0_TTMP1);
  reserveRegisterTuples(Reserved, AMDGPU::TTMP2_TTMP3);
  reserveRegisterTuples(Reserved, AMDGPU::TTMP4_TTMP5);
  reserveRegisterTuples(Reserved, AMDGPU::TTMP6_TTMP7);
  reserveRegisterTuples(Reserved, AMDGPU::TTMP8_TTMP9);
  reserveRegisterTuples(Reserved, AMDGPU::TTMP10_TTMP11);
  reserveRegisterTuples(Reserved, AMDGPU::TTMP12_TTMP13);
  reserveRegisterTuples(Reserved, AMDGPU::TTMP14_TTMP15);

  // Reserve null register - it shall never be allocated
  reserveRegisterTuples(Reserved, AMDGPU::SGPR_NULL);

  // Disallow vcc_hi allocation in wave32. It may be allocated but most likely
  // will result in bugs.
  if (isWave32) {
    Reserved.set(AMDGPU::VCC);
    Reserved.set(AMDGPU::VCC_HI);
  }

  unsigned MaxNumSGPRs = ST.getMaxNumSGPRs(MF);
  unsigned TotalNumSGPRs = AMDGPU::SGPR_32RegClass.getNumRegs();
  for (unsigned i = MaxNumSGPRs; i < TotalNumSGPRs; ++i) {
    unsigned Reg = AMDGPU::SGPR_32RegClass.getRegister(i);
    reserveRegisterTuples(Reserved, Reg);
  }

  unsigned MaxNumVGPRs = ST.getMaxNumVGPRs(MF);
  unsigned TotalNumVGPRs = AMDGPU::VGPR_32RegClass.getNumRegs();
  for (unsigned i = MaxNumVGPRs; i < TotalNumVGPRs; ++i) {
    unsigned Reg = AMDGPU::VGPR_32RegClass.getRegister(i);
    reserveRegisterTuples(Reserved, Reg);
    Reg = AMDGPU::AGPR_32RegClass.getRegister(i);
    reserveRegisterTuples(Reserved, Reg);
  }

  for (auto Reg : AMDGPU::SReg_32RegClass) {
    Reserved.set(getSubReg(Reg, AMDGPU::hi16));
    Register Low = getSubReg(Reg, AMDGPU::lo16);
    // This is to prevent BB vcc liveness errors.
    if (!AMDGPU::SGPR_LO16RegClass.contains(Low))
      Reserved.set(Low);
  }

  for (auto Reg : AMDGPU::AGPR_32RegClass) {
    Reserved.set(getSubReg(Reg, AMDGPU::hi16));
  }

  // Reserve all the rest AGPRs if there are no instructions to use it.
  if (!ST.hasMAIInsts()) {
    for (unsigned i = 0; i < MaxNumVGPRs; ++i) {
      unsigned Reg = AMDGPU::AGPR_32RegClass.getRegister(i);
      reserveRegisterTuples(Reserved, Reg);
    }
  }

  const SIMachineFunctionInfo *MFI = MF.getInfo<SIMachineFunctionInfo>();

  Register ScratchRSrcReg = MFI->getScratchRSrcReg();
  if (ScratchRSrcReg != AMDGPU::NoRegister) {
    // Reserve 4 SGPRs for the scratch buffer resource descriptor in case we need
    // to spill.
    // TODO: May need to reserve a VGPR if doing LDS spilling.
    reserveRegisterTuples(Reserved, ScratchRSrcReg);
  }

  // We have to assume the SP is needed in case there are calls in the function,
  // which is detected after the function is lowered. If we aren't really going
  // to need SP, don't bother reserving it.
  MCRegister StackPtrReg = MFI->getStackPtrOffsetReg();

  if (StackPtrReg) {
    reserveRegisterTuples(Reserved, StackPtrReg);
    assert(!isSubRegister(ScratchRSrcReg, StackPtrReg));
  }

  MCRegister FrameReg = MFI->getFrameOffsetReg();
  if (FrameReg) {
    reserveRegisterTuples(Reserved, FrameReg);
    assert(!isSubRegister(ScratchRSrcReg, FrameReg));
  }

  if (hasBasePointer(MF)) {
    MCRegister BasePtrReg = getBaseRegister();
    reserveRegisterTuples(Reserved, BasePtrReg);
    assert(!isSubRegister(ScratchRSrcReg, BasePtrReg));
  }

  for (MCRegister Reg : MFI->WWMReservedRegs) {
    reserveRegisterTuples(Reserved, Reg);
  }

  // FIXME: Stop using reserved registers for this.
  for (MCPhysReg Reg : MFI->getAGPRSpillVGPRs())
    reserveRegisterTuples(Reserved, Reg);

  for (MCPhysReg Reg : MFI->getVGPRSpillAGPRs())
    reserveRegisterTuples(Reserved, Reg);

  if (MFI->VGPRReservedForSGPRSpill)
    for (auto SSpill : MFI->getSGPRSpillVGPRs())
      reserveRegisterTuples(Reserved, SSpill.VGPR);

  return Reserved;
}

bool SIRegisterInfo::canRealignStack(const MachineFunction &MF) const {
  const SIMachineFunctionInfo *Info = MF.getInfo<SIMachineFunctionInfo>();
  // On entry, the base address is 0, so it can't possibly need any more
  // alignment.

  // FIXME: Should be able to specify the entry frame alignment per calling
  // convention instead.
  if (Info->isEntryFunction())
    return false;

  return TargetRegisterInfo::canRealignStack(MF);
}

bool SIRegisterInfo::requiresRegisterScavenging(const MachineFunction &Fn) const {
  const SIMachineFunctionInfo *Info = Fn.getInfo<SIMachineFunctionInfo>();
  if (Info->isEntryFunction()) {
    const MachineFrameInfo &MFI = Fn.getFrameInfo();
    return MFI.hasStackObjects() || MFI.hasCalls();
  }

  // May need scavenger for dealing with callee saved registers.
  return true;
}

bool SIRegisterInfo::requiresFrameIndexScavenging(
  const MachineFunction &MF) const {
  // Do not use frame virtual registers. They used to be used for SGPRs, but
  // once we reach PrologEpilogInserter, we can no longer spill SGPRs. If the
  // scavenger fails, we can increment/decrement the necessary SGPRs to avoid a
  // spill.
  return false;
}

bool SIRegisterInfo::requiresFrameIndexReplacementScavenging(
  const MachineFunction &MF) const {
  const MachineFrameInfo &MFI = MF.getFrameInfo();
  return MFI.hasStackObjects();
}

bool SIRegisterInfo::requiresVirtualBaseRegisters(
  const MachineFunction &) const {
  // There are no special dedicated stack or frame pointers.
  return true;
}

int64_t SIRegisterInfo::getMUBUFInstrOffset(const MachineInstr *MI) const {
  assert(SIInstrInfo::isMUBUF(*MI));

  int OffIdx = AMDGPU::getNamedOperandIdx(MI->getOpcode(),
                                          AMDGPU::OpName::offset);
  return MI->getOperand(OffIdx).getImm();
}

int64_t SIRegisterInfo::getFrameIndexInstrOffset(const MachineInstr *MI,
                                                 int Idx) const {
  if (!SIInstrInfo::isMUBUF(*MI))
    return 0;

  assert(Idx == AMDGPU::getNamedOperandIdx(MI->getOpcode(),
                                           AMDGPU::OpName::vaddr) &&
         "Should never see frame index on non-address operand");

  return getMUBUFInstrOffset(MI);
}

bool SIRegisterInfo::needsFrameBaseReg(MachineInstr *MI, int64_t Offset) const {
  if (!MI->mayLoadOrStore())
    return false;

  int64_t FullOffset = Offset + getMUBUFInstrOffset(MI);

  return !SIInstrInfo::isLegalMUBUFImmOffset(FullOffset);
}

void SIRegisterInfo::materializeFrameBaseRegister(MachineBasicBlock *MBB,
                                                  Register BaseReg,
                                                  int FrameIdx,
                                                  int64_t Offset) const {
  MachineBasicBlock::iterator Ins = MBB->begin();
  DebugLoc DL; // Defaults to "unknown"

  if (Ins != MBB->end())
    DL = Ins->getDebugLoc();

  MachineFunction *MF = MBB->getParent();
  const SIInstrInfo *TII = ST.getInstrInfo();

  if (Offset == 0) {
    BuildMI(*MBB, Ins, DL, TII->get(AMDGPU::V_MOV_B32_e32), BaseReg)
      .addFrameIndex(FrameIdx);
    return;
  }

  MachineRegisterInfo &MRI = MF->getRegInfo();
  Register OffsetReg = MRI.createVirtualRegister(&AMDGPU::SReg_32_XM0RegClass);

  Register FIReg = MRI.createVirtualRegister(&AMDGPU::VGPR_32RegClass);

  BuildMI(*MBB, Ins, DL, TII->get(AMDGPU::S_MOV_B32), OffsetReg)
    .addImm(Offset);
  BuildMI(*MBB, Ins, DL, TII->get(AMDGPU::V_MOV_B32_e32), FIReg)
    .addFrameIndex(FrameIdx);

  TII->getAddNoCarry(*MBB, Ins, DL, BaseReg)
    .addReg(OffsetReg, RegState::Kill)
    .addReg(FIReg)
    .addImm(0); // clamp bit
}

void SIRegisterInfo::resolveFrameIndex(MachineInstr &MI, Register BaseReg,
                                       int64_t Offset) const {
  const SIInstrInfo *TII = ST.getInstrInfo();

#ifndef NDEBUG
  // FIXME: Is it possible to be storing a frame index to itself?
  bool SeenFI = false;
  for (const MachineOperand &MO: MI.operands()) {
    if (MO.isFI()) {
      if (SeenFI)
        llvm_unreachable("should not see multiple frame indices");

      SeenFI = true;
    }
  }
#endif

  MachineOperand *FIOp = TII->getNamedOperand(MI, AMDGPU::OpName::vaddr);
#ifndef NDEBUG
  MachineBasicBlock *MBB = MI.getParent();
  MachineFunction *MF = MBB->getParent();
#endif
  assert(FIOp && FIOp->isFI() && "frame index must be address operand");
  assert(TII->isMUBUF(MI));

  MachineOperand *SOffset = TII->getNamedOperand(MI, AMDGPU::OpName::soffset);
  assert(SOffset->getReg() ==
             MF->getInfo<SIMachineFunctionInfo>()->getStackPtrOffsetReg() &&
         "should only be seeing stack pointer offset relative FrameIndex");

  MachineOperand *OffsetOp = TII->getNamedOperand(MI, AMDGPU::OpName::offset);
  int64_t NewOffset = OffsetOp->getImm() + Offset;
  assert(SIInstrInfo::isLegalMUBUFImmOffset(NewOffset) &&
         "offset should be legal");

  FIOp->ChangeToRegister(BaseReg, false);
  OffsetOp->setImm(NewOffset);

  // The move materializing the base address will be an absolute stack address,
  // so clear the base offset.
  SOffset->ChangeToImmediate(0);
}

bool SIRegisterInfo::isFrameOffsetLegal(const MachineInstr *MI,
                                        Register BaseReg,
                                        int64_t Offset) const {
  if (!SIInstrInfo::isMUBUF(*MI))
    return false;

  int64_t NewOffset = Offset + getMUBUFInstrOffset(MI);

  return SIInstrInfo::isLegalMUBUFImmOffset(NewOffset);
}

const TargetRegisterClass *SIRegisterInfo::getPointerRegClass(
  const MachineFunction &MF, unsigned Kind) const {
  // This is inaccurate. It depends on the instruction and address space. The
  // only place where we should hit this is for dealing with frame indexes /
  // private accesses, so this is correct in that case.
  return &AMDGPU::VGPR_32RegClass;
}

static unsigned getNumSubRegsForSpillOp(unsigned Op) {

  switch (Op) {
  case AMDGPU::SI_SPILL_S1024_SAVE:
  case AMDGPU::SI_SPILL_S1024_CFI_SAVE:
  case AMDGPU::SI_SPILL_S1024_RESTORE:
  case AMDGPU::SI_SPILL_V1024_SAVE:
  case AMDGPU::SI_SPILL_V1024_CFI_SAVE:
  case AMDGPU::SI_SPILL_V1024_RESTORE:
  case AMDGPU::SI_SPILL_A1024_SAVE:
  case AMDGPU::SI_SPILL_A1024_RESTORE:
    return 32;
  case AMDGPU::SI_SPILL_S512_SAVE:
  case AMDGPU::SI_SPILL_S512_CFI_SAVE:
  case AMDGPU::SI_SPILL_S512_RESTORE:
  case AMDGPU::SI_SPILL_V512_SAVE:
  case AMDGPU::SI_SPILL_V512_CFI_SAVE:
  case AMDGPU::SI_SPILL_V512_RESTORE:
  case AMDGPU::SI_SPILL_A512_SAVE:
  case AMDGPU::SI_SPILL_A512_RESTORE:
    return 16;
  case AMDGPU::SI_SPILL_S256_SAVE:
  case AMDGPU::SI_SPILL_S256_CFI_SAVE:
  case AMDGPU::SI_SPILL_S256_RESTORE:
  case AMDGPU::SI_SPILL_V256_SAVE:
  case AMDGPU::SI_SPILL_V256_CFI_SAVE:
  case AMDGPU::SI_SPILL_V256_RESTORE:
  case AMDGPU::SI_SPILL_A256_SAVE:
  case AMDGPU::SI_SPILL_A256_RESTORE:
    return 8;
  case AMDGPU::SI_SPILL_S192_SAVE:
  case AMDGPU::SI_SPILL_S192_RESTORE:
  case AMDGPU::SI_SPILL_V192_SAVE:
  case AMDGPU::SI_SPILL_V192_RESTORE:
  case AMDGPU::SI_SPILL_A192_SAVE:
  case AMDGPU::SI_SPILL_A192_RESTORE:
    return 6;
  case AMDGPU::SI_SPILL_S160_SAVE:
  case AMDGPU::SI_SPILL_S160_CFI_SAVE:
  case AMDGPU::SI_SPILL_S160_RESTORE:
  case AMDGPU::SI_SPILL_V160_SAVE:
  case AMDGPU::SI_SPILL_V160_CFI_SAVE:
  case AMDGPU::SI_SPILL_V160_RESTORE:
  case AMDGPU::SI_SPILL_A160_SAVE:
  case AMDGPU::SI_SPILL_A160_RESTORE:
    return 5;
  case AMDGPU::SI_SPILL_S128_SAVE:
  case AMDGPU::SI_SPILL_S128_CFI_SAVE:
  case AMDGPU::SI_SPILL_S128_RESTORE:
  case AMDGPU::SI_SPILL_V128_SAVE:
  case AMDGPU::SI_SPILL_V128_CFI_SAVE:
  case AMDGPU::SI_SPILL_V128_RESTORE:
  case AMDGPU::SI_SPILL_A128_SAVE:
  case AMDGPU::SI_SPILL_A128_RESTORE:
    return 4;
  case AMDGPU::SI_SPILL_S96_SAVE:
  case AMDGPU::SI_SPILL_S96_CFI_SAVE:
  case AMDGPU::SI_SPILL_S96_RESTORE:
  case AMDGPU::SI_SPILL_V96_SAVE:
  case AMDGPU::SI_SPILL_V96_CFI_SAVE:
  case AMDGPU::SI_SPILL_V96_RESTORE:
  case AMDGPU::SI_SPILL_A96_SAVE:
  case AMDGPU::SI_SPILL_A96_RESTORE:
    return 3;
  case AMDGPU::SI_SPILL_S64_SAVE:
  case AMDGPU::SI_SPILL_S64_CFI_SAVE:
  case AMDGPU::SI_SPILL_S64_RESTORE:
  case AMDGPU::SI_SPILL_V64_SAVE:
  case AMDGPU::SI_SPILL_V64_CFI_SAVE:
  case AMDGPU::SI_SPILL_V64_RESTORE:
  case AMDGPU::SI_SPILL_A64_SAVE:
  case AMDGPU::SI_SPILL_A64_RESTORE:
    return 2;
  case AMDGPU::SI_SPILL_S32_SAVE:
  case AMDGPU::SI_SPILL_S32_CFI_SAVE:
  case AMDGPU::SI_SPILL_S32_RESTORE:
  case AMDGPU::SI_SPILL_V32_SAVE:
  case AMDGPU::SI_SPILL_V32_CFI_SAVE:
  case AMDGPU::SI_SPILL_V32_RESTORE:
  case AMDGPU::SI_SPILL_A32_SAVE:
  case AMDGPU::SI_SPILL_A32_RESTORE:
    return 1;
  default: llvm_unreachable("Invalid spill opcode");
  }
}

static int getOffsetMUBUFStore(unsigned Opc) {
  switch (Opc) {
  case AMDGPU::BUFFER_STORE_DWORD_OFFEN:
    return AMDGPU::BUFFER_STORE_DWORD_OFFSET;
  case AMDGPU::BUFFER_STORE_BYTE_OFFEN:
    return AMDGPU::BUFFER_STORE_BYTE_OFFSET;
  case AMDGPU::BUFFER_STORE_SHORT_OFFEN:
    return AMDGPU::BUFFER_STORE_SHORT_OFFSET;
  case AMDGPU::BUFFER_STORE_DWORDX2_OFFEN:
    return AMDGPU::BUFFER_STORE_DWORDX2_OFFSET;
  case AMDGPU::BUFFER_STORE_DWORDX4_OFFEN:
    return AMDGPU::BUFFER_STORE_DWORDX4_OFFSET;
  case AMDGPU::BUFFER_STORE_SHORT_D16_HI_OFFEN:
    return AMDGPU::BUFFER_STORE_SHORT_D16_HI_OFFSET;
  case AMDGPU::BUFFER_STORE_BYTE_D16_HI_OFFEN:
    return AMDGPU::BUFFER_STORE_BYTE_D16_HI_OFFSET;
  default:
    return -1;
  }
}

static int getOffsetMUBUFLoad(unsigned Opc) {
  switch (Opc) {
  case AMDGPU::BUFFER_LOAD_DWORD_OFFEN:
    return AMDGPU::BUFFER_LOAD_DWORD_OFFSET;
  case AMDGPU::BUFFER_LOAD_UBYTE_OFFEN:
    return AMDGPU::BUFFER_LOAD_UBYTE_OFFSET;
  case AMDGPU::BUFFER_LOAD_SBYTE_OFFEN:
    return AMDGPU::BUFFER_LOAD_SBYTE_OFFSET;
  case AMDGPU::BUFFER_LOAD_USHORT_OFFEN:
    return AMDGPU::BUFFER_LOAD_USHORT_OFFSET;
  case AMDGPU::BUFFER_LOAD_SSHORT_OFFEN:
    return AMDGPU::BUFFER_LOAD_SSHORT_OFFSET;
  case AMDGPU::BUFFER_LOAD_DWORDX2_OFFEN:
    return AMDGPU::BUFFER_LOAD_DWORDX2_OFFSET;
  case AMDGPU::BUFFER_LOAD_DWORDX4_OFFEN:
    return AMDGPU::BUFFER_LOAD_DWORDX4_OFFSET;
  case AMDGPU::BUFFER_LOAD_UBYTE_D16_OFFEN:
    return AMDGPU::BUFFER_LOAD_UBYTE_D16_OFFSET;
  case AMDGPU::BUFFER_LOAD_UBYTE_D16_HI_OFFEN:
    return AMDGPU::BUFFER_LOAD_UBYTE_D16_HI_OFFSET;
  case AMDGPU::BUFFER_LOAD_SBYTE_D16_OFFEN:
    return AMDGPU::BUFFER_LOAD_SBYTE_D16_OFFSET;
  case AMDGPU::BUFFER_LOAD_SBYTE_D16_HI_OFFEN:
    return AMDGPU::BUFFER_LOAD_SBYTE_D16_HI_OFFSET;
  case AMDGPU::BUFFER_LOAD_SHORT_D16_OFFEN:
    return AMDGPU::BUFFER_LOAD_SHORT_D16_OFFSET;
  case AMDGPU::BUFFER_LOAD_SHORT_D16_HI_OFFEN:
    return AMDGPU::BUFFER_LOAD_SHORT_D16_HI_OFFSET;
  default:
    return -1;
  }
}

static MachineInstrBuilder spillVGPRtoAGPR(const GCNSubtarget &ST,
                                           MachineBasicBlock::iterator MI,
                                           int Index,
                                           unsigned Lane,
                                           unsigned ValueReg,
                                           bool IsKill) {
  MachineBasicBlock *MBB = MI->getParent();
  MachineFunction *MF = MI->getParent()->getParent();
  SIMachineFunctionInfo *MFI = MF->getInfo<SIMachineFunctionInfo>();
  const SIInstrInfo *TII = ST.getInstrInfo();

  MCPhysReg Reg = MFI->getVGPRToAGPRSpill(Index, Lane);

  if (Reg == AMDGPU::NoRegister)
    return MachineInstrBuilder();

  bool IsStore = MI->mayStore();
  MachineRegisterInfo &MRI = MF->getRegInfo();
  auto *TRI = static_cast<const SIRegisterInfo*>(MRI.getTargetRegisterInfo());

  unsigned Dst = IsStore ? Reg : ValueReg;
  unsigned Src = IsStore ? ValueReg : Reg;
  unsigned Opc = (IsStore ^ TRI->isVGPR(MRI, Reg)) ? AMDGPU::V_ACCVGPR_WRITE_B32
                                                   : AMDGPU::V_ACCVGPR_READ_B32;

  return BuildMI(*MBB, MI, MI->getDebugLoc(), TII->get(Opc), Dst)
           .addReg(Src, getKillRegState(IsKill));
}

// This differs from buildSpillLoadStore by only scavenging a VGPR. It does not
// need to handle the case where an SGPR may need to be spilled while spilling.
static bool buildMUBUFOffsetLoadStore(const GCNSubtarget &ST,
                                      MachineFrameInfo &MFI,
                                      MachineBasicBlock::iterator MI,
                                      int Index,
                                      int64_t Offset) {
  const SIInstrInfo *TII = ST.getInstrInfo();
  MachineBasicBlock *MBB = MI->getParent();
  const DebugLoc &DL = MI->getDebugLoc();
  bool IsStore = MI->mayStore();

  unsigned Opc = MI->getOpcode();
  int LoadStoreOp = IsStore ?
    getOffsetMUBUFStore(Opc) : getOffsetMUBUFLoad(Opc);
  if (LoadStoreOp == -1)
    return false;

  const MachineOperand *Reg = TII->getNamedOperand(*MI, AMDGPU::OpName::vdata);
  if (spillVGPRtoAGPR(ST, MI, Index, 0, Reg->getReg(), false).getInstr())
    return true;

  MachineInstrBuilder NewMI =
      BuildMI(*MBB, MI, DL, TII->get(LoadStoreOp))
          .add(*Reg)
          .add(*TII->getNamedOperand(*MI, AMDGPU::OpName::srsrc))
          .add(*TII->getNamedOperand(*MI, AMDGPU::OpName::soffset))
          .addImm(Offset)
          .addImm(0) // glc
          .addImm(0) // slc
          .addImm(0) // tfe
          .addImm(0) // dlc
          .addImm(0) // swz
          .cloneMemRefs(*MI);

  const MachineOperand *VDataIn = TII->getNamedOperand(*MI,
                                                       AMDGPU::OpName::vdata_in);
  if (VDataIn)
    NewMI.add(*VDataIn);
  return true;
}

void SIRegisterInfo::buildSpillLoadStore(
    MachineBasicBlock::iterator MI, unsigned LoadStoreOp, int Index,
    Register ValueReg, bool IsKill, MCRegister ScratchRsrcReg,
    MCRegister ScratchOffsetReg, int64_t InstOffset, MachineMemOperand *MMO,
    RegScavenger *RS, bool NeedsCFI) const {
  MachineBasicBlock *MBB = MI->getParent();
  MachineFunction *MF = MI->getParent()->getParent();
  const SIInstrInfo *TII = ST.getInstrInfo();
  const MachineFrameInfo &MFI = MF->getFrameInfo();
  const SIFrameLowering *TFL = ST.getFrameLowering();
  const SIMachineFunctionInfo *FuncInfo = MF->getInfo<SIMachineFunctionInfo>();

  const MCInstrDesc &Desc = TII->get(LoadStoreOp);
  const DebugLoc &DL = MI->getDebugLoc();
  bool IsStore = Desc.mayStore();

  bool Scavenged = false;
  MCRegister SOffset = ScratchOffsetReg;

  const unsigned EltSize = 4;
  const TargetRegisterClass *RC = getRegClassForReg(MF->getRegInfo(), ValueReg);
  unsigned NumSubRegs = AMDGPU::getRegBitWidth(RC->getID()) / (EltSize * CHAR_BIT);
  unsigned Size = NumSubRegs * EltSize;
  int64_t Offset = InstOffset + MFI.getObjectOffset(Index);
  int64_t ScratchOffsetRegDelta = 0;
  int64_t AdditionalCFIOffset = 0;

  Align Alignment = MFI.getObjectAlign(Index);
  const MachinePointerInfo &BasePtrInfo = MMO->getPointerInfo();

  assert((Offset % EltSize) == 0 && "unexpected VGPR spill offset");

  if (!SIInstrInfo::isLegalMUBUFImmOffset(Offset + Size - EltSize)) {
    SOffset = MCRegister();

    // We currently only support spilling VGPRs to EltSize boundaries, meaning
    // we can simplify the adjustment of Offset here to just scale with
    // WavefrontSize.
    Offset *= ST.getWavefrontSize();

    // We don't have access to the register scavenger if this function is called
    // during  PEI::scavengeFrameVirtualRegs().
    if (RS)
      SOffset = RS->scavengeRegister(&AMDGPU::SGPR_32RegClass, MI, 0, false);

    if (!SOffset) {
      // There are no free SGPRs, and since we are in the process of spilling
      // VGPRs too.  Since we need a VGPR in order to spill SGPRs (this is true
      // on SI/CI and on VI it is true until we implement spilling using scalar
      // stores), we have no way to free up an SGPR.  Our solution here is to
      // add the offset directly to the ScratchOffset or StackPtrOffset
      // register, and then subtract the offset after the spill to return the
      // register to it's original value.
      if (!ScratchOffsetReg)
        ScratchOffsetReg = FuncInfo->getStackPtrOffsetReg();
      SOffset = ScratchOffsetReg;
      ScratchOffsetRegDelta = Offset;
    } else {
      Scavenged = true;
    }

    AdditionalCFIOffset = Offset;
    if (!SOffset)
      report_fatal_error("could not scavenge SGPR to spill in entry function");

    if (ScratchOffsetReg == AMDGPU::NoRegister) {
      BuildMI(*MBB, MI, DL, TII->get(AMDGPU::S_MOV_B32), SOffset)
          .addImm(Offset);
    } else {
      BuildMI(*MBB, MI, DL, TII->get(AMDGPU::S_ADD_U32), SOffset)
          .addReg(ScratchOffsetReg)
          .addImm(Offset);
    }

    Offset = 0;
  }

  Register TmpReg;

  for (unsigned i = 0, e = NumSubRegs; i != e; ++i, Offset += EltSize) {
    Register SubReg = NumSubRegs == 1
                          ? Register(ValueReg)
                          : getSubReg(ValueReg, getSubRegFromChannel(i));

    unsigned SOffsetRegState = 0;
    unsigned SrcDstRegState = getDefRegState(!IsStore);
    if (i + 1 == e) {
      SOffsetRegState |= getKillRegState(Scavenged);
      // The last implicit use carries the "Kill" flag.
      SrcDstRegState |= getKillRegState(IsKill);
    }

    // Make sure the whole register is defined if there are undef components by
    // adding an implicit def of the super-reg on the first instruction.
    const bool NeedSuperRegDef = NumSubRegs > 1 && IsStore && i == 0;

    auto MIB = spillVGPRtoAGPR(ST, MI, Index, i, SubReg, IsKill);

    if (!MIB.getInstr()) {
      unsigned FinalReg = SubReg;

      const bool IsAGPR = hasAGPRs(RC);
      if (IsAGPR) {
        if (!TmpReg) {
          assert(RS && "Needs to have RegScavenger to spill an AGPR!");
          // FIXME: change to scavengeRegisterBackwards()
          TmpReg = RS->scavengeRegister(&AMDGPU::VGPR_32RegClass, MI, 0);
          RS->setRegUsed(TmpReg);
        }
        if (IsStore) {
          auto AccRead = BuildMI(*MBB, MI, DL, TII->get(AMDGPU::V_ACCVGPR_READ_B32), TmpReg)
            .addReg(SubReg, getKillRegState(IsKill));
          if (NeedSuperRegDef)
            AccRead.addReg(ValueReg, RegState::ImplicitDefine);
        }
        SubReg = TmpReg;
      }

      MachinePointerInfo PInfo = BasePtrInfo.getWithOffset(EltSize * i);
      MachineMemOperand *NewMMO =
          MF->getMachineMemOperand(PInfo, MMO->getFlags(), EltSize,
                                   commonAlignment(Alignment, EltSize * i));

      MIB = BuildMI(*MBB, MI, DL, Desc)
                .addReg(SubReg,
                        getDefRegState(!IsStore) | getKillRegState(IsKill))
                .addReg(ScratchRsrcReg);
      if (SOffset == AMDGPU::NoRegister) {
        MIB.addImm(0);
      } else {
        MIB.addReg(SOffset, SOffsetRegState);
      }
      MIB.addImm(Offset)
          .addImm(0) // glc
          .addImm(0) // slc
          .addImm(0) // tfe
          .addImm(0) // dlc
          .addImm(0) // swz
          .addMemOperand(NewMMO);

<<<<<<< HEAD
      if (IsStore && NeedsCFI)
        TFL->buildCFIForVGPRToVMEMSpill(*MBB, MI, DL, SubReg,
                                        Offset * ST.getWavefrontSize() +
                                            AdditionalCFIOffset);
=======
      if (!IsAGPR && NeedSuperRegDef)
        MIB.addReg(ValueReg, RegState::ImplicitDefine);
>>>>>>> 77fb8cbd

      if (!IsStore && TmpReg != AMDGPU::NoRegister)
        MIB = BuildMI(*MBB, MI, DL, TII->get(AMDGPU::V_ACCVGPR_WRITE_B32),
                      FinalReg)
          .addReg(TmpReg, RegState::Kill);
    } else {
      if (NeedSuperRegDef)
        MIB.addReg(ValueReg, RegState::ImplicitDefine);
    }

    if (NumSubRegs > 1) {
      MIB.addReg(ValueReg, RegState::Implicit | SrcDstRegState);
    }
  }

  if (ScratchOffsetRegDelta != 0) {
    // Subtract the offset we added to the ScratchOffset register.
    BuildMI(*MBB, MI, DL, TII->get(AMDGPU::S_SUB_U32), SOffset)
        .addReg(SOffset)
        .addImm(ScratchOffsetRegDelta);
  }
}

// Generate a VMEM access which loads or stores the VGPR containing an SGPR
// spill such that all the lanes set in VGPRLanes are loaded or stored.
// This generates exec mask manipulation and will use SGPRs available in MI
// or VGPR lanes in the VGPR to save and restore the exec mask.
void SIRegisterInfo::buildSGPRSpillLoadStore(MachineBasicBlock::iterator MI,
                                             int Index, int Offset,
                                             unsigned EltSize, Register VGPR,
                                             int64_t VGPRLanes,
                                             RegScavenger *RS,
                                             bool IsLoad) const {
  MachineBasicBlock *MBB = MI->getParent();
  MachineFunction *MF = MBB->getParent();
  SIMachineFunctionInfo *MFI = MF->getInfo<SIMachineFunctionInfo>();
  const SIInstrInfo *TII = ST.getInstrInfo();

  Register SuperReg = MI->getOperand(0).getReg();
  const TargetRegisterClass *RC = getPhysRegClass(SuperReg);
  ArrayRef<int16_t> SplitParts = getRegSplitParts(RC, EltSize);
  unsigned NumSubRegs = SplitParts.empty() ? 1 : SplitParts.size();
  unsigned FirstPart = Offset * 32;
  unsigned ExecLane = 0;

  bool IsKill = MI->getOperand(0).isKill();
  const DebugLoc &DL = MI->getDebugLoc();

  // Cannot handle load/store to EXEC
  assert(SuperReg != AMDGPU::EXEC_LO && SuperReg != AMDGPU::EXEC_HI &&
         SuperReg != AMDGPU::EXEC && "exec should never spill");

  // On Wave32 only handle EXEC_LO.
  // On Wave64 only update EXEC_HI if there is sufficent space for a copy.
  bool OnlyExecLo = isWave32 || NumSubRegs == 1 || SuperReg == AMDGPU::EXEC_HI;

  unsigned ExecMovOpc = OnlyExecLo ? AMDGPU::S_MOV_B32 : AMDGPU::S_MOV_B64;
  Register ExecReg = OnlyExecLo ? AMDGPU::EXEC_LO : AMDGPU::EXEC;
  Register SavedExecReg;

  // Backup EXEC
  if (OnlyExecLo) {
    SavedExecReg = NumSubRegs == 1
                       ? SuperReg
                       : getSubReg(SuperReg, SplitParts[FirstPart + ExecLane]);
  } else {
    // If src/dst is an odd size it is possible subreg0 is not aligned.
    for (; ExecLane < (NumSubRegs - 1); ++ExecLane) {
      SavedExecReg = getMatchingSuperReg(
          getSubReg(SuperReg, SplitParts[FirstPart + ExecLane]), AMDGPU::sub0,
          &AMDGPU::SReg_64_XEXECRegClass);
      if (SavedExecReg)
        break;
    }
  }
  assert(SavedExecReg);
  BuildMI(*MBB, MI, DL, TII->get(ExecMovOpc), SavedExecReg).addReg(ExecReg);

  // Setup EXEC
  BuildMI(*MBB, MI, DL, TII->get(ExecMovOpc), ExecReg).addImm(VGPRLanes);

  // Load/store VGPR
  MachineFrameInfo &FrameInfo = MF->getFrameInfo();
  assert(FrameInfo.getStackID(Index) != TargetStackID::SGPRSpill);

  Register FrameReg = FrameInfo.isFixedObjectIndex(Index) && hasBasePointer(*MF)
                          ? getBaseRegister()
                          : getFrameRegister(*MF);

  Align Alignment = FrameInfo.getObjectAlign(Index);
  MachinePointerInfo PtrInfo =
      MachinePointerInfo::getFixedStack(*MF, Index);
  MachineMemOperand *MMO = MF->getMachineMemOperand(
      PtrInfo, IsLoad ? MachineMemOperand::MOLoad : MachineMemOperand::MOStore,
      EltSize, Alignment);

  if (IsLoad) {
    buildSpillLoadStore(MI, AMDGPU::BUFFER_LOAD_DWORD_OFFSET,
          Index,
          VGPR, false,
          MFI->getScratchRSrcReg(), FrameReg,
          Offset * EltSize, MMO,
          RS);
  } else {
    buildSpillLoadStore(MI, AMDGPU::BUFFER_STORE_DWORD_OFFSET, Index, VGPR,
                        IsKill, MFI->getScratchRSrcReg(), FrameReg,
                        Offset * EltSize, MMO, RS);
    // This only ever adds one VGPR spill
    MFI->addToSpilledVGPRs(1);
  }

  // Restore EXEC
  BuildMI(*MBB, MI, DL, TII->get(ExecMovOpc), ExecReg)
      .addReg(SavedExecReg, getKillRegState(IsLoad || IsKill));

  // Restore clobbered SGPRs
  if (IsLoad) {
    // Nothing to do; register will be overwritten
  } else if (!IsKill) {
    // Restore SGPRs from appropriate VGPR lanes
    if (!OnlyExecLo) {
      BuildMI(*MBB, MI, DL, TII->getMCOpcodeFromPseudo(AMDGPU::V_READLANE_B32),
              getSubReg(SuperReg, SplitParts[FirstPart + ExecLane + 1]))
          .addReg(VGPR)
          .addImm(ExecLane + 1);
    }
    BuildMI(*MBB, MI, DL, TII->getMCOpcodeFromPseudo(AMDGPU::V_READLANE_B32),
            NumSubRegs == 1
                ? SavedExecReg
                : getSubReg(SuperReg, SplitParts[FirstPart + ExecLane]))
        .addReg(VGPR, RegState::Kill)
        .addImm(ExecLane);
  }
}

bool SIRegisterInfo::spillSGPR(MachineBasicBlock::iterator MI, int Index,
                               RegScavenger *RS, bool OnlyToVGPR,
                               bool NeedsCFI) const {
  MachineBasicBlock *MBB = MI->getParent();
  MachineFunction *MF = MBB->getParent();
  SIMachineFunctionInfo *MFI = MF->getInfo<SIMachineFunctionInfo>();
  DenseSet<Register> SGPRSpillVGPRDefinedSet; // FIXME: This should be removed
  const SIFrameLowering *TFL = ST.getFrameLowering();

  ArrayRef<SIMachineFunctionInfo::SpilledReg> VGPRSpills
    = MFI->getSGPRToVGPRSpills(Index);
  bool SpillToVGPR = !VGPRSpills.empty();
  if (OnlyToVGPR && !SpillToVGPR)
    return false;

  const SIInstrInfo *TII = ST.getInstrInfo();

  Register SuperReg = MI->getOperand(0).getReg();
  bool IsKill = MI->getOperand(0).isKill();
  const DebugLoc &DL = MI->getDebugLoc();

  assert(SpillToVGPR || (SuperReg != MFI->getStackPtrOffsetReg() &&
                         SuperReg != MFI->getFrameOffsetReg()));

  assert(SuperReg != AMDGPU::M0 && "m0 should never spill");
  assert(SuperReg != AMDGPU::EXEC_LO && SuperReg != AMDGPU::EXEC_HI &&
         SuperReg != AMDGPU::EXEC && "exec should never spill");

  unsigned EltSize = 4;
  const TargetRegisterClass *RC = getPhysRegClass(SuperReg);

  ArrayRef<int16_t> SplitParts = getRegSplitParts(RC, EltSize);
  unsigned NumSubRegs = SplitParts.empty() ? 1 : SplitParts.size();

  if (SpillToVGPR) {
    for (unsigned i = 0, e = NumSubRegs; i < e; ++i) {
      Register SubReg =
          NumSubRegs == 1 ? SuperReg : getSubReg(SuperReg, SplitParts[i]);
      SIMachineFunctionInfo::SpilledReg Spill = VGPRSpills[i];

      bool UseKill = IsKill && i == NumSubRegs - 1;

      // During SGPR spilling to VGPR, determine if the VGPR is defined. The
      // only circumstance in which we say it is undefined is when it is the
      // first spill to this VGPR in the first basic block.
      bool VGPRDefined = true;
      if (MBB == &MF->front())
        VGPRDefined = !SGPRSpillVGPRDefinedSet.insert(Spill.VGPR).second;

      // Mark the "old value of vgpr" input undef only if this is the first sgpr
      // spill to this specific vgpr in the first basic block.
      auto MIB = BuildMI(*MBB, MI, DL,
              TII->getMCOpcodeFromPseudo(AMDGPU::V_WRITELANE_B32),
              Spill.VGPR)
        .addReg(SubReg, getKillRegState(UseKill))
        .addImm(Spill.Lane)
        .addReg(Spill.VGPR, VGPRDefined ? 0 : RegState::Undef);

      if (NeedsCFI)
        TFL->buildCFIForSGPRToVGPRSpill(*MBB, MI, DL, SubReg, Spill.VGPR,
                                        Spill.Lane);
      if (i == 0 && NumSubRegs > 1) {
        // We may be spilling a super-register which is only partially defined,
        // and need to ensure later spills think the value is defined.
        MIB.addReg(SuperReg, RegState::ImplicitDefine);
      }

      if (NumSubRegs > 1)
        MIB.addReg(SuperReg, getKillRegState(UseKill) | RegState::Implicit);

      // FIXME: Since this spills to another register instead of an actual
      // frame index, we should delete the frame index when all references to
      // it are fixed.
    }
  } else {
    // Scavenged temporary VGPR to use. It must be scavenged once for any number
    // of spilled subregs.
    Register TmpVGPR = RS->scavengeRegister(&AMDGPU::VGPR_32RegClass, MI, 0);
    RS->setRegUsed(TmpVGPR);

    // SubReg carries the "Kill" flag when SubReg == SuperReg.
    unsigned SubKillState = getKillRegState((NumSubRegs == 1) && IsKill);

    unsigned PerVGPR = 32;
    unsigned NumVGPRs = (NumSubRegs + (PerVGPR - 1)) / PerVGPR;
    int64_t VGPRLanes = (1LL << std::min(PerVGPR, NumSubRegs)) - 1LL;

    for (unsigned Offset = 0; Offset < NumVGPRs; ++Offset) {
      unsigned TmpVGPRFlags = RegState::Undef;

      // Write sub registers into the VGPR
      for (unsigned i = Offset * PerVGPR,
                    e = std::min((Offset + 1) * PerVGPR, NumSubRegs);
           i < e; ++i) {
        Register SubReg =
            NumSubRegs == 1 ? SuperReg : getSubReg(SuperReg, SplitParts[i]);

        MachineInstrBuilder WriteLane =
            BuildMI(*MBB, MI, DL,
                    TII->getMCOpcodeFromPseudo(AMDGPU::V_WRITELANE_B32),
                    TmpVGPR)
                .addReg(SubReg, SubKillState)
                .addImm(i % PerVGPR)
                .addReg(TmpVGPR, TmpVGPRFlags);
        TmpVGPRFlags = 0;

        // There could be undef components of a spilled super register.
        // TODO: Can we detect this and skip the spill?
        if (NumSubRegs > 1) {
          // The last implicit use of the SuperReg carries the "Kill" flag.
          unsigned SuperKillState = 0;
          if (i + 1 == NumSubRegs)
            SuperKillState |= getKillRegState(IsKill);
          WriteLane.addReg(SuperReg, RegState::Implicit | SuperKillState);
        }
      }

      // Write out VGPR
      buildSGPRSpillLoadStore(MI, Index, Offset, EltSize, TmpVGPR, VGPRLanes,
                              RS, false);

      // TODO: Implement CFI for SpillToVMEM if/when it is fully supported.
    }
  }

  MI->eraseFromParent();
  MFI->addToSpilledSGPRs(NumSubRegs);
  return true;
}

bool SIRegisterInfo::restoreSGPR(MachineBasicBlock::iterator MI,
                                 int Index,
                                 RegScavenger *RS,
                                 bool OnlyToVGPR) const {
  MachineFunction *MF = MI->getParent()->getParent();
  MachineBasicBlock *MBB = MI->getParent();
  SIMachineFunctionInfo *MFI = MF->getInfo<SIMachineFunctionInfo>();

  ArrayRef<SIMachineFunctionInfo::SpilledReg> VGPRSpills
    = MFI->getSGPRToVGPRSpills(Index);
  bool SpillToVGPR = !VGPRSpills.empty();
  if (OnlyToVGPR && !SpillToVGPR)
    return false;

  const SIInstrInfo *TII = ST.getInstrInfo();
  const DebugLoc &DL = MI->getDebugLoc();

  Register SuperReg = MI->getOperand(0).getReg();

  assert(SuperReg != AMDGPU::M0 && "m0 should never spill");
  assert(SuperReg != AMDGPU::EXEC_LO && SuperReg != AMDGPU::EXEC_HI &&
         SuperReg != AMDGPU::EXEC && "exec should never spill");

  unsigned EltSize = 4;

  const TargetRegisterClass *RC = getPhysRegClass(SuperReg);

  ArrayRef<int16_t> SplitParts = getRegSplitParts(RC, EltSize);
  unsigned NumSubRegs = SplitParts.empty() ? 1 : SplitParts.size();

  if (SpillToVGPR) {
    for (unsigned i = 0, e = NumSubRegs; i < e; ++i) {
      Register SubReg =
          NumSubRegs == 1 ? SuperReg : getSubReg(SuperReg, SplitParts[i]);

      SIMachineFunctionInfo::SpilledReg Spill = VGPRSpills[i];
      auto MIB =
        BuildMI(*MBB, MI, DL, TII->getMCOpcodeFromPseudo(AMDGPU::V_READLANE_B32),
                SubReg)
        .addReg(Spill.VGPR)
        .addImm(Spill.Lane);
      if (NumSubRegs > 1 && i == 0)
        MIB.addReg(SuperReg, RegState::ImplicitDefine);
    }
  } else {
    Register TmpVGPR = RS->scavengeRegister(&AMDGPU::VGPR_32RegClass, MI, 0);
    RS->setRegUsed(TmpVGPR);

    unsigned PerVGPR = 32;
    unsigned NumVGPRs = (NumSubRegs + (PerVGPR - 1)) / PerVGPR;
    int64_t VGPRLanes = (1LL << std::min(PerVGPR, NumSubRegs)) - 1LL;

    for (unsigned Offset = 0; Offset < NumVGPRs; ++Offset) {
      // Load in VGPR data
      buildSGPRSpillLoadStore(MI, Index, Offset, EltSize, TmpVGPR, VGPRLanes,
                              RS, true);

      // Unpack lanes
      for (unsigned i = Offset * PerVGPR,
                    e = std::min((Offset + 1) * PerVGPR, NumSubRegs);
           i < e; ++i) {
        Register SubReg =
            NumSubRegs == 1 ? SuperReg : getSubReg(SuperReg, SplitParts[i]);

        bool LastSubReg = (i + 1 == e);
        auto MIB =
            BuildMI(*MBB, MI, DL,
                    TII->getMCOpcodeFromPseudo(AMDGPU::V_READLANE_B32), SubReg)
                .addReg(TmpVGPR, getKillRegState(LastSubReg))
                .addImm(i);
        if (NumSubRegs > 1 && i == 0)
          MIB.addReg(SuperReg, RegState::ImplicitDefine);
      }
    }
  }

  MI->eraseFromParent();
  return true;
}

/// Special case of eliminateFrameIndex. Returns true if the SGPR was spilled to
/// a VGPR and the stack slot can be safely eliminated when all other users are
/// handled.
bool SIRegisterInfo::eliminateSGPRToVGPRSpillFrameIndex(
  MachineBasicBlock::iterator MI,
  int FI,
  RegScavenger *RS) const {
  bool NeedsCFI = false;
  switch (MI->getOpcode()) {
  case AMDGPU::SI_SPILL_S1024_CFI_SAVE:
  case AMDGPU::SI_SPILL_S512_CFI_SAVE:
  case AMDGPU::SI_SPILL_S256_CFI_SAVE:
  case AMDGPU::SI_SPILL_S160_CFI_SAVE:
  case AMDGPU::SI_SPILL_S128_CFI_SAVE:
  case AMDGPU::SI_SPILL_S96_CFI_SAVE:
  case AMDGPU::SI_SPILL_S64_CFI_SAVE:
  case AMDGPU::SI_SPILL_S32_CFI_SAVE:
    NeedsCFI = true;
    LLVM_FALLTHROUGH;
  case AMDGPU::SI_SPILL_S1024_SAVE:
  case AMDGPU::SI_SPILL_S512_SAVE:
  case AMDGPU::SI_SPILL_S256_SAVE:
  case AMDGPU::SI_SPILL_S192_SAVE:
  case AMDGPU::SI_SPILL_S160_SAVE:
  case AMDGPU::SI_SPILL_S128_SAVE:
  case AMDGPU::SI_SPILL_S96_SAVE:
  case AMDGPU::SI_SPILL_S64_SAVE:
  case AMDGPU::SI_SPILL_S32_SAVE:
    return spillSGPR(MI, FI, RS, true, NeedsCFI);
  case AMDGPU::SI_SPILL_S1024_RESTORE:
  case AMDGPU::SI_SPILL_S512_RESTORE:
  case AMDGPU::SI_SPILL_S256_RESTORE:
  case AMDGPU::SI_SPILL_S192_RESTORE:
  case AMDGPU::SI_SPILL_S160_RESTORE:
  case AMDGPU::SI_SPILL_S128_RESTORE:
  case AMDGPU::SI_SPILL_S96_RESTORE:
  case AMDGPU::SI_SPILL_S64_RESTORE:
  case AMDGPU::SI_SPILL_S32_RESTORE:
    return restoreSGPR(MI, FI, RS, true);
  default:
    llvm_unreachable("not an SGPR spill instruction");
  }
}

void SIRegisterInfo::eliminateFrameIndex(MachineBasicBlock::iterator MI,
                                        int SPAdj, unsigned FIOperandNum,
                                        RegScavenger *RS) const {
  MachineFunction *MF = MI->getParent()->getParent();
  MachineBasicBlock *MBB = MI->getParent();
  SIMachineFunctionInfo *MFI = MF->getInfo<SIMachineFunctionInfo>();
  MachineFrameInfo &FrameInfo = MF->getFrameInfo();
  const SIInstrInfo *TII = ST.getInstrInfo();
  DebugLoc DL = MI->getDebugLoc();

  assert(SPAdj == 0 && "unhandled SP adjustment in call sequence?");

  MachineOperand &FIOp = MI->getOperand(FIOperandNum);
  int Index = MI->getOperand(FIOperandNum).getIndex();

  Register FrameReg = FrameInfo.isFixedObjectIndex(Index) && hasBasePointer(*MF)
                          ? getBaseRegister()
                          : getFrameRegister(*MF);

  bool NeedsCFI = false;

  switch (MI->getOpcode()) {
    // SGPR register spill
  case AMDGPU::SI_SPILL_S1024_CFI_SAVE:
  case AMDGPU::SI_SPILL_S512_CFI_SAVE:
  case AMDGPU::SI_SPILL_S256_CFI_SAVE:
  case AMDGPU::SI_SPILL_S160_CFI_SAVE:
  case AMDGPU::SI_SPILL_S128_CFI_SAVE:
  case AMDGPU::SI_SPILL_S96_CFI_SAVE:
  case AMDGPU::SI_SPILL_S64_CFI_SAVE:
  case AMDGPU::SI_SPILL_S32_CFI_SAVE: {
    NeedsCFI = true;
    LLVM_FALLTHROUGH;
  }
    case AMDGPU::SI_SPILL_S1024_SAVE:
    case AMDGPU::SI_SPILL_S512_SAVE:
    case AMDGPU::SI_SPILL_S256_SAVE:
    case AMDGPU::SI_SPILL_S192_SAVE:
    case AMDGPU::SI_SPILL_S160_SAVE:
    case AMDGPU::SI_SPILL_S128_SAVE:
    case AMDGPU::SI_SPILL_S96_SAVE:
    case AMDGPU::SI_SPILL_S64_SAVE:
    case AMDGPU::SI_SPILL_S32_SAVE: {
      spillSGPR(MI, Index, RS);
      break;
    }

    // SGPR register restore
    case AMDGPU::SI_SPILL_S1024_RESTORE:
    case AMDGPU::SI_SPILL_S512_RESTORE:
    case AMDGPU::SI_SPILL_S256_RESTORE:
    case AMDGPU::SI_SPILL_S192_RESTORE:
    case AMDGPU::SI_SPILL_S160_RESTORE:
    case AMDGPU::SI_SPILL_S128_RESTORE:
    case AMDGPU::SI_SPILL_S96_RESTORE:
    case AMDGPU::SI_SPILL_S64_RESTORE:
    case AMDGPU::SI_SPILL_S32_RESTORE: {
      restoreSGPR(MI, Index, RS);
      break;
    }

    // VGPR register spill
    case AMDGPU::SI_SPILL_V1024_CFI_SAVE:
    case AMDGPU::SI_SPILL_V512_CFI_SAVE:
    case AMDGPU::SI_SPILL_V256_CFI_SAVE:
    case AMDGPU::SI_SPILL_V160_CFI_SAVE:
    case AMDGPU::SI_SPILL_V128_CFI_SAVE:
    case AMDGPU::SI_SPILL_V96_CFI_SAVE:
    case AMDGPU::SI_SPILL_V64_CFI_SAVE:
    case AMDGPU::SI_SPILL_V32_CFI_SAVE:
      NeedsCFI = true;
      LLVM_FALLTHROUGH;
    case AMDGPU::SI_SPILL_V1024_SAVE:
    case AMDGPU::SI_SPILL_V512_SAVE:
    case AMDGPU::SI_SPILL_V256_SAVE:
    case AMDGPU::SI_SPILL_V160_SAVE:
    case AMDGPU::SI_SPILL_V128_SAVE:
    case AMDGPU::SI_SPILL_V96_SAVE:
    case AMDGPU::SI_SPILL_V64_SAVE:
    case AMDGPU::SI_SPILL_V32_SAVE:
    case AMDGPU::SI_SPILL_A1024_SAVE:
    case AMDGPU::SI_SPILL_A512_SAVE:
    case AMDGPU::SI_SPILL_A256_SAVE:
    case AMDGPU::SI_SPILL_A192_SAVE:
    case AMDGPU::SI_SPILL_A160_SAVE:
    case AMDGPU::SI_SPILL_A128_SAVE:
    case AMDGPU::SI_SPILL_A96_SAVE:
    case AMDGPU::SI_SPILL_A64_SAVE:
    case AMDGPU::SI_SPILL_A32_SAVE: {
      const MachineOperand *VData = TII->getNamedOperand(*MI,
                                                         AMDGPU::OpName::vdata);
      assert(TII->getNamedOperand(*MI, AMDGPU::OpName::soffset)->getReg() ==
             MFI->getStackPtrOffsetReg());

      buildSpillLoadStore(
          MI, AMDGPU::BUFFER_STORE_DWORD_OFFSET, Index, VData->getReg(),
          VData->isKill(),
          TII->getNamedOperand(*MI, AMDGPU::OpName::srsrc)->getReg(), FrameReg,
          TII->getNamedOperand(*MI, AMDGPU::OpName::offset)->getImm(),
          *MI->memoperands_begin(), RS, NeedsCFI);
      MFI->addToSpilledVGPRs(getNumSubRegsForSpillOp(MI->getOpcode()));
      MI->eraseFromParent();
      break;
    }
    case AMDGPU::SI_SPILL_V32_RESTORE:
    case AMDGPU::SI_SPILL_V64_RESTORE:
    case AMDGPU::SI_SPILL_V96_RESTORE:
    case AMDGPU::SI_SPILL_V128_RESTORE:
    case AMDGPU::SI_SPILL_V160_RESTORE:
    case AMDGPU::SI_SPILL_V256_RESTORE:
    case AMDGPU::SI_SPILL_V512_RESTORE:
    case AMDGPU::SI_SPILL_V1024_RESTORE:
    case AMDGPU::SI_SPILL_A32_RESTORE:
    case AMDGPU::SI_SPILL_A64_RESTORE:
    case AMDGPU::SI_SPILL_A96_RESTORE:
    case AMDGPU::SI_SPILL_A128_RESTORE:
    case AMDGPU::SI_SPILL_A160_RESTORE:
    case AMDGPU::SI_SPILL_A192_RESTORE:
    case AMDGPU::SI_SPILL_A256_RESTORE:
    case AMDGPU::SI_SPILL_A512_RESTORE:
    case AMDGPU::SI_SPILL_A1024_RESTORE: {
      const MachineOperand *VData = TII->getNamedOperand(*MI,
                                                         AMDGPU::OpName::vdata);
      assert(TII->getNamedOperand(*MI, AMDGPU::OpName::soffset)->getReg() ==
             MFI->getStackPtrOffsetReg());

      buildSpillLoadStore(MI, AMDGPU::BUFFER_LOAD_DWORD_OFFSET,
            Index,
            VData->getReg(), VData->isKill(),
            TII->getNamedOperand(*MI, AMDGPU::OpName::srsrc)->getReg(),
            FrameReg,
            TII->getNamedOperand(*MI, AMDGPU::OpName::offset)->getImm(),
            *MI->memoperands_begin(),
            RS);
      MI->eraseFromParent();
      break;
    }

    default: {
      const DebugLoc &DL = MI->getDebugLoc();
      bool IsMUBUF = TII->isMUBUF(*MI);

      if (!IsMUBUF && !MFI->isEntryFunction()) {
        // Convert to a swizzled stack address by scaling by the wave size.
        //
        // In an entry function/kernel the offset is already swizzled.

        bool IsCopy = MI->getOpcode() == AMDGPU::V_MOV_B32_e32;
        Register ResultReg =
            IsCopy ? MI->getOperand(0).getReg()
                   : RS->scavengeRegister(&AMDGPU::VGPR_32RegClass, MI, 0);

        int64_t Offset = FrameInfo.getObjectOffset(Index);
        if (Offset == 0) {
          // XXX - This never happens because of emergency scavenging slot at 0?
          BuildMI(*MBB, MI, DL, TII->get(AMDGPU::V_LSHRREV_B32_e64), ResultReg)
            .addImm(ST.getWavefrontSizeLog2())
            .addReg(FrameReg);
        } else {
          if (auto MIB = TII->getAddNoCarry(*MBB, MI, DL, ResultReg, *RS)) {
            // Reuse ResultReg in intermediate step.
            Register ScaledReg = ResultReg;

            BuildMI(*MBB, *MIB, DL, TII->get(AMDGPU::V_LSHRREV_B32_e64),
                    ScaledReg)
              .addImm(ST.getWavefrontSizeLog2())
              .addReg(FrameReg);

            const bool IsVOP2 = MIB->getOpcode() == AMDGPU::V_ADD_U32_e32;

            // TODO: Fold if use instruction is another add of a constant.
            if (IsVOP2 || AMDGPU::isInlinableLiteral32(Offset, ST.hasInv2PiInlineImm())) {
              // FIXME: This can fail
              MIB.addImm(Offset);
              MIB.addReg(ScaledReg, RegState::Kill);
              if (!IsVOP2)
                MIB.addImm(0); // clamp bit
            } else {
              assert(MIB->getOpcode() == AMDGPU::V_ADD_CO_U32_e64 &&
                     "Need to reuse carry out register");

              // Use scavenged unused carry out as offset register.
              Register ConstOffsetReg;
              if (!isWave32)
                ConstOffsetReg = getSubReg(MIB.getReg(1), AMDGPU::sub0);
              else
                ConstOffsetReg = MIB.getReg(1);

              BuildMI(*MBB, *MIB, DL, TII->get(AMDGPU::S_MOV_B32), ConstOffsetReg)
                .addImm(Offset);
              MIB.addReg(ConstOffsetReg, RegState::Kill);
              MIB.addReg(ScaledReg, RegState::Kill);
              MIB.addImm(0); // clamp bit
            }
          } else {
            // We have to produce a carry out, and there isn't a free SGPR pair
            // for it. We can keep the whole computation on the SALU to avoid
            // clobbering an additional register at the cost of an extra mov.

            // We may have 1 free scratch SGPR even though a carry out is
            // unavailable. Only one additional mov is needed.
            Register TmpScaledReg =
                RS->scavengeRegister(&AMDGPU::SReg_32_XM0RegClass, MI, 0, false);
            Register ScaledReg = TmpScaledReg.isValid() ? TmpScaledReg : FrameReg;

            BuildMI(*MBB, MI, DL, TII->get(AMDGPU::S_LSHR_B32), ScaledReg)
              .addReg(FrameReg)
              .addImm(ST.getWavefrontSizeLog2());
            BuildMI(*MBB, MI, DL, TII->get(AMDGPU::S_ADD_U32), ScaledReg)
              .addReg(ScaledReg, RegState::Kill)
              .addImm(Offset);
            BuildMI(*MBB, MI, DL, TII->get(AMDGPU::COPY), ResultReg)
              .addReg(ScaledReg, RegState::Kill);

            // If there were truly no free SGPRs, we need to undo everything.
            if (!TmpScaledReg.isValid()) {
              BuildMI(*MBB, MI, DL, TII->get(AMDGPU::S_SUB_U32), ScaledReg)
                .addReg(ScaledReg, RegState::Kill)
                .addImm(Offset);
              BuildMI(*MBB, MI, DL, TII->get(AMDGPU::S_LSHL_B32), ScaledReg)
                .addReg(FrameReg)
                .addImm(ST.getWavefrontSizeLog2());
            }
          }
        }

        // Don't introduce an extra copy if we're just materializing in a mov.
        if (IsCopy)
          MI->eraseFromParent();
        else
          FIOp.ChangeToRegister(ResultReg, false, false, true);
        return;
      }

      if (IsMUBUF) {
        // Disable offen so we don't need a 0 vgpr base.
        assert(static_cast<int>(FIOperandNum) ==
               AMDGPU::getNamedOperandIdx(MI->getOpcode(),
                                          AMDGPU::OpName::vaddr));

        auto &SOffset = *TII->getNamedOperand(*MI, AMDGPU::OpName::soffset);
        assert((SOffset.isReg() &&
                SOffset.getReg() == MFI->getStackPtrOffsetReg()) ||
               (SOffset.isImm() && SOffset.getImm() == 0));
        if (SOffset.isReg()) {
          if (FrameReg == AMDGPU::NoRegister) {
            SOffset.ChangeToImmediate(0);
          } else {
            SOffset.setReg(FrameReg);
          }
        }

        int64_t Offset = FrameInfo.getObjectOffset(Index);
        int64_t OldImm
          = TII->getNamedOperand(*MI, AMDGPU::OpName::offset)->getImm();
        int64_t NewOffset = OldImm + Offset;

        if (SIInstrInfo::isLegalMUBUFImmOffset(NewOffset) &&
            buildMUBUFOffsetLoadStore(ST, FrameInfo, MI, Index, NewOffset)) {
          MI->eraseFromParent();
          return;
        }
      }

      // If the offset is simply too big, don't convert to a scratch wave offset
      // relative index.

      int64_t Offset = FrameInfo.getObjectOffset(Index);
      FIOp.ChangeToImmediate(Offset);
      if (!TII->isImmOperandLegal(*MI, FIOperandNum, FIOp)) {
        Register TmpReg = RS->scavengeRegister(&AMDGPU::VGPR_32RegClass, MI, 0);
        BuildMI(*MBB, MI, DL, TII->get(AMDGPU::V_MOV_B32_e32), TmpReg)
          .addImm(Offset);
        FIOp.ChangeToRegister(TmpReg, false, false, true);
      }
    }
  }
}

StringRef SIRegisterInfo::getRegAsmName(MCRegister Reg) const {
  return AMDGPUInstPrinter::getRegisterName(Reg);
}

const TargetRegisterClass *
SIRegisterInfo::getVGPRClassForBitWidth(unsigned BitWidth) {
  if (BitWidth == 1)
    return &AMDGPU::VReg_1RegClass;
  if (BitWidth <= 16)
    return &AMDGPU::VGPR_LO16RegClass;
  if (BitWidth <= 32)
    return &AMDGPU::VGPR_32RegClass;
  if (BitWidth <= 64)
    return &AMDGPU::VReg_64RegClass;
  if (BitWidth <= 96)
    return &AMDGPU::VReg_96RegClass;
  if (BitWidth <= 128)
    return &AMDGPU::VReg_128RegClass;
  if (BitWidth <= 160)
    return &AMDGPU::VReg_160RegClass;
  if (BitWidth <= 192)
    return &AMDGPU::VReg_192RegClass;
  if (BitWidth <= 256)
    return &AMDGPU::VReg_256RegClass;
  if (BitWidth <= 512)
    return &AMDGPU::VReg_512RegClass;
  if (BitWidth <= 1024)
    return &AMDGPU::VReg_1024RegClass;

  return nullptr;
}

const TargetRegisterClass *
SIRegisterInfo::getAGPRClassForBitWidth(unsigned BitWidth) {
  if (BitWidth <= 16)
    return &AMDGPU::AGPR_LO16RegClass;
  if (BitWidth <= 32)
    return &AMDGPU::AGPR_32RegClass;
  if (BitWidth <= 64)
    return &AMDGPU::AReg_64RegClass;
  if (BitWidth <= 96)
    return &AMDGPU::AReg_96RegClass;
  if (BitWidth <= 128)
    return &AMDGPU::AReg_128RegClass;
  if (BitWidth <= 160)
    return &AMDGPU::AReg_160RegClass;
  if (BitWidth <= 192)
    return &AMDGPU::AReg_192RegClass;
  if (BitWidth <= 256)
    return &AMDGPU::AReg_256RegClass;
  if (BitWidth <= 512)
    return &AMDGPU::AReg_512RegClass;
  if (BitWidth <= 1024)
    return &AMDGPU::AReg_1024RegClass;

  return nullptr;
}

const TargetRegisterClass *
SIRegisterInfo::getSGPRClassForBitWidth(unsigned BitWidth) {
  if (BitWidth <= 16)
    return &AMDGPU::SGPR_LO16RegClass;
  if (BitWidth <= 32)
    return &AMDGPU::SReg_32RegClass;
  if (BitWidth <= 64)
    return &AMDGPU::SReg_64RegClass;
  if (BitWidth <= 96)
    return &AMDGPU::SGPR_96RegClass;
  if (BitWidth <= 128)
    return &AMDGPU::SGPR_128RegClass;
  if (BitWidth <= 160)
    return &AMDGPU::SGPR_160RegClass;
  if (BitWidth <= 192)
    return &AMDGPU::SGPR_192RegClass;
  if (BitWidth <= 256)
    return &AMDGPU::SGPR_256RegClass;
  if (BitWidth <= 512)
    return &AMDGPU::SGPR_512RegClass;
  if (BitWidth <= 1024)
    return &AMDGPU::SGPR_1024RegClass;

  return nullptr;
}

// FIXME: This is very slow. It might be worth creating a map from physreg to
// register class.
const TargetRegisterClass *
SIRegisterInfo::getPhysRegClass(MCRegister Reg) const {
  static const TargetRegisterClass *const BaseClasses[] = {
    &AMDGPU::VGPR_LO16RegClass,
    &AMDGPU::VGPR_HI16RegClass,
    &AMDGPU::SReg_LO16RegClass,
    &AMDGPU::AGPR_LO16RegClass,
    &AMDGPU::VGPR_32RegClass,
    &AMDGPU::SReg_32RegClass,
    &AMDGPU::AGPR_32RegClass,
    &AMDGPU::VReg_64RegClass,
    &AMDGPU::SReg_64RegClass,
    &AMDGPU::AReg_64RegClass,
    &AMDGPU::VReg_96RegClass,
    &AMDGPU::SReg_96RegClass,
    &AMDGPU::AReg_96RegClass,
    &AMDGPU::VReg_128RegClass,
    &AMDGPU::SReg_128RegClass,
    &AMDGPU::AReg_128RegClass,
    &AMDGPU::VReg_160RegClass,
    &AMDGPU::SReg_160RegClass,
    &AMDGPU::AReg_160RegClass,
    &AMDGPU::VReg_192RegClass,
    &AMDGPU::SReg_192RegClass,
    &AMDGPU::AReg_192RegClass,
    &AMDGPU::VReg_256RegClass,
    &AMDGPU::SReg_256RegClass,
    &AMDGPU::AReg_256RegClass,
    &AMDGPU::VReg_512RegClass,
    &AMDGPU::SReg_512RegClass,
    &AMDGPU::AReg_512RegClass,
    &AMDGPU::SReg_1024RegClass,
    &AMDGPU::VReg_1024RegClass,
    &AMDGPU::AReg_1024RegClass,
    &AMDGPU::SCC_CLASSRegClass,
    &AMDGPU::Pseudo_SReg_32RegClass,
    &AMDGPU::Pseudo_SReg_128RegClass,
  };

  for (const TargetRegisterClass *BaseClass : BaseClasses) {
    if (BaseClass->contains(Reg)) {
      return BaseClass;
    }
  }
  return nullptr;
}

// TODO: It might be helpful to have some target specific flags in
// TargetRegisterClass to mark which classes are VGPRs to make this trivial.
bool SIRegisterInfo::hasVGPRs(const TargetRegisterClass *RC) const {
  unsigned Size = getRegSizeInBits(*RC);
  if (Size == 16) {
    return getCommonSubClass(&AMDGPU::VGPR_LO16RegClass, RC) != nullptr ||
           getCommonSubClass(&AMDGPU::VGPR_HI16RegClass, RC) != nullptr;
  }
  const TargetRegisterClass *VRC = getVGPRClassForBitWidth(Size);
  if (!VRC) {
    assert(Size < 32 && "Invalid register class size");
    return false;
  }
  return getCommonSubClass(VRC, RC) != nullptr;
}

bool SIRegisterInfo::hasAGPRs(const TargetRegisterClass *RC) const {
  unsigned Size = getRegSizeInBits(*RC);
  if (Size < 16)
    return false;
  const TargetRegisterClass *ARC = getAGPRClassForBitWidth(Size);
  if (!ARC) {
    assert(getVGPRClassForBitWidth(Size) && "Invalid register class size");
    return false;
  }
  return getCommonSubClass(ARC, RC) != nullptr;
}

const TargetRegisterClass *
SIRegisterInfo::getEquivalentVGPRClass(const TargetRegisterClass *SRC) const {
  unsigned Size = getRegSizeInBits(*SRC);
  const TargetRegisterClass *VRC = getVGPRClassForBitWidth(Size);
  assert(VRC && "Invalid register class size");
  return VRC;
}

const TargetRegisterClass *
SIRegisterInfo::getEquivalentAGPRClass(const TargetRegisterClass *SRC) const {
  unsigned Size = getRegSizeInBits(*SRC);
  const TargetRegisterClass *ARC = getAGPRClassForBitWidth(Size);
  assert(ARC && "Invalid register class size");
  return ARC;
}

const TargetRegisterClass *
SIRegisterInfo::getEquivalentSGPRClass(const TargetRegisterClass *VRC) const {
  unsigned Size = getRegSizeInBits(*VRC);
  if (Size == 32)
    return &AMDGPU::SGPR_32RegClass;
  const TargetRegisterClass *SRC = getSGPRClassForBitWidth(Size);
  assert(SRC && "Invalid register class size");
  return SRC;
}

const TargetRegisterClass *SIRegisterInfo::getSubRegClass(
                         const TargetRegisterClass *RC, unsigned SubIdx) const {
  if (SubIdx == AMDGPU::NoSubRegister)
    return RC;

  // We can assume that each lane corresponds to one 32-bit register.
  unsigned Size = getNumChannelsFromSubReg(SubIdx) * 32;
  if (isSGPRClass(RC)) {
    if (Size == 32)
      RC = &AMDGPU::SGPR_32RegClass;
    else
      RC = getSGPRClassForBitWidth(Size);
  } else if (hasAGPRs(RC)) {
    RC = getAGPRClassForBitWidth(Size);
  } else {
    RC = getVGPRClassForBitWidth(Size);
  }
  assert(RC && "Invalid sub-register class size");
  return RC;
}

bool SIRegisterInfo::opCanUseInlineConstant(unsigned OpType) const {
  if (OpType >= AMDGPU::OPERAND_REG_INLINE_AC_FIRST &&
      OpType <= AMDGPU::OPERAND_REG_INLINE_AC_LAST)
    return !ST.hasMFMAInlineLiteralBug();

  return OpType >= AMDGPU::OPERAND_SRC_FIRST &&
         OpType <= AMDGPU::OPERAND_SRC_LAST;
}

bool SIRegisterInfo::shouldRewriteCopySrc(
  const TargetRegisterClass *DefRC,
  unsigned DefSubReg,
  const TargetRegisterClass *SrcRC,
  unsigned SrcSubReg) const {
  // We want to prefer the smallest register class possible, so we don't want to
  // stop and rewrite on anything that looks like a subregister
  // extract. Operations mostly don't care about the super register class, so we
  // only want to stop on the most basic of copies between the same register
  // class.
  //
  // e.g. if we have something like
  // %0 = ...
  // %1 = ...
  // %2 = REG_SEQUENCE %0, sub0, %1, sub1, %2, sub2
  // %3 = COPY %2, sub0
  //
  // We want to look through the COPY to find:
  //  => %3 = COPY %0

  // Plain copy.
  return getCommonSubClass(DefRC, SrcRC) != nullptr;
}

/// Returns a lowest register that is not used at any point in the function.
///        If all registers are used, then this function will return
///         AMDGPU::NoRegister. If \p ReserveHighestVGPR = true, then return
///         highest unused register.
MCRegister SIRegisterInfo::findUnusedRegister(const MachineRegisterInfo &MRI,
                                              const TargetRegisterClass *RC,
                                              const MachineFunction &MF,
                                              bool ReserveHighestVGPR) const {
  if (ReserveHighestVGPR) {
    for (MCRegister Reg : reverse(*RC))
      if (MRI.isAllocatable(Reg) && !MRI.isPhysRegUsed(Reg))
        return Reg;
  } else {
    for (MCRegister Reg : *RC)
      if (MRI.isAllocatable(Reg) && !MRI.isPhysRegUsed(Reg))
        return Reg;
  }
  return MCRegister();
}

ArrayRef<int16_t> SIRegisterInfo::getRegSplitParts(const TargetRegisterClass *RC,
                                                   unsigned EltSize) const {
  const unsigned RegBitWidth = AMDGPU::getRegBitWidth(*RC->MC);
  assert(RegBitWidth >= 32 && RegBitWidth <= 1024);

  const unsigned RegDWORDs = RegBitWidth / 32;
  const unsigned EltDWORDs = EltSize / 4;
  assert(RegSplitParts.size() + 1 >= EltDWORDs);

  const std::vector<int16_t> &Parts = RegSplitParts[EltDWORDs - 1];
  const unsigned NumParts = RegDWORDs / EltDWORDs;

  return makeArrayRef(Parts.data(), NumParts);
}

const TargetRegisterClass*
SIRegisterInfo::getRegClassForReg(const MachineRegisterInfo &MRI,
                                  Register Reg) const {
  return Reg.isVirtual() ? MRI.getRegClass(Reg) : getPhysRegClass(Reg);
}

bool SIRegisterInfo::isVGPR(const MachineRegisterInfo &MRI,
                            Register Reg) const {
  const TargetRegisterClass *RC = getRegClassForReg(MRI, Reg);
  // Registers without classes are unaddressable, SGPR-like registers.
  return RC && hasVGPRs(RC);
}

bool SIRegisterInfo::isAGPR(const MachineRegisterInfo &MRI,
                            Register Reg) const {
  const TargetRegisterClass *RC = getRegClassForReg(MRI, Reg);

  // Registers without classes are unaddressable, SGPR-like registers.
  return RC && hasAGPRs(RC);
}

bool SIRegisterInfo::shouldCoalesce(MachineInstr *MI,
                                    const TargetRegisterClass *SrcRC,
                                    unsigned SubReg,
                                    const TargetRegisterClass *DstRC,
                                    unsigned DstSubReg,
                                    const TargetRegisterClass *NewRC,
                                    LiveIntervals &LIS) const {
  unsigned SrcSize = getRegSizeInBits(*SrcRC);
  unsigned DstSize = getRegSizeInBits(*DstRC);
  unsigned NewSize = getRegSizeInBits(*NewRC);

  // Do not increase size of registers beyond dword, we would need to allocate
  // adjacent registers and constraint regalloc more than needed.

  // Always allow dword coalescing.
  if (SrcSize <= 32 || DstSize <= 32)
    return true;

  return NewSize <= DstSize || NewSize <= SrcSize;
}

unsigned SIRegisterInfo::getRegPressureLimit(const TargetRegisterClass *RC,
                                             MachineFunction &MF) const {
  const SIMachineFunctionInfo *MFI = MF.getInfo<SIMachineFunctionInfo>();

  unsigned Occupancy = ST.getOccupancyWithLocalMemSize(MFI->getLDSSize(),
                                                       MF.getFunction());
  switch (RC->getID()) {
  default:
    return AMDGPUGenRegisterInfo::getRegPressureLimit(RC, MF);
  case AMDGPU::VGPR_32RegClassID:
  case AMDGPU::VGPR_LO16RegClassID:
  case AMDGPU::VGPR_HI16RegClassID:
    return std::min(ST.getMaxNumVGPRs(Occupancy), ST.getMaxNumVGPRs(MF));
  case AMDGPU::SGPR_32RegClassID:
  case AMDGPU::SGPR_LO16RegClassID:
    return std::min(ST.getMaxNumSGPRs(Occupancy, true), ST.getMaxNumSGPRs(MF));
  }
}

unsigned SIRegisterInfo::getRegPressureSetLimit(const MachineFunction &MF,
                                                unsigned Idx) const {
  if (Idx == AMDGPU::RegisterPressureSets::VGPR_32 ||
      Idx == AMDGPU::RegisterPressureSets::AGPR_32)
    return getRegPressureLimit(&AMDGPU::VGPR_32RegClass,
                               const_cast<MachineFunction &>(MF));

  if (Idx == AMDGPU::RegisterPressureSets::SReg_32)
    return getRegPressureLimit(&AMDGPU::SGPR_32RegClass,
                               const_cast<MachineFunction &>(MF));

  llvm_unreachable("Unexpected register pressure set!");
}

const int *SIRegisterInfo::getRegUnitPressureSets(unsigned RegUnit) const {
  static const int Empty[] = { -1 };

  if (RegPressureIgnoredUnits[RegUnit])
    return Empty;

  return AMDGPUGenRegisterInfo::getRegUnitPressureSets(RegUnit);
}

MCRegister SIRegisterInfo::getReturnAddressReg(const MachineFunction &MF) const {
  // Not a callee saved register.
  return AMDGPU::SGPR30_SGPR31;
}

const TargetRegisterClass *
SIRegisterInfo::getRegClassForSizeOnBank(unsigned Size,
                                         const RegisterBank &RB,
                                         const MachineRegisterInfo &MRI) const {
  switch (RB.getID()) {
  case AMDGPU::VGPRRegBankID:
    return getVGPRClassForBitWidth(std::max(32u, Size));
  case AMDGPU::VCCRegBankID:
    assert(Size == 1);
    return isWave32 ? &AMDGPU::SReg_32_XM0_XEXECRegClass
                    : &AMDGPU::SReg_64_XEXECRegClass;
  case AMDGPU::SGPRRegBankID:
    return getSGPRClassForBitWidth(std::max(32u, Size));
  case AMDGPU::AGPRRegBankID:
    return getAGPRClassForBitWidth(std::max(32u, Size));
  default:
    llvm_unreachable("unknown register bank");
  }
}

const TargetRegisterClass *
SIRegisterInfo::getConstrainedRegClassForOperand(const MachineOperand &MO,
                                         const MachineRegisterInfo &MRI) const {
  const RegClassOrRegBank &RCOrRB = MRI.getRegClassOrRegBank(MO.getReg());
  if (const RegisterBank *RB = RCOrRB.dyn_cast<const RegisterBank*>())
    return getRegClassForTypeOnBank(MRI.getType(MO.getReg()), *RB, MRI);

  const TargetRegisterClass *RC = RCOrRB.get<const TargetRegisterClass*>();
  return getAllocatableClass(RC);
}

MCRegister SIRegisterInfo::getVCC() const {
  return isWave32 ? AMDGPU::VCC_LO : AMDGPU::VCC;
}

const TargetRegisterClass *
SIRegisterInfo::getRegClass(unsigned RCID) const {
  switch ((int)RCID) {
  case AMDGPU::SReg_1RegClassID:
    return getBoolRC();
  case AMDGPU::SReg_1_XEXECRegClassID:
    return isWave32 ? &AMDGPU::SReg_32_XM0_XEXECRegClass
      : &AMDGPU::SReg_64_XEXECRegClass;
  case -1:
    return nullptr;
  default:
    return AMDGPUGenRegisterInfo::getRegClass(RCID);
  }
}

// Find reaching register definition
MachineInstr *SIRegisterInfo::findReachingDef(Register Reg, unsigned SubReg,
                                              MachineInstr &Use,
                                              MachineRegisterInfo &MRI,
                                              LiveIntervals *LIS) const {
  auto &MDT = LIS->getAnalysis<MachineDominatorTree>();
  SlotIndex UseIdx = LIS->getInstructionIndex(Use);
  SlotIndex DefIdx;

  if (Reg.isVirtual()) {
    if (!LIS->hasInterval(Reg))
      return nullptr;
    LiveInterval &LI = LIS->getInterval(Reg);
    LaneBitmask SubLanes = SubReg ? getSubRegIndexLaneMask(SubReg)
                                  : MRI.getMaxLaneMaskForVReg(Reg);
    VNInfo *V = nullptr;
    if (LI.hasSubRanges()) {
      for (auto &S : LI.subranges()) {
        if ((S.LaneMask & SubLanes) == SubLanes) {
          V = S.getVNInfoAt(UseIdx);
          break;
        }
      }
    } else {
      V = LI.getVNInfoAt(UseIdx);
    }
    if (!V)
      return nullptr;
    DefIdx = V->def;
  } else {
    // Find last def.
    for (MCRegUnitIterator Units(Reg, this); Units.isValid(); ++Units) {
      LiveRange &LR = LIS->getRegUnit(*Units);
      if (VNInfo *V = LR.getVNInfoAt(UseIdx)) {
        if (!DefIdx.isValid() ||
            MDT.dominates(LIS->getInstructionFromIndex(DefIdx),
                          LIS->getInstructionFromIndex(V->def)))
          DefIdx = V->def;
      } else {
        return nullptr;
      }
    }
  }

  MachineInstr *Def = LIS->getInstructionFromIndex(DefIdx);

  if (!Def || !MDT.dominates(Def, &Use))
    return nullptr;

  assert(Def->modifiesRegister(Reg, this));

  return Def;
}

MCPhysReg SIRegisterInfo::get32BitRegister(MCPhysReg Reg) const {
  assert(getRegSizeInBits(*getPhysRegClass(Reg)) <= 32);

  for (const TargetRegisterClass &RC : { AMDGPU::VGPR_32RegClass,
                                         AMDGPU::SReg_32RegClass,
                                         AMDGPU::AGPR_32RegClass } ) {
    if (MCPhysReg Super = getMatchingSuperReg(Reg, AMDGPU::lo16, &RC))
      return Super;
  }
  if (MCPhysReg Super = getMatchingSuperReg(Reg, AMDGPU::hi16,
                                            &AMDGPU::VGPR_32RegClass)) {
      return Super;
  }

  return AMDGPU::NoRegister;
}

bool SIRegisterInfo::isConstantPhysReg(MCRegister PhysReg) const {
  switch (PhysReg) {
  case AMDGPU::SGPR_NULL:
  case AMDGPU::SRC_SHARED_BASE:
  case AMDGPU::SRC_PRIVATE_BASE:
  case AMDGPU::SRC_SHARED_LIMIT:
  case AMDGPU::SRC_PRIVATE_LIMIT:
    return true;
  default:
    return false;
  }
}

ArrayRef<MCPhysReg>
SIRegisterInfo::getAllSGPR128(const MachineFunction &MF) const {
  return makeArrayRef(AMDGPU::SGPR_128RegClass.begin(),
                      ST.getMaxNumSGPRs(MF) / 4);
}

ArrayRef<MCPhysReg>
SIRegisterInfo::getAllSGPR32(const MachineFunction &MF) const {
  return makeArrayRef(AMDGPU::SGPR_32RegClass.begin(), ST.getMaxNumSGPRs(MF));
}

ArrayRef<MCPhysReg>
SIRegisterInfo::getAllVGPR32(const MachineFunction &MF) const {
  return makeArrayRef(AMDGPU::VGPR_32RegClass.begin(), ST.getMaxNumVGPRs(MF));
}<|MERGE_RESOLUTION|>--- conflicted
+++ resolved
@@ -871,15 +871,13 @@
           .addImm(0) // swz
           .addMemOperand(NewMMO);
 
-<<<<<<< HEAD
       if (IsStore && NeedsCFI)
         TFL->buildCFIForVGPRToVMEMSpill(*MBB, MI, DL, SubReg,
                                         Offset * ST.getWavefrontSize() +
                                             AdditionalCFIOffset);
-=======
+
       if (!IsAGPR && NeedSuperRegDef)
         MIB.addReg(ValueReg, RegState::ImplicitDefine);
->>>>>>> 77fb8cbd
 
       if (!IsStore && TmpReg != AMDGPU::NoRegister)
         MIB = BuildMI(*MBB, MI, DL, TII->get(AMDGPU::V_ACCVGPR_WRITE_B32),
