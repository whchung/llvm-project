--- conflicted
+++ resolved
@@ -97,12 +97,8 @@
   AMDGPUUnifyDivergentExitNodes.cpp
   AMDGPUUnifyMetadata.cpp
   AMDILCFGStructurizer.cpp
-<<<<<<< HEAD
-  AMDGPUPrintfRuntimeBinding.cpp
+  GCNDPPCombine.cpp
   AMDGPUResourceUsageAnalysis.cpp
-=======
-  GCNDPPCombine.cpp
->>>>>>> 0e64e13c
   GCNHazardRecognizer.cpp
   GCNILPSched.cpp
   GCNIterativeScheduler.cpp
@@ -160,14 +156,7 @@
   SIRegisterInfo.cpp
   SIShrinkInstructions.cpp
   SIWholeQuadMode.cpp
-<<<<<<< HEAD
-  GCNILPSched.cpp
-  GCNNSAReassign.cpp
-  GCNDPPCombine.cpp
   GCNPreRAOptimizations.cpp
-  SIModeRegister.cpp
-=======
->>>>>>> 0e64e13c
 
   LINK_COMPONENTS
   Analysis
