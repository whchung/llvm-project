--- conflicted
+++ resolved
@@ -4871,11 +4871,7 @@
   case AMDGPU::XNACK_MASK:
   case AMDGPU::XNACK_MASK_LO:
   case AMDGPU::XNACK_MASK_HI:
-<<<<<<< HEAD
-    return !isCI() && !isSI() && !isGFX10() && getTargetStreamer().getTargetID()->isXnackSupported();
-=======
-    return (isVI() || isGFX9()) && hasXNACK();
->>>>>>> 9168a0f5
+    return (isVI() || isGFX9()) && getTargetStreamer().getTargetID()->isXnackSupported();
   case AMDGPU::SGPR_NULL:
     return isGFX10Plus();
   default:
