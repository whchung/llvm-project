--- conflicted
+++ resolved
@@ -894,7 +894,6 @@
   Assert(&MD.getContext() == &Context,
          "MDNode context does not match Module context!", &MD);
 
-<<<<<<< HEAD
   if (DebugInfoVersion) {
     unsigned V = *DebugInfoVersion;
     switch (MD.getMetadataID()) {
@@ -912,13 +911,12 @@
       break;
     }
   }
-=======
+
   // Makes sure when a scope operand is a ODR type, the ODR type uniquing does
   // not create invalid debug metadata.
   // TODO: check that the non-ODR-type scope operand is valid.
   verifyODRTypeAsScopeOperand<DIType>(MD);
   verifyODRTypeAsScopeOperand<DILocalScope>(MD);
->>>>>>> 6f6bce03
 
   switch (MD.getMetadataID()) {
   default:
