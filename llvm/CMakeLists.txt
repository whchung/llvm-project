--- conflicted
+++ resolved
@@ -677,19 +677,19 @@
 set(LLVM_TARGET_TRIPLE_ENV CACHE STRING "The name of environment variable to override default target. Disabled by blank.")
 mark_as_advanced(LLVM_TARGET_TRIPLE_ENV)
 
-<<<<<<< HEAD
+# Per target dir not yet supported on Arm 32 bit due to arm vs armhf handling
+if(CMAKE_SYSTEM_NAME MATCHES "Linux" AND NOT CMAKE_SYSTEM_PROCESSOR MATCHES "^arm")
+  set(LLVM_ENABLE_PER_TARGET_RUNTIME_DIR_default ON)
+else()
+  set(LLVM_ENABLE_PER_TARGET_RUNTIME_DIR_default OFF)
+endif()
+
 if(CMAKE_SYSTEM_NAME MATCHES "Linux")
   # https://ontrack-internal.amd.com/browse/SWDEV-303745
   # turning off until hipcc is upgraded to new libclang_rt.builtin*
   set(LLVM_ENABLE_PER_TARGET_RUNTIME_DIR_default OFF)
-=======
-# Per target dir not yet supported on Arm 32 bit due to arm vs armhf handling
-if(CMAKE_SYSTEM_NAME MATCHES "Linux" AND NOT CMAKE_SYSTEM_PROCESSOR MATCHES "^arm")
-  set(LLVM_ENABLE_PER_TARGET_RUNTIME_DIR_default ON)
->>>>>>> e2b46e33
-else()
-  set(LLVM_ENABLE_PER_TARGET_RUNTIME_DIR_default OFF)
-endif()
+endif()
+
 set(LLVM_ENABLE_PER_TARGET_RUNTIME_DIR ${LLVM_ENABLE_PER_TARGET_RUNTIME_DIR_default} CACHE BOOL
   "Enable per-target runtimes directory")
 
