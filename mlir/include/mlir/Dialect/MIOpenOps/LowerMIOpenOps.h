--- conflicted
+++ resolved
@@ -143,23 +143,6 @@
       llvm::SmallVector<NamedAttribute, 0> layoutAttr0;
       llvm::SmallVector<NamedAttribute, 0> layoutAttr1;
 
-<<<<<<< HEAD
-      if (convOpType == miopen::ConvOpType::Conv2DBwdDataOpType) {
-        layoutAttr0.append(targetKDimAttr.begin(), targetKDimAttr.end());
-        layoutAttr0.append(sourceKDimAttr.begin(), sourceKDimAttr.end());
-        layoutAttr1.append(targetNonKDimAttr.begin(), targetNonKDimAttr.end());
-        layoutAttr1.append(sourceNonKDimAttr.begin(), sourceNonKDimAttr.end());
-      } else if (convOpType == miopen::ConvOpType::Conv2DOpType) {
-        layoutAttr0.append(targetKDimAttr.begin(), targetKDimAttr.end());
-        layoutAttr0.append(sourceNonKDimAttr.begin(), sourceNonKDimAttr.end());
-        layoutAttr1.append(targetNonKDimAttr.begin(), targetNonKDimAttr.end());
-        layoutAttr1.append(sourceKDimAttr.begin(), sourceKDimAttr.end());
-      } else if (convOpType == miopen::ConvOpType::Conv2DBwdWeightOpType) {
-        layoutAttr0.append(targetKDimAttr.begin(), targetKDimAttr.end());
-        layoutAttr0.append(sourceKDimAttr.begin(), sourceKDimAttr.end());
-        layoutAttr1.append(targetNonKDimAttr.begin(), targetNonKDimAttr.end());
-        layoutAttr1.append(sourceNonKDimAttr.begin(), sourceNonKDimAttr.end());
-=======
       if (convOpType == miopen::ConvOpType::Conv2DOpType) {
         layoutAttr0.append(targetGemm0DimAttr.begin(),
                            targetGemm0DimAttr.end());
@@ -178,7 +161,6 @@
                            targetGemm1DimAttr.end());
         layoutAttr1.append(sourceProbCYXDimAttr.begin(),
                            sourceProbCYXDimAttr.end());
->>>>>>> 0b61a8ca
       }
 
       transformedFilterAttrs.push_back(b.getNamedAttr(
@@ -707,73 +689,6 @@
         }
       }
 
-<<<<<<< HEAD
-      if (convOpType == miopen::ConvOpType::Conv2DBwdWeightOpType) {
-        transformedOutputAttrs.push_back(b.getNamedAttr(
-            "layout",
-            b.getArrayAttr({
-
-                // Part 1: Merge.
-                b.getDictionaryAttr({
-                    b.getNamedAttr("dimensions",
-                                   b.getArrayAttr({b.getI32IntegerAttr(0)})),
-                    b.getNamedAttr("names", b.getArrayAttr({b.getStringAttr(
-                                                arg2TargetLayoutName0)})),
-                    b.getNamedAttr("transformation", b.getStringAttr("Merge")),
-                    b.getNamedAttr("source_dimensions",
-                                   b.getArrayAttr(ArrayRef<Attribute>(
-                                       nonKDims.begin(), nonKDims.end()))),
-                    b.getNamedAttr(
-                        "source_names",
-                        b.getArrayAttr(ArrayRef<Attribute>(
-                            nonKDimNames.begin(), nonKDimNames.end()))),
-                }),
-
-                // Part 2: Passthrough.
-                b.getDictionaryAttr({
-                    b.getNamedAttr("dimensions",
-                                   b.getArrayAttr({b.getI32IntegerAttr(1)})),
-                    b.getNamedAttr("names", b.getArrayAttr({b.getStringAttr(
-                                                arg2TargetLayoutName1)})),
-                    b.getNamedAttr("transformation",
-                                   b.getStringAttr("PassThrough")),
-                    b.getNamedAttr("source_dimensions", b.getArrayAttr({kDim})),
-                    b.getNamedAttr("source_names", b.getArrayAttr({kDimName})),
-                })})));
-      } else {
-        transformedOutputAttrs.push_back(b.getNamedAttr(
-            "layout",
-            b.getArrayAttr(
-                {// Part 1: Passthrough.
-                 b.getDictionaryAttr({
-                     b.getNamedAttr("dimensions",
-                                    b.getArrayAttr({b.getI32IntegerAttr(0)})),
-                     b.getNamedAttr("names", b.getArrayAttr({b.getStringAttr(
-                                                 arg2TargetLayoutName0)})),
-                     b.getNamedAttr("transformation",
-                                    b.getStringAttr("PassThrough")),
-                     b.getNamedAttr("source_dimensions",
-                                    b.getArrayAttr({kDim})),
-                     b.getNamedAttr("source_names", b.getArrayAttr({kDimName})),
-                 }),
-
-                 // Part 2: Merge.
-                 b.getDictionaryAttr({
-                     b.getNamedAttr("dimensions",
-                                    b.getArrayAttr({b.getI32IntegerAttr(1)})),
-                     b.getNamedAttr("names", b.getArrayAttr({b.getStringAttr(
-                                                 arg2TargetLayoutName1)})),
-                     b.getNamedAttr("transformation", b.getStringAttr("Merge")),
-                     b.getNamedAttr("source_dimensions",
-                                    b.getArrayAttr(ArrayRef<Attribute>(
-                                        nonKDims.begin(), nonKDims.end()))),
-                     b.getNamedAttr(
-                         "source_names",
-                         b.getArrayAttr(ArrayRef<Attribute>(
-                             nonKDimNames.begin(), nonKDimNames.end()))),
-                 })})));
-      }
-=======
       llvm::SmallVector<NamedAttribute, 3> sourceProbNHoWoDimAttr{
           b.getNamedAttr("source_dimensions",
                          b.getArrayAttr(ArrayRef<Attribute>(nonKDims.begin(),
@@ -830,7 +745,6 @@
                         b.getDictionaryAttr({ArrayRef<NamedAttribute>(
                             layoutAttr1.begin(), layoutAttr1.end())}),
                     })));
->>>>>>> 0b61a8ca
     }
 
     // set source_layout attribute.
