//===- LowerMIOpenOps.h - MLIR to C++ for MIOpen conversion ---------------===//
//
// Part of the MLIR Project, under the Apache License v2.0 with LLVM Exceptions.
// See https://llvm.org/LICENSE.txt for license information.
// SPDX-License-Identifier: Apache-2.0 WITH LLVM-exception
//
//===----------------------------------------------------------------------===//
//
// This file declares the lowering pass for the MLIR to MIOpen C++ conversion.
//
//===----------------------------------------------------------------------===//

#ifndef MLIR_DIALECT_MIOPEN_LOWERMIOPENOPS_H
#define MLIR_DIALECT_MIOPEN_LOWERMIOPENOPS_H

#include "mlir/Conversion/AffineToStandard/AffineToStandard.h"
#include "mlir/Dialect/Affine/IR/AffineOps.h"
#include "mlir/Dialect/GPU/GPUDialect.h"
#include "mlir/Dialect/MIOpen/MIOpenOps.h"
#include "mlir/Dialect/MIOpen/Passes.h"
#include "mlir/Dialect/SCF/SCF.h"
#include "mlir/Dialect/StandardOps/IR/Ops.h"
#include "mlir/Dialect/Vector/VectorOps.h"
#include "mlir/IR/AffineMap.h"
#include "mlir/IR/Attributes.h"
#include "mlir/IR/Builders.h"
#include "mlir/IR/MLIRContext.h"
#include "mlir/IR/Module.h"
#include "mlir/IR/Operation.h"
#include "mlir/IR/PatternMatch.h"
#include "mlir/IR/StandardTypes.h"
#include "mlir/IR/Types.h"
#include "mlir/Pass/Pass.h"
#include "mlir/Pass/PassManager.h"
#include "mlir/Pass/PassRegistry.h"
#include "mlir/Support/LogicalResult.h"
#include "mlir/Transforms/DialectConversion.h"
#include "mlir/Transforms/Passes.h"

#include "llvm/ADT/SmallVector.h"

#include "XdlopsCodeSelection.h"

using namespace mlir;

//===----------------------------------------------------------------------===//
// Conv2D (forward, backward) lowering.
//===----------------------------------------------------------------------===//

// The ArgumentFields keep track of differences between conv operations
struct ArgumentFields {
  int gridwiseGemmArgumentPosition[3];
  StringRef gemmTargetCharName[3];
};

template <typename T>
struct Conv2DRewritePattern : public OpRewritePattern<T> {
  const static ArgumentFields fields;
  const static miopen::ConvOpType convOpType;
  using OpRewritePattern<T>::OpRewritePattern;

  LogicalResult matchAndRewrite(T op, PatternRewriter &b) const override {
    auto loc = op.getLoc();

    auto filterLayoutAttr =
        op.template getAttrOfType<ArrayAttr>("filter_layout");
    auto inputLayoutAttr = op.template getAttrOfType<ArrayAttr>("input_layout");
    auto outputLayoutAttr =
        op.template getAttrOfType<ArrayAttr>("output_layout");

    auto dilationsAttr = op.template getAttrOfType<ArrayAttr>("dilations");
    auto stridesAttr = op.template getAttrOfType<ArrayAttr>("strides");
    auto paddingAttr = op.template getAttrOfType<ArrayAttr>("padding");

    // Get shape of output tensor.
    auto outputType = op.output().getType().template dyn_cast<MemRefType>();
    auto outputShape = outputType.getShape();
    // HO/WO dimension for output tensor.
    int64_t outputHDim, outputWDim;

    // Find Ho/Wo dimension for output tensor. They will be used in
    // transforming input tensor.
    for (unsigned i = 0; i < outputLayoutAttr.size(); ++i) {
      if (auto strAttr =
              outputLayoutAttr.getValue()[i].template dyn_cast<StringAttr>()) {
        if (strAttr.getValue() == "ho") {
          outputHDim = i;
        } else if (strAttr.getValue() == "wo") {
          outputWDim = i;
        }
      }
    }

    // Transform filter tensor.
    auto filterType = op.filter().getType().template dyn_cast<MemRefType>();
    auto filterShape = filterType.getShape();
    auto filterElementType = filterType.getElementType();
    // Y/X dimension for filter tensor.
    int64_t filterYDim, filterXDim;

    llvm::SmallVector<int64_t, 2> transformedFilterShape;

    llvm::SmallVector<NamedAttribute, 3> transformedFilterAttrs;

    SmallString<4> arg0TargetLayoutName0("gemm");
    arg0TargetLayoutName0.append(fields.gemmTargetCharName[0].substr(0, 1));
    SmallString<4> arg0TargetLayoutName1("gemm");
    arg0TargetLayoutName1.append(fields.gemmTargetCharName[0].substr(1, 1));

    // set layout attribute.
    // Weight tensor transformation for Conv2DOp
    // - Part 1: Merge non-K dimensions to dimension 0, name it as gemmK.
    //           Optimization: If non-K dimensions are consequetive, apply
    //           unfold.
    // - Part 2: PassThrough K dimension to dimension 1, name it as gemmM.
    //
    // Weight tensor transformation for Conv2DBwdDataOp
    // - Part 1: Merge K dimensions to dimension 0, name it as gemmK.
    // - Part 2: PassThrough non-K dimension to dimension 1, name it as gemmM.
    //           Optimization: If non-K dimensions are consequetive, apply
    //           unfold.
    //
    // Weight tensor transformation for Conv2DBwdWeightOp
    // - Part 1: Merge non-K dimensions to dimension 1, name it as gemmN.
    // - Part 2: PassThrough K dimension to dimension 0, name it as gemmM.
    {
      llvm::SmallVector<IntegerAttr, 3> nonKDims;
      IntegerAttr kDim;
      llvm::SmallVector<StringAttr, 3> nonKDimNames;
      StringAttr kDimName;
      for (unsigned i = 0; i < filterLayoutAttr.size(); ++i) {
        if (auto strAttr =
                filterLayoutAttr.getValue()[i].template dyn_cast<StringAttr>()) {
          if (strAttr.getValue() == "k") {
            kDim = b.getI32IntegerAttr(i);
            kDimName = strAttr;
          } else {
            // Register filter Y/X dimension to be used later when transforming
            // input tensor.
            if (strAttr.getValue() == "y") {
              filterYDim = i;
            } else if (strAttr.getValue() == "x") {
              filterXDim = i;
            }
            nonKDims.push_back(b.getI32IntegerAttr(i));
            nonKDimNames.push_back(strAttr);
          }
        }
      }

      // Compute transformed filter shape dimension.
      int64_t nonKDimSize = 1;
      for (unsigned i = 0; i < filterShape.size(); ++i) {
        if (i != kDim.getInt()) {
          nonKDimSize *= filterShape[i];
        }
      }
      transformedFilterShape.push_back(nonKDimSize);
      transformedFilterShape.push_back(filterShape[kDim.getInt()]);

      llvm::SmallVector<NamedAttribute, 2> sourceProbCYXDimAttr{
	      b.getNamedAttr("source_dimensions",
			      b.getArrayAttr(ArrayRef<Attribute>(nonKDims.begin(),
					      nonKDims.end()))),
		      b.getNamedAttr("source_names",
				      b.getArrayAttr(ArrayRef<Attribute>(
						      nonKDimNames.begin(), nonKDimNames.end())))};
      if (kDim.getInt() != 0 && kDim.getInt() != 3) {
	      sourceProbCYXDimAttr.push_back(
			      b.getNamedAttr("transformation", b.getStringAttr("Merge")));
      } else {
	      sourceProbCYXDimAttr.push_back(
			      b.getNamedAttr("transformation", b.getStringAttr("Unfold")));
      }

      llvm::SmallVector<NamedAttribute, 3> sourceProbKDimAttr{
	      b.getNamedAttr("transformation", b.getStringAttr("PassThrough")),
		      b.getNamedAttr("source_dimensions", b.getArrayAttr({kDim})),
		      b.getNamedAttr("source_names", b.getArrayAttr({kDimName}))};

      llvm::SmallVector<NamedAttribute, 3> targetGemm0DimAttr{
	      b.getNamedAttr("dimensions",
			      b.getArrayAttr({b.getI32IntegerAttr(0)})),
		      b.getNamedAttr("names", b.getArrayAttr({b.getStringAttr(
						      arg0TargetLayoutName0)}))};

      llvm::SmallVector<NamedAttribute, 3> targetGemm1DimAttr{
	      b.getNamedAttr("dimensions",
			      b.getArrayAttr({b.getI32IntegerAttr(1)})),
		      b.getNamedAttr("names", b.getArrayAttr({b.getStringAttr(
						      arg0TargetLayoutName1)}))};

      llvm::SmallVector<NamedAttribute, 0> layoutAttr0;
      llvm::SmallVector<NamedAttribute, 0> layoutAttr1;

      if (convOpType == miopen::ConvOpType::Conv2DOpType) {
        layoutAttr0.append(targetGemm0DimAttr.begin(),
                           targetGemm0DimAttr.end());
        layoutAttr0.append(sourceProbCYXDimAttr.begin(),
                           sourceProbCYXDimAttr.end());
        layoutAttr1.append(targetGemm1DimAttr.begin(),
                           targetGemm1DimAttr.end());
        layoutAttr1.append(sourceProbKDimAttr.begin(),
                           sourceProbKDimAttr.end());
      } else {
        layoutAttr0.append(targetGemm0DimAttr.begin(),
                           targetGemm0DimAttr.end());
        layoutAttr0.append(sourceProbKDimAttr.begin(),
                           sourceProbKDimAttr.end());
        layoutAttr1.append(targetGemm1DimAttr.begin(),
                           targetGemm1DimAttr.end());
        layoutAttr1.append(sourceProbCYXDimAttr.begin(),
                           sourceProbCYXDimAttr.end());
      }

      transformedFilterAttrs.push_back(b.getNamedAttr(
          "layout", b.getArrayAttr({
                        b.getDictionaryAttr({ArrayRef<NamedAttribute>(
                            layoutAttr0.begin(), layoutAttr0.end())}),

                        // Part 2: Passthrough part.
                        b.getDictionaryAttr({ArrayRef<NamedAttribute>(
                            layoutAttr1.begin(), layoutAttr1.end())}),
                    })));
    }

    // set source_layout attribute.
    transformedFilterAttrs.push_back(
        b.getNamedAttr("source_layout", filterLayoutAttr));
    // set output_layout attribute.
    transformedFilterAttrs.push_back(b.getNamedAttr(
        "output_layout",
        b.getArrayAttr({b.getStringAttr(arg0TargetLayoutName0),
                        b.getStringAttr(arg0TargetLayoutName1)})));
    // set gridwise_gemm_argument_pos attribute.
    transformedFilterAttrs.push_back(b.getNamedAttr(
        "gridwise_gemm_argument_position",
        b.getI32IntegerAttr(fields.gridwiseGemmArgumentPosition[0])));

    auto transformedFilterMemRefType =
        MemRefType::get(transformedFilterShape, filterElementType);
    auto gemmA = b.create<miopen::TransformOp>(
        loc, transformedFilterMemRefType, op.filter(), transformedFilterAttrs);

    // Transform input tensor.
    // Input tensor step 1: padded input.
    auto inputType = op.input().getType().template dyn_cast<MemRefType>();
    auto inputShape = inputType.getShape();
    auto inputElementType = inputType.getElementType();

    llvm::SmallVector<int64_t, 4> paddedInputShape;

    llvm::SmallVector<NamedAttribute, 3> paddedInputAttrs;

    // reorderedPaddedInputDimNames would be used by the next stage.
    llvm::SmallVector<StringAttr, 4> reorderedPaddedInputDimNames;

    // set layout attribute.
    // Padded input tensor transformation:
    // - Part 1: PassThrough ni dimension to its original dimension, name it as
    // ni.
    // - Part 2: PassThrough ci dimension to its original dimension, name it as
    // ci.
    // - Part 3: Pad hi/wi dimensions to their original dimensions, name it as
    // hipad/wipad.
    {
      IntegerAttr nDim, cDim;
      StringAttr nDimName, cDimName;
      llvm::SmallVector<IntegerAttr, 2> hwDims;
      llvm::SmallVector<StringAttr, 2> hwDimNames;
      for (unsigned i = 0; i < inputLayoutAttr.size(); ++i) {
        if (auto strAttr =
                inputLayoutAttr.getValue()[i].template dyn_cast<StringAttr>()) {
          if (strAttr.getValue() == "ni") {
            nDim = b.getI32IntegerAttr(i);
            nDimName = strAttr;
          } else if (strAttr.getValue() == "ci") {
            cDim = b.getI32IntegerAttr(i);
            cDimName = strAttr;
          } else {
            hwDims.push_back(b.getI32IntegerAttr(i));
            hwDimNames.push_back(strAttr);
          }
        }
      }

      llvm::SmallVector<StringAttr, 2> hwPaddedDimNames;
      for (auto strAttr : hwDimNames) {
        hwPaddedDimNames.push_back(
            b.getStringAttr((strAttr.getValue() + "pad").str()));
      }

      for (unsigned i = 0, j = 0; i < inputLayoutAttr.size(); ++i) {
        if (APInt(32, i) == nDim.getValue()) {
          reorderedPaddedInputDimNames.push_back(nDimName);
          paddedInputShape.push_back(inputShape[nDim.getInt()]);
        } else if (APInt(32, i) == cDim.getValue()) {
          reorderedPaddedInputDimNames.push_back(cDimName);
          paddedInputShape.push_back(inputShape[cDim.getInt()]);
        } else {
          // TBD: padding parameters.
          paddedInputShape.push_back(inputShape[hwDims[j].getInt()]);

          reorderedPaddedInputDimNames.push_back(hwPaddedDimNames[j++]);
        }
      }

      paddedInputAttrs.push_back(b.getNamedAttr(
          "layout",
          b.getArrayAttr({
              // Part 1: Passthrough for ni dimension.
              b.getDictionaryAttr({
                  b.getNamedAttr("dimensions", b.getArrayAttr({nDim})),
                  b.getNamedAttr("names", b.getArrayAttr({nDimName})),
                  b.getNamedAttr("transformation",
                                 b.getStringAttr("PassThrough")),
                  b.getNamedAttr("source_dimensions", b.getArrayAttr({nDim})),
                  b.getNamedAttr("source_names", b.getArrayAttr({nDimName})),
              }),

              // Part 2: Passthrough for ci dimension.
              b.getDictionaryAttr({
                  b.getNamedAttr("dimensions", b.getArrayAttr({cDim})),
                  b.getNamedAttr("names", b.getArrayAttr({cDimName})),
                  b.getNamedAttr("transformation",
                                 b.getStringAttr("PassThrough")),
                  b.getNamedAttr("source_dimensions", b.getArrayAttr({cDim})),
                  b.getNamedAttr("source_names", b.getArrayAttr({cDimName})),
              }),

              // Part 3: Pad for h/w dimensions.
              b.getDictionaryAttr({
                  b.getNamedAttr("dimensions",
                                 b.getArrayAttr(ArrayRef<Attribute>(
                                     hwDims.begin(), hwDims.end()))),
                  b.getNamedAttr("names", b.getArrayAttr(ArrayRef<Attribute>(
                                              hwPaddedDimNames.begin(),
                                              hwPaddedDimNames.end()))),
                  b.getNamedAttr("transformation", b.getStringAttr("Pad")),
                  // TBD: padding parmeters.
                  b.getNamedAttr("parameters", b.getArrayAttr({
                                                   b.getI32IntegerAttr(0),
                                                   b.getI32IntegerAttr(0),
                                               })),
                  b.getNamedAttr("source_dimensions",
                                 b.getArrayAttr(ArrayRef<Attribute>(
                                     hwDims.begin(), hwDims.end()))),
                  b.getNamedAttr("source_names",
                                 b.getArrayAttr(ArrayRef<Attribute>(
                                     hwDimNames.begin(), hwDimNames.end()))),
              }),
          })));
    }
    // set source_layout attribute.
    paddedInputAttrs.push_back(
        b.getNamedAttr("source_layout", inputLayoutAttr));
    // set output_layout attribute.
    paddedInputAttrs.push_back(b.getNamedAttr(
        "output_layout", b.getArrayAttr(ArrayRef<Attribute>(
                             reorderedPaddedInputDimNames.begin(),
                             reorderedPaddedInputDimNames.end()))));
    auto paddedInputMemRefType =
        MemRefType::get(paddedInputShape, inputElementType);
    auto paddedInput = b.create<miopen::TransformOp>(
        loc, paddedInputMemRefType, op.input(), paddedInputAttrs);

    // Input tensor step 2 : embedded input.
    llvm::SmallVector<int64_t, 6> embeddedInputShape;

    llvm::SmallVector<NamedAttribute, 3> embeddedInputAttrs;

    // reorderedEmbeddedInputDimNames would be used by the next stage.
    llvm::SmallVector<StringAttr, 6> reorderedEmbeddedInputDimNames;

    // Embedded input tensor transformation:
    // - Part 1: PassThrough ni dimension to its original dimension, name it as
    // ni.
    // - Part 2: PassThrough ci dimension to its original dimension, name it as
    // ci.
    // - Part 3: Embed hipad dimension to 2 dimensions, name them as: y, ho.
    // - Part 4: Embed wipad dimension to 2 dimensions, name them as: x, wo.
    {
      IntegerAttr nDim, cDim;
      StringAttr nDimName, cDimName;
      IntegerAttr hDim, wDim;
      StringAttr hDimName, wDimName;
      // reorder dimensions from 4 to 6.
      // ex: (ni, ci, hipad, wipad) -> (ni, ci, y, ho, x, wo).
      IntegerAttr reorderedNDim, reorderedCDim;
      llvm::SmallVector<IntegerAttr, 2> reorderedYHoDim;
      llvm::SmallVector<IntegerAttr, 2> reorderedXWoDim;
      unsigned dimCtr = 0;
      for (unsigned i = 0; i < reorderedPaddedInputDimNames.size(); ++i) {
        auto strAttr = reorderedPaddedInputDimNames[i];
        if (strAttr.getValue() == "ni") {
          nDim = b.getI32IntegerAttr(i);
          nDimName = strAttr;

          reorderedNDim = b.getI32IntegerAttr(dimCtr++);

          reorderedEmbeddedInputDimNames.push_back(strAttr);

          embeddedInputShape.push_back(inputShape[nDim.getInt()]);
        } else if (strAttr.getValue() == "ci") {
          cDim = b.getI32IntegerAttr(i);
          cDimName = strAttr;

          reorderedCDim = b.getI32IntegerAttr(dimCtr++);

          reorderedEmbeddedInputDimNames.push_back(strAttr);

          embeddedInputShape.push_back(inputShape[cDim.getInt()]);
        } else if (strAttr.getValue() == "hipad") {
          hDim = b.getI32IntegerAttr(i);
          hDimName = strAttr;

          reorderedYHoDim.push_back(b.getI32IntegerAttr(dimCtr++));
          reorderedYHoDim.push_back(b.getI32IntegerAttr(dimCtr++));

          reorderedEmbeddedInputDimNames.push_back(b.getStringAttr("y"));
          reorderedEmbeddedInputDimNames.push_back(b.getStringAttr("ho"));

          embeddedInputShape.push_back(filterShape[filterYDim]);
          embeddedInputShape.push_back(outputShape[outputHDim]);
        } else if (strAttr.getValue() == "wipad") {
          wDim = b.getI32IntegerAttr(i);
          wDimName = strAttr;

          reorderedXWoDim.push_back(b.getI32IntegerAttr(dimCtr++));
          reorderedXWoDim.push_back(b.getI32IntegerAttr(dimCtr++));

          reorderedEmbeddedInputDimNames.push_back(b.getStringAttr("x"));
          reorderedEmbeddedInputDimNames.push_back(b.getStringAttr("wo"));

          embeddedInputShape.push_back(filterShape[filterXDim]);
          embeddedInputShape.push_back(outputShape[outputWDim]);
        }
      }

      embeddedInputAttrs.push_back(b.getNamedAttr(
          "layout",
          b.getArrayAttr({
              // Part 1: Passthrough for ni dimension.
              b.getDictionaryAttr({
                  b.getNamedAttr("dimensions", b.getArrayAttr({reorderedNDim})),
                  b.getNamedAttr("names", b.getArrayAttr({nDimName})),
                  b.getNamedAttr("transformation",
                                 b.getStringAttr("PassThrough")),
                  b.getNamedAttr("source_dimensions", b.getArrayAttr({nDim})),
                  b.getNamedAttr("source_names", b.getArrayAttr({nDimName})),
              }),

              // Part 2: Passthrough for ci dimension.
              b.getDictionaryAttr({
                  b.getNamedAttr("dimensions", b.getArrayAttr({reorderedCDim})),
                  b.getNamedAttr("names", b.getArrayAttr({cDimName})),
                  b.getNamedAttr("transformation",
                                 b.getStringAttr("PassThrough")),
                  b.getNamedAttr("source_dimensions", b.getArrayAttr({cDim})),
                  b.getNamedAttr("source_names", b.getArrayAttr({cDimName})),
              }),

              // Part 3: Embed for y, ho dimensions.
              b.getDictionaryAttr({
                  b.getNamedAttr(
                      "dimensions",
                      b.getArrayAttr(ArrayRef<Attribute>(
                          reorderedYHoDim.begin(), reorderedYHoDim.end()))),
                  b.getNamedAttr("names", b.getArrayAttr({
                                              b.getStringAttr("y"),
                                              b.getStringAttr("ho"),
                                          })),
                  b.getNamedAttr("transformation", b.getStringAttr("Embed")),
                  // TBD: padding parmeters.
                  b.getNamedAttr("parameters", b.getArrayAttr({
                                                   b.getI32IntegerAttr(1),
                                                   b.getI32IntegerAttr(1),
                                                   b.getI32IntegerAttr(1),
                                                   b.getI32IntegerAttr(0),
                                               })),
                  b.getNamedAttr("source_dimensions", b.getArrayAttr({hDim})),
                  b.getNamedAttr("source_names", b.getArrayAttr({hDimName})),
              }),

              // Part 4: Embed for x, wo dimensions.
              b.getDictionaryAttr({
                  b.getNamedAttr(
                      "dimensions",
                      b.getArrayAttr(ArrayRef<Attribute>(
                          reorderedXWoDim.begin(), reorderedXWoDim.end()))),
                  b.getNamedAttr("names", b.getArrayAttr({
                                              b.getStringAttr("x"),
                                              b.getStringAttr("wo"),
                                          })),
                  b.getNamedAttr("transformation", b.getStringAttr("Embed")),
                  // TBD: embed parmeters.
                  b.getNamedAttr("parameters", b.getArrayAttr({
                                                   b.getI32IntegerAttr(1),
                                                   b.getI32IntegerAttr(1),
                                                   b.getI32IntegerAttr(1),
                                                   b.getI32IntegerAttr(0),
                                               })),
                  b.getNamedAttr("source_dimensions", b.getArrayAttr({wDim})),
                  b.getNamedAttr("source_names", b.getArrayAttr({wDimName})),
              }),
          })));
    }
    // set intermediate_layout attribute.
    embeddedInputAttrs.push_back(b.getNamedAttr(
        "intermediate_layout", b.getArrayAttr(ArrayRef<Attribute>(
                                   reorderedPaddedInputDimNames.begin(),
                                   reorderedPaddedInputDimNames.end()))));
    // set output_layout attribute.
    embeddedInputAttrs.push_back(b.getNamedAttr(
        "output_layout", b.getArrayAttr(ArrayRef<Attribute>(
                             reorderedEmbeddedInputDimNames.begin(),
                             reorderedEmbeddedInputDimNames.end()))));
    auto embeddedInputMemRefType =
        MemRefType::get(embeddedInputShape, inputElementType);
    auto embeddedInput = b.create<miopen::TransformOp>(
        loc, embeddedInputMemRefType, ArrayRef<Value>(paddedInput),
        embeddedInputAttrs);

    // Input tensor step 3: transformed input.
    llvm::SmallVector<int64_t, 2> transformedInputShape;

    llvm::SmallVector<NamedAttribute, 3> transformedInputAttrs;

    SmallString<4> arg1TargetLayoutName0("gemm");
    arg1TargetLayoutName0.append(fields.gemmTargetCharName[1].substr(0, 1));
    SmallString<4> arg1TargetLayoutName1("gemm");
    arg1TargetLayoutName1.append(fields.gemmTargetCharName[1].substr(1, 1));

    // set layout attribute.
    // Transformed input tensor transformation:
    // - Part 1: Merge ci, y, x dimensions to dimension 0, name it as gemmK.
    // - Part 2: Merge ni, ho, wo dimensions to dimension 1, name it as gemmN.
    //
    // input tensor transformation for Conv2DBwdWeightOp
    // - Part 1: Merge ni, ho, wo dimensions to dimension 0, name it as gemmK.
    // - Part 2: Merge ci, y, x dimensions to dimension 1, name it as gemmN.
    {
      IntegerAttr nDim, cDim;
      StringAttr nDimName, cDimName;
      IntegerAttr hDim, wDim;
      StringAttr hDimName, wDimName;
      IntegerAttr yDim, xDim;
      StringAttr yDimName, xDimName;
      // reorder dimensions from 6 to 2.
      // ex: (ni, ci, y, ho, x, wo) -> ((ci, y, x), (ni, ho, wo)).
      for (unsigned i = 0; i < reorderedEmbeddedInputDimNames.size(); ++i) {
        auto strAttr = reorderedEmbeddedInputDimNames[i];
        if (strAttr.getValue() == "ni") {
          nDim = b.getI32IntegerAttr(i);
          nDimName = strAttr;
        } else if (strAttr.getValue() == "ci") {
          cDim = b.getI32IntegerAttr(i);
          cDimName = strAttr;
        } else if (strAttr.getValue() == "ho") {
          hDim = b.getI32IntegerAttr(i);
          hDimName = strAttr;
        } else if (strAttr.getValue() == "wo") {
          wDim = b.getI32IntegerAttr(i);
          wDimName = strAttr;
        } else if (strAttr.getValue() == "y") {
          yDim = b.getI32IntegerAttr(i);
          yDimName = strAttr;
        } else if (strAttr.getValue() == "x") {
          xDim = b.getI32IntegerAttr(i);
          xDimName = strAttr;
        }
      }

      llvm::SmallVector<StringAttr, 3> mergedPart1DimNames;
      llvm::SmallVector<IntegerAttr, 3> mergedPart1Dims;

      if (convOpType == miopen::ConvOpType::Conv2DBwdWeightOpType) {
	      // Assume hDim is always less than wDim.
	      if (nDim.getInt() < hDim.getInt()) {
		      mergedPart1DimNames.push_back(nDimName);
		      mergedPart1DimNames.push_back(hDimName);
		      mergedPart1DimNames.push_back(wDimName);
		      mergedPart1Dims.push_back(nDim);
		      mergedPart1Dims.push_back(hDim);
		      mergedPart1Dims.push_back(wDim);
	      } else {
		      mergedPart1DimNames.push_back(hDimName);
		      mergedPart1DimNames.push_back(wDimName);
		      mergedPart1DimNames.push_back(nDimName);
		      mergedPart1Dims.push_back(hDim);
		      mergedPart1Dims.push_back(wDim);
		      mergedPart1Dims.push_back(nDim);
	      }
      } else {
	      // Assume yDim is always less than xDim.
	      if (cDim.getInt() < yDim.getInt()) {
		      mergedPart1DimNames.push_back(cDimName);
		      mergedPart1DimNames.push_back(yDimName);
		      mergedPart1DimNames.push_back(xDimName);
		      mergedPart1Dims.push_back(cDim);
		      mergedPart1Dims.push_back(yDim);
		      mergedPart1Dims.push_back(xDim);
	      } else {
		      mergedPart1DimNames.push_back(yDimName);
		      mergedPart1DimNames.push_back(xDimName);
		      mergedPart1DimNames.push_back(cDimName);
		      mergedPart1Dims.push_back(yDim);
		      mergedPart1Dims.push_back(xDim);
		      mergedPart1Dims.push_back(cDim);
	      }
      }

      llvm::SmallVector<StringAttr, 3> mergedPart2DimNames;
      llvm::SmallVector<IntegerAttr, 3> mergedPart2Dims;

      if (convOpType == miopen::ConvOpType::Conv2DBwdWeightOpType) {
	      // Assume yDim is always less than xDim.
	      if (cDim.getInt() < yDim.getInt()) {
		      mergedPart2DimNames.push_back(cDimName);
		      mergedPart2DimNames.push_back(yDimName);
		      mergedPart2DimNames.push_back(xDimName);
		      mergedPart2Dims.push_back(cDim);
		      mergedPart2Dims.push_back(yDim);
		      mergedPart2Dims.push_back(xDim);
	      } else {
		      mergedPart2DimNames.push_back(yDimName);
		      mergedPart2DimNames.push_back(xDimName);
		      mergedPart2DimNames.push_back(cDimName);
		      mergedPart2Dims.push_back(yDim);
		      mergedPart2Dims.push_back(xDim);
		      mergedPart2Dims.push_back(cDim);
	      }
      } else {
	      // Assume hDim is always less than wDim.
	      if (nDim.getInt() < hDim.getInt()) {
		      mergedPart2DimNames.push_back(nDimName);
		      mergedPart2DimNames.push_back(hDimName);
		      mergedPart2DimNames.push_back(wDimName);
		      mergedPart2Dims.push_back(nDim);
		      mergedPart2Dims.push_back(hDim);
		      mergedPart2Dims.push_back(wDim);
	      } else {
		      mergedPart2DimNames.push_back(hDimName);
		      mergedPart2DimNames.push_back(wDimName);
		      mergedPart2DimNames.push_back(nDimName);
		      mergedPart2Dims.push_back(hDim);
		      mergedPart2Dims.push_back(wDim);
		      mergedPart2Dims.push_back(nDim);
	      }
      }
      
      if (convOpType == miopen::ConvOpType::Conv2DBwdWeightOpType) {
        transformedInputShape.push_back(embeddedInputShape[hDim.getInt()] * embeddedInputShape[wDim.getInt()] * embeddedInputShape[nDim.getInt()]);
        transformedInputShape.push_back(embeddedInputShape[cDim.getInt()] * embeddedInputShape[yDim.getInt()] * embeddedInputShape[xDim.getInt()]);
      } else {
        transformedInputShape.push_back(embeddedInputShape[cDim.getInt()] * embeddedInputShape[yDim.getInt()] * embeddedInputShape[xDim.getInt()]);
        transformedInputShape.push_back(embeddedInputShape[hDim.getInt()] * embeddedInputShape[wDim.getInt()] * embeddedInputShape[nDim.getInt()]);
      }

      transformedInputAttrs.push_back(b.getNamedAttr(
          "layout",
          b.getArrayAttr({
              // Part 1: Merge ci, y, x dimensions.
              b.getDictionaryAttr({
                  b.getNamedAttr("dimensions",
                                 b.getArrayAttr({b.getI32IntegerAttr(0)})),
                  b.getNamedAttr("names", b.getArrayAttr({b.getStringAttr(
                                              arg1TargetLayoutName0)})),
                  b.getNamedAttr("transformation", b.getStringAttr("Merge")),
                  b.getNamedAttr(
                      "source_dimensions",
                      b.getArrayAttr(ArrayRef<Attribute>(
                          mergedPart1Dims.begin(), mergedPart1Dims.end()))),
                  b.getNamedAttr("source_names",
                                 b.getArrayAttr(ArrayRef<Attribute>(
                                     mergedPart1DimNames.begin(),
                                     mergedPart1DimNames.end()))),
              }),

              // Part 2: Merge ni, ho, wo dimensions.
              b.getDictionaryAttr({
                  b.getNamedAttr("dimensions",
                                 b.getArrayAttr({b.getI32IntegerAttr(1)})),
                  b.getNamedAttr("names", b.getArrayAttr({b.getStringAttr(
                                              arg1TargetLayoutName1)})),
                  b.getNamedAttr("transformation", b.getStringAttr("Merge")),
                  b.getNamedAttr(
                      "source_dimensions",
                      b.getArrayAttr(ArrayRef<Attribute>(
                          mergedPart2Dims.begin(), mergedPart2Dims.end()))),
                  b.getNamedAttr("source_names",
                                 b.getArrayAttr(ArrayRef<Attribute>(
                                     mergedPart2DimNames.begin(),
                                     mergedPart2DimNames.end()))),
              }),
          })));
    }
    // set intermediate_layout attribute.
    transformedInputAttrs.push_back(b.getNamedAttr(
        "intermediate_layout", b.getArrayAttr(ArrayRef<Attribute>(
                                   reorderedEmbeddedInputDimNames.begin(),
                                   reorderedEmbeddedInputDimNames.end()))));
    // set output_layout attribute.
    transformedInputAttrs.push_back(b.getNamedAttr(
        "output_layout",
        b.getArrayAttr({b.getStringAttr(arg1TargetLayoutName0),
                        b.getStringAttr(arg1TargetLayoutName1)})));
    // set gridwise_gemm_argument_pos attribute.
    transformedInputAttrs.push_back(b.getNamedAttr(
        "gridwise_gemm_argument_position",
        b.getI32IntegerAttr(fields.gridwiseGemmArgumentPosition[1])));
    auto transformedInputMemRefType =
        MemRefType::get(transformedInputShape, inputElementType);
    auto gemmB = b.create<miopen::TransformOp>(loc, transformedInputMemRefType,
                                               ArrayRef<Value>(embeddedInput),
                                               transformedInputAttrs);

    // Transform output tensor.
    auto outputElementType = outputType.getElementType();
    llvm::SmallVector<int64_t, 2> transformedOutputShape;

    llvm::SmallVector<NamedAttribute, 3> transformedOutputAttrs;

    SmallString<4> arg2TargetLayoutName0("gemm");
    arg2TargetLayoutName0.append(fields.gemmTargetCharName[2].substr(0, 1));
    SmallString<4> arg2TargetLayoutName1("gemm");
    arg2TargetLayoutName1.append(fields.gemmTargetCharName[2].substr(1, 1));

    // set layout attribute.
    // Output tensor transformation:
    // - Part 1: PassThrough K dimension to dimension 0, name it as gemmM.
    // - Part 2: Merge non-K dimensions to dimension 1, name it as gemmN.
    //
    // Output tensor transformation for backward weight:
    // - Part 1: Merge non-K dimensions to dimension 0, name it as gemmK.
    // - Part 2: PassThrough K dimension to dimension 1, name it as gemmM.
    {
      llvm::SmallVector<IntegerAttr, 3> nonKDims;
      IntegerAttr kDim;
      llvm::SmallVector<StringAttr, 3> nonKDimNames;
      StringAttr kDimName;
      for (unsigned i = 0; i < outputLayoutAttr.size(); ++i) {
        if (auto strAttr =
                outputLayoutAttr.getValue()[i].template dyn_cast<StringAttr>()) {
          if (strAttr.getValue() == "ko") {
            kDim = b.getI32IntegerAttr(i);
            kDimName = strAttr;
          } else {
            nonKDims.push_back(b.getI32IntegerAttr(i));
            nonKDimNames.push_back(strAttr);
          }
        }
      }

      // Compute transformed filter shape dimension.
      int64_t nonKDimSize = 1;
      for (unsigned i = 0; i < outputShape.size(); ++i) {
        if (i != kDim.getInt()) {
          nonKDimSize *= outputShape[i];
        }
      }
      if (convOpType == miopen::ConvOpType::Conv2DBwdWeightOpType) {
        transformedOutputShape.push_back(nonKDimSize);
        transformedOutputShape.push_back(outputShape[kDim.getInt()]);
      } else {
        transformedOutputShape.push_back(outputShape[kDim.getInt()]);
        transformedOutputShape.push_back(nonKDimSize);
      }

      llvm::SmallVector<NamedAttribute, 3> sourceProbNHoWoDimAttr{
	      b.getNamedAttr("source_dimensions",
			      b.getArrayAttr(ArrayRef<Attribute>(nonKDims.begin(),
					      nonKDims.end()))),
		      b.getNamedAttr("source_names",
				      b.getArrayAttr(ArrayRef<Attribute>(
						      nonKDimNames.begin(), nonKDimNames.end()))),
		      b.getNamedAttr("transformation", b.getStringAttr("Merge"))};

      llvm::SmallVector<NamedAttribute, 3> sourceProbKDimAttr{
	      b.getNamedAttr("transformation", b.getStringAttr("PassThrough")),
		      b.getNamedAttr("source_dimensions", b.getArrayAttr({kDim})),
		      b.getNamedAttr("source_names", b.getArrayAttr({kDimName}))};

      llvm::SmallVector<NamedAttribute, 3> targetGemm0DimAttr{
	      b.getNamedAttr("dimensions",
			      b.getArrayAttr({b.getI32IntegerAttr(0)})),
		      b.getNamedAttr("names", b.getArrayAttr({b.getStringAttr(
						      arg2TargetLayoutName0)}))};

      llvm::SmallVector<NamedAttribute, 3> targetGemm1DimAttr{
	      b.getNamedAttr("dimensions",
			      b.getArrayAttr({b.getI32IntegerAttr(1)})),
		      b.getNamedAttr("names", b.getArrayAttr({b.getStringAttr(
						      arg2TargetLayoutName1)}))};

      llvm::SmallVector<NamedAttribute, 0> layoutAttr0;
      llvm::SmallVector<NamedAttribute, 0> layoutAttr1;

      if (convOpType == miopen::ConvOpType::Conv2DBwdWeightOpType) {
	      layoutAttr0.append(targetGemm0DimAttr.begin(),
			      targetGemm0DimAttr.end());
	      layoutAttr0.append(sourceProbNHoWoDimAttr.begin(),
			      sourceProbNHoWoDimAttr.end());
	      layoutAttr1.append(targetGemm1DimAttr.begin(),
			      targetGemm1DimAttr.end());
	      layoutAttr1.append(sourceProbKDimAttr.begin(),
			      sourceProbKDimAttr.end());
      } else {
	      layoutAttr0.append(targetGemm0DimAttr.begin(),
			      targetGemm0DimAttr.end());
	      layoutAttr0.append(sourceProbKDimAttr.begin(),
			      sourceProbKDimAttr.end());
	      layoutAttr1.append(targetGemm1DimAttr.begin(),
			      targetGemm1DimAttr.end());
	      layoutAttr1.append(sourceProbNHoWoDimAttr.begin(),
			      sourceProbNHoWoDimAttr.end());
      }
 
      transformedOutputAttrs.push_back(b.getNamedAttr(
          "layout", b.getArrayAttr({
                        b.getDictionaryAttr({ArrayRef<NamedAttribute>(
                            layoutAttr0.begin(), layoutAttr0.end())}),
                        b.getDictionaryAttr({ArrayRef<NamedAttribute>(
                            layoutAttr1.begin(), layoutAttr1.end())}),
                    })));
    }

    // set source_layout attribute.
    transformedOutputAttrs.push_back(
        b.getNamedAttr("source_layout", outputLayoutAttr));
    // set output_layout attribute.
    transformedOutputAttrs.push_back(b.getNamedAttr(
        "output_layout", b.getArrayAttr({
                             b.getStringAttr(arg2TargetLayoutName0),
                             b.getStringAttr(arg2TargetLayoutName1),
                         })));
    // set gridwise_gemm_argument_pos attribute.
    transformedOutputAttrs.push_back(b.getNamedAttr(
        "gridwise_gemm_argument_position",
        b.getI32IntegerAttr(fields.gridwiseGemmArgumentPosition[2])));
    auto transformedOutputMemRefType =
        MemRefType::get(transformedOutputShape, outputElementType);
    auto gemmC = b.create<miopen::TransformOp>(
        loc, transformedOutputMemRefType, op.output(), transformedOutputAttrs);

    // compute right padding parameters.
    auto leftPadH = paddingAttr.getValue()[0].template dyn_cast<IntegerAttr>().getInt();
    auto leftPadW = paddingAttr.getValue()[1].template dyn_cast<IntegerAttr>().getInt();
    auto dilationH =
        dilationsAttr.getValue()[0].template dyn_cast<IntegerAttr>().getInt();
    auto dilationW =
        dilationsAttr.getValue()[1].template dyn_cast<IntegerAttr>().getInt();
    auto strideH = stridesAttr.getValue()[0].template dyn_cast<IntegerAttr>().getInt();
    auto strideW = stridesAttr.getValue()[1].template dyn_cast<IntegerAttr>().getInt();

    // get y, x, ho, wo, hi, wi
    int64_t y, x, ho, wo, hi, wi;
    y = x = ho = wo = hi = wi = 0;
    for (unsigned i = 0; i < 4; ++i) {
      auto filterAttr = filterLayoutAttr.getValue()[i].template dyn_cast<StringAttr>();
      auto inputAttr = inputLayoutAttr.getValue()[i].template dyn_cast<StringAttr>();
      auto outputAttr = outputLayoutAttr.getValue()[i].template dyn_cast<StringAttr>();

      if (filterAttr.getValue() == "y") {
        y = filterShape[i];
      } else if (filterAttr.getValue() == "x") {
        x = filterShape[i];
      }

      if (inputAttr.getValue() == "hi") {
        hi = inputShape[i];
      } else if (inputAttr.getValue() == "wi") {
        wi = inputShape[i];
      }

      if (outputAttr.getValue() == "ho") {
        ho = outputShape[i];
      } else if (outputAttr.getValue() == "wo") {
        wo = outputShape[i];
      }
    }

    auto hiPadded = 1 + (y - 1) * dilationH + (ho - 1) * strideH;
    auto wiPadded = 1 + (x - 1) * dilationW + (wo - 1) * strideW;
    auto rightPadH =
        hiPadded > (leftPadH + hi) ? hiPadded - (leftPadH + hi) : 0;
    auto rightPadW =
        wiPadded > (leftPadW + wi) ? wiPadded - (leftPadW + wi) : 0;

    // Set attributes for gridwise_gemm op.
    llvm::SmallVector<NamedAttribute, 8> gridwiseGemmAttrs{
        b.getNamedAttr("filter_layout", filterLayoutAttr),
        b.getNamedAttr("filter_dimension", b.getI64ArrayAttr(filterShape)),
        b.getNamedAttr("input_layout", inputLayoutAttr),
        b.getNamedAttr("input_dimension", b.getI64ArrayAttr(inputShape)),
        b.getNamedAttr("output_layout", outputLayoutAttr),
        b.getNamedAttr("output_dimension", b.getI64ArrayAttr(outputShape)),
        b.getNamedAttr("dilations", dilationsAttr),
        b.getNamedAttr("strides", stridesAttr),
        b.getNamedAttr(
            "padding",
            b.getArrayAttr(
                {paddingAttr, b.getI32ArrayAttr({rightPadH, rightPadW})})),
    };

    // xdlopsV2.
    auto xdlopsV2Attr = op.template getAttrOfType<BoolAttr>("xdlopsV2");
    if (xdlopsV2Attr && xdlopsV2Attr.getValue() == true)
      gridwiseGemmAttrs.push_back(
          b.getNamedAttr("xdlopsV2", b.getBoolAttr(true)));

    if (convOpType == miopen::ConvOpType::Conv2DBwdDataOpType) {
      gridwiseGemmAttrs.push_back(b.getNamedAttr(
          "kernel_algorithm", b.getStringAttr("backward_data_v1r1")));
    } else if (convOpType == miopen::ConvOpType::Conv2DOpType) {
      gridwiseGemmAttrs.push_back(
          b.getNamedAttr("kernel_algorithm", b.getStringAttr("v4r4")));
    } else if (convOpType == miopen::ConvOpType::Conv2DBwdWeightOpType) {
      gridwiseGemmAttrs.push_back(b.getNamedAttr(
          "kernel_algorithm", b.getStringAttr("backward_weight_v4r4")));
    }

    // Emit miopen.gridwise_gemm op.
    // Emit miopen.gridwise_gemm_v2 if xdlopsV2 attribute is true.
    auto arguments = std::array<miopen::TransformOp, 3>{gemmA, gemmB, gemmC};

    if (xdlopsV2Attr && xdlopsV2Attr.getValue() == true) {
      b.create<miopen::GridwiseGemmV2Op>(
          loc, ArrayRef<Type>{},
          ValueRange{arguments[fields.gridwiseGemmArgumentPosition[0]],
                     arguments[fields.gridwiseGemmArgumentPosition[1]],
                     arguments[fields.gridwiseGemmArgumentPosition[2]]},
          gridwiseGemmAttrs);
    } else {
      b.create<miopen::GridwiseGemmOp>(
          loc, ArrayRef<Type>{},
          ValueRange{arguments[fields.gridwiseGemmArgumentPosition[0]],
                     arguments[fields.gridwiseGemmArgumentPosition[1]],
                     arguments[fields.gridwiseGemmArgumentPosition[2]]},
          gridwiseGemmAttrs);
    }

    // Finally, erase the original Conv2D op.
    op.erase();

    return success();
  }
};

<<<<<<< HEAD
// High level convolution operation always have
// [filter, input, output]
// as the convolution argument. The only difference between different
// hight level convolution operations is the argument sequence. For
// simplicity, we always arrange the first two arguments to be input
// and the last argument to be output
template <>
const ArgumentFields Conv2DRewritePattern<miopen::Conv2DOp>::fields = {
    {0, 1, 2},
    {"KM", "KN", "MN"},
};
template <>
const miopen::ConvOpType Conv2DRewritePattern<miopen::Conv2DOp>::convOpType =
    miopen::ConvOpType::Conv2DOpType;

template <>
const ArgumentFields Conv2DRewritePattern<miopen::Conv2DBwdDataOp>::fields = {
    {0, 2, 1},
    {"KM", "MN", "KN"},
};

template <>
const miopen::ConvOpType Conv2DRewritePattern<miopen::Conv2DBwdDataOp>::convOpType =
miopen::ConvOpType::Conv2DBwdDataOpType;

template <>
const ArgumentFields Conv2DRewritePattern<miopen::Conv2DBwdWeightOp>::fields = {
    {2, 1, 0},
    {"MN", "KN", "KM"},
};

template <>
const miopen::ConvOpType Conv2DRewritePattern<miopen::Conv2DBwdWeightOp>::convOpType =
miopen::ConvOpType::Conv2DBwdWeightOpType;


=======
>>>>>>> be8d9dd1
// Explicitly instantiate the template to operation type
template struct Conv2DRewritePattern<miopen::Conv2DOp>;
template struct Conv2DRewritePattern<miopen::Conv2DBwdDataOp>;
template struct Conv2DRewritePattern<miopen::Conv2DBwdWeightOp>;

//===----------------------------------------------------------------------===//
// Assigning attributes.
//===----------------------------------------------------------------------===//

static void affixThreadwiseCopyAttributes(miopen::ThreadwiseCopyOp top, miopen::GridwiseGemmOp gop, OpBuilder &b) {
  // Add attributes from C++ template arguments and ctor arguments.
  //
  // in gridwise_gemm:
  // 
  // ThreadwiseGenericTensorSliceCopy_v4r2<decltype(c_m0_m1_n0_n1_thread_desc),              - source memref
  //                                       decltype(c_m0_m1_n0_n1_global_desc),              - dest memref
  //                                       decltype(c_m0_m1_n0_n1_thread_desc.GetLengths()), - source memref
  //                                       CThreadCopySrcDstAccessOrder,                     - Sequence<0, 1, 2, 3>
  //                                       CThreadCopySrcDstVectorReadWriteDim,              - matrix_c_source_dest_vector_read_write_dim attribute
  //                                       1,                                                - 1
  //                                       CThreadCopyDstDataPerWrite,                       - matrix_c_dest_data_per_write attribute
  //                                       AddressSpace::Vgpr,                               - addrspace on source memref
  //                                       AddressSpace::Global,                             - addrspace on dest memref
  //                                       CGlobalMemoryDataOperation>(                      - NOT USED

  top.setAttr("dim_access_order", b.getArrayAttr({
                                      b.getI32IntegerAttr(0),
                                      b.getI32IntegerAttr(1),
                                      b.getI32IntegerAttr(2),
                                      b.getI32IntegerAttr(3),
                                  }));
  top.setAttr("vector_read_write_dim",
              gop.getAttr("matrix_c_source_dest_vector_read_write_dim"));
  top.setAttr("source_data_per_read", b.getI32IntegerAttr(1));
  top.setAttr("dest_data_per_write", gop.getAttr("matrix_c_dest_data_per_write"));
}

static void affixThreadwiseCopyAttributes(miopen::ThreadwiseCopyOp top, miopen::GridwiseGemmV2Op gop, OpBuilder &b) {
  top.setAttr("dim_access_order", b.getArrayAttr({
                                      b.getI32IntegerAttr(0),
                                      b.getI32IntegerAttr(1),
                                      b.getI32IntegerAttr(2),
                                      b.getI32IntegerAttr(3),
                                  }));
  top.setAttr("vector_read_write_dim",
              gop.getAttr("matrix_c_source_dest_vector_read_write_dim"));
  top.setAttr("source_data_per_read", b.getI32IntegerAttr(1));
  top.setAttr("dest_data_per_write", gop.getAttr("matrix_c_dest_data_per_write"));
}

static void affixThreadwiseCopyV2Attributes(miopen::ThreadwiseCopyV2Op top, miopen::GridwiseGemmV2Op gop, OpBuilder &b) {
  top.setAttr("dim_access_order", b.getArrayAttr({
                                      b.getI32IntegerAttr(0),
                                      b.getI32IntegerAttr(1),
                                      b.getI32IntegerAttr(2),
                                      b.getI32IntegerAttr(3),
                                  }));
  top.setAttr("vector_read_write_dim",
              gop.getAttr("matrix_c_source_dest_vector_read_write_dim"));
  top.setAttr("source_data_per_read", b.getI32IntegerAttr(1));
  top.setAttr("dest_data_per_write", gop.getAttr("matrix_c_dest_data_per_write"));
}

// XXX: Figure out a way to do away with isThreadwiseLoad parameter.
static void affixThreadwiseCopyAttributes(miopen::ThreadwiseCopyOp top,
                                          miopen::BlockwiseCopyOp bop,
                                          OpBuilder &b,
                                          bool isThreadwiseLoad) {
  // Add attributes from C++ template arguments and ctor arguments.
  //
  // in blockwise_copy:
  //
  // using ThreadwiseLoad = ThreadwiseGenericTensorSliceCopy_v4r2<BlockSrcDesc,              - source memref
  //                                                              ThreadBufferDesc,          - dest memref
  //                                                              ThreadSliceLengths,        - source memref
  //                                                              SrcDimAccessOrder,         - Sequence<1, 0>
  //                                                              SrcVectoReadDim,           - source_vector_read_dim attribute
  //                                                              SrcDataPerRead,            - source_data_per_read attribute
  //                                                              1,                         - 1
  //                                                              SrcAddressSpace,           - addrspace on source memref
  //                                                              ThreadBufferAddressSpace,  - addrspace on dest memref
  //                                                              InMemoryDataOperation::Set>- NOT USED
  //
  // using ThreadwiseStore = ThreadwiseGenericTensorSliceCopy_v4r2<ThreadBufferDesc,         - source memref
  //                                                               BlockDstDesc,             - dest memref
  //                                                               ThreadSliceLengths,       - source memref
  //                                                               DstDimAccessOrder,        - Sequence<0, 1>
  //                                                               DstVectorWriteDim,        - dest_vector_write_dim attribute
  //                                                               1,                        - 1
  //                                                               DstDataPerWrite,          - dest_data_per_write attribute
  //                                                               ThreadBufferAddressSpace, - addrspace of source memref
  //                                                               DstAddressSpace,          - addrspace of dest memref
  //                                                               DstInMemOp>;              - NOT USE

  if (isThreadwiseLoad) {
    top.setAttr("dim_access_order", bop.getAttr("source_dim_access_order"));
    top.setAttr("vector_read_write_dim", bop.getAttr("source_vector_read_dim"));
    // XXX: TBD review how vector load/store attributes are passed down.
    //top.setAttr("source_data_per_read", bop.getAttr("source_data_per_read"));
    top.setAttr("source_data_per_read", b.getI32IntegerAttr(1));
    top.setAttr("dest_data_per_write", b.getI32IntegerAttr(1));
  } else {
    top.setAttr("dim_access_order", bop.getAttr("dest_dim_access_order"));
    // XXX. Figure this out. Symmetry is somehow lost here.
    // top.setAttr("vector_read_write_dim",
    // bop.getAttr("dest_vector_write_dim"));
    top.setAttr("vector_read_write_dim", bop.getAttr("source_vector_read_dim"));
    top.setAttr("source_data_per_read", b.getI32IntegerAttr(1));
    // XXX: TBD review how vector load/store attributes are passed down.
    //top.setAttr("dest_data_per_write", bop.getAttr("dest_data_per_write"));
    top.setAttr("dest_data_per_write", b.getI32IntegerAttr(1));
  }
}

// XXX: figure out a better way to get rid of isMatrixA parameter.
static void affixThreadwiseCopyAttributes(miopen::ThreadwiseCopyOp top,
                                          miopen::BlockwiseGemmOp bop,
                                          OpBuilder &b, bool isMatrixA) {
  // in blockwise_gemm:
  //
  // constexpr auto a_thread_copy = ThreadwiseMatrixSliceCopy<BlockMatrixA,                  - source memref
  //                                                          decltype(a_thread_mtx),        - dest memref
  //                                                          KPerThreadLoop,                - k_per_thread attribute
  //                                                          MPerThreadSubC,                - m_per_thread attribute
  //                                                          ThreadGemmADataPerRead_M>{};   - m_per_thread attribute
  // constexpr auto b_thread_copy = ThreadwiseMatrixSliceCopy<BlockMatrixB,                  - source memref
  //                                                          decltype(b_thread_mtx),        - dest memref
  //                                                          KPerThreadLoop,                - k_per_thread attribute
  //                                                          NPerThreadSubC,                - n_per_thread attribute
  //                                                          ThreadGemmBDataPerRead_N>{};   - n_per_thread attribute

  if (isMatrixA) {
    top.setAttr("n_slice_row", bop.getAttr("k_per_thread"));
    top.setAttr("n_slice_col", bop.getAttr("m_per_thread"));
    // XXX: TBD review how vector load/store attributes are passed down.
    //top.setAttr("data_per_access", bop.getAttr("m_per_thread"));
    top.setAttr("data_per_access", b.getI32IntegerAttr(1));
  } else {
    top.setAttr("n_slice_row", bop.getAttr("k_per_thread"));
    top.setAttr("n_slice_col", bop.getAttr("n_per_thread"));
    // XXX: TBD review how vector load/store attributes are passed down.
    //top.setAttr("data_per_access", bop.getAttr("n_per_thread"));
    top.setAttr("data_per_access", b.getI32IntegerAttr(1));
  }
}

//===----------------------------------------------------------------------===//
// GridwiseGemm lowering.
//===----------------------------------------------------------------------===//

namespace math {

// greatest common divisor, aka highest common factor
template <typename T>
T gcd(T x, T y)
{
    if(x == y || x == 0)
    {
        return y;
    }
    else if(y == 0)
    {
        return x;
    }
    else if(x > y)
    {
        return gcd(x - y, y);
    }
    else
    {
        return gcd(x, y - x);
    }
}

template <typename X, typename... Ys>
auto gcd(X x, Ys... ys)
{
    return gcd(x, ys...);
}

// least common multiple
template <typename T>
T lcm(T x, T y)
{
    return (x * y) / gcd(x, y);
}

template <typename X, typename... Ys>
auto lcm(X x, Ys... ys)
{
    return lcm(x, lcm(ys...));
}

template <class X, class Y>
auto integer_divide_ceil(X x, Y y)
{
    return (x + y - 1) / y;
}

template <class X, class Y>
auto integer_least_multiple(X x, Y y)
{
    return y * integer_divide_ceil(x, y);
}



} // namespace math

struct GridwiseGemmRewritePattern : public OpRewritePattern<miopen::GridwiseGemmOp> {
  using OpRewritePattern<miopen::GridwiseGemmOp>::OpRewritePattern;

  void computeLDSBlockSizes(miopen::GridwiseGemmOp op, int64_t &a_block_space, int64_t &b_block_space, int64_t &double_block_space) const {
     int64_t ABlockCopyDstDataPerWrite_M = op.getAttr("matrix_a_dest_data_per_write_dim_m").template dyn_cast<IntegerAttr>().getInt();
     int64_t BBlockCopyDstDataPerWrite_N = op.getAttr("matrix_b_dest_data_per_write_dim_n").template dyn_cast<IntegerAttr>().getInt();
     int64_t ThreadGemmAThreadCopySrcDataPerRead_M = op.getAttr("m_per_thread").template dyn_cast<IntegerAttr>().getInt();
     int64_t ThreadGemmBThreadCopySrcDataPerRead_N = op.getAttr("n_per_thread").template dyn_cast<IntegerAttr>().getInt();

     int64_t max_lds_align = math::lcm(ABlockCopyDstDataPerWrite_M,
                                    BBlockCopyDstDataPerWrite_N,
                                    ThreadGemmAThreadCopySrcDataPerRead_M,
                                    ThreadGemmBThreadCopySrcDataPerRead_N);

     int64_t KPerBlock = op.getAttr("k_per_block").template dyn_cast<IntegerAttr>().getInt();
     int64_t MPerBlock = op.getAttr("m_per_block").template dyn_cast<IntegerAttr>().getInt();
     int64_t NPerBlock = op.getAttr("n_per_block").template dyn_cast<IntegerAttr>().getInt();

     int64_t AlignedNPerBlock = max_lds_align * math::integer_divide_ceil<int64_t>(NPerBlock, max_lds_align);

     // A matrix in LDS memory, dst of blockwise copy
     //   be careful of LDS alignment
     // Original C++ logic:
     //constexpr auto a_k_m_block_desc = make_native_tensor_descriptor_aligned(
     //    Sequence<KPerBlock, MPerBlock>{}, Number<max_lds_align>{});
     //constexpr index_t a_block_space =
     //    math::integer_least_multiple(a_k_m_block_desc.GetElementSpace(), max_lds_align);
     int64_t AlignedMPerBlock = max_lds_align * math::integer_divide_ceil<int64_t>(MPerBlock, max_lds_align);
     a_block_space = math::integer_least_multiple(KPerBlock * AlignedMPerBlock, max_lds_align);

     // B matrix in LDS memory, dst of blockwise copy
     //   be careful of LDS alignment
     // Original C++ logic:
     //constexpr auto b_k_n_block_desc = make_native_tensor_descriptor_aligned(
     //    Sequence<KPerBlock, NPerBlock>{}, Number<max_lds_align>{});
     //constexpr index_t b_block_space =
     //    math::integer_least_multiple(b_k_n_block_desc.GetElementSpace(), max_lds_align);
     b_block_space = math::integer_least_multiple(KPerBlock * AlignedNPerBlock, max_lds_align);

     double_block_space = 2 * (a_block_space + b_block_space);

     // llvm::errs() << "a_block_space: " << a_block_space << "\n";
     // llvm::errs() << "b_block_space: " << b_block_space << "\n";
     // llvm::errs() << "double_block_space: " << double_block_space << "\n\n";
  }

  // XXX. Figure out a way to do away with isMatrixA parameter.
  void affixBlockwiseCopyAttributes(miopen::BlockwiseCopyOp bop,
                                    miopen::GridwiseGemmOp gop,
                                    OpBuilder &b, bool isMatrixA) const {
    // Add attributes from C++ template arguments and ctor arguments.
    // a_blockwise_copy:
    // BlockSize                           - block_size attribute
    // a_k_m_global_desc                   - source memref
    // a_k_m_block_desc                    - dest memref
    // a_k_m_block_desc.getLengths()       - dest memref
    // ABlockCopyThreadSliceLengths_K_M    - logic specified in -miopen-affix-params pass
    // ABlockCopyThreadClusterLengths_K_M  - logic specified in -miopen-affix-params pass
    // ABlockCopyThreadClusterArrangeOrder - Sequence<1, 0>
    // ABlockCopySrcAccessOrder            - Sequence<1, 0>
    // Sequence<0, 1>                      - Sequence<0, 1>
    // ABlockCopySrcVectorReadDim          - matrix_a_source_vector_read_dim attribute
    // 1                                   - 1
    // ABlockCopySrcDataPerRead            - matrix_a_source_data_per_read attribute
    // ABlockCopyDstDataPerWrite_M         - matrix_a_dest_data_per_write_dim_m attribute

    // b_blockwise_copy:
    // BlockSize                           - block_size attribute
    // b_k_n_global_desc                   - source memref
    // b_k_n_block_desc                    - dest memref
    // b_k_n_block_desc.getLengths()       - dest memref
    // BBlockCopyThreadSliceLengths_K_N    - logic specified in -miopen-affix-params pass
    // BBlockCopyThreadClusterLengths_K_N  - logic specified in -miopen-affix-params pass
    // BBlockCopyThreadClusterArrangeOrder - Sequence<1, 0>
    // BBlockCopySrcAccessOrder            - Sequence<1, 0>
    // Sequence<0, 1>                      - Seuquence<0, 1>
    // BBlockCopySrcVectorReadDim          - matrix_b_source_read_dim attribute
    // 1                                   - 1
    // BBlockCopySrcDataPerRead            - matrix_b_source_data_per_read attribute
    // BBlockCopyDstDataPerWrite_N         - matrix_b_dest_data_per_write_dim_n attribute
    bop.setAttr("block_size", gop.getAttr("block_size"));

    if (isMatrixA) {
      bop.setAttr("source_dim_access_order", b.getArrayAttr({
                                                 b.getI32IntegerAttr(1),
                                                 b.getI32IntegerAttr(0),
                                             }));
      bop.setAttr("dest_dim_access_order", b.getArrayAttr({
                                               b.getI32IntegerAttr(0),
                                               b.getI32IntegerAttr(1),
                                           }));
      bop.setAttr("source_vector_read_dim",
                  gop.getAttr("matrix_a_source_vector_read_dim"));
      bop.setAttr("dest_vector_write_dim", b.getI32IntegerAttr(1));

      bop.setAttr("source_data_per_read",
                  gop.getAttr("matrix_a_source_data_per_read"));
      bop.setAttr("dest_data_per_write",
                  gop.getAttr("matrix_a_dest_data_per_write_dim_m"));
    } else {
      bop.setAttr("source_dim_access_order", b.getArrayAttr({
                                                 b.getI32IntegerAttr(0),
                                                 b.getI32IntegerAttr(1),
                                             }));
      bop.setAttr("dest_dim_access_order", b.getArrayAttr({
                                               b.getI32IntegerAttr(0),
                                               b.getI32IntegerAttr(1),
                                           }));
      bop.setAttr("source_vector_read_dim",
                  gop.getAttr("matrix_b_source_vector_read_dim"));
      bop.setAttr("dest_vector_write_dim", b.getI32IntegerAttr(1));

      bop.setAttr("source_data_per_read",
                  gop.getAttr("matrix_b_source_data_per_read"));
      bop.setAttr("dest_data_per_write",
                  gop.getAttr("matrix_b_dest_data_per_write_dim_n"));
    }
  }

  void affixBlockwiseGemmAttributes(miopen::BlockwiseGemmOp bop,
                                    miopen::GridwiseGemmOp gop,
                                    OpBuilder &b) const {
    bop.setAttr("block_size", gop.getAttr("block_size"));

    // Add attributes from C++ template arguments and ctor arguments.
    //const auto blockwise_gemm = BlockwiseGemmBlockABlockBThreadCTransANormalBNormalC_v2<
    //    BlockSize,                                - block_size attribute
    //    decltype(a_k_m_block_mtx_desc),           - matrixA memref
    //    decltype(b_k_n_block_mtx_desc),           - matrixB memref
    //    decltype(c_m0m1_n0n1_thread_mtx_desc),    - matrixC memref
    //    MPerThread,                               - m_per_thread attribute
    //    NPerThread,                               - n_per_thread attribute
    //    MLevel0Cluster,                           - m_level0_cluster attribute
    //    NLevel0Cluster,                           - n_level0_cluster attribute
    //    MLevel1Cluster,                           - m_level1_cluster attribute
    //    NLevel1Cluster,                           - n_level1_cluster attribute
    //    KPerThread,                               - k_per_thread attribute
    //    ThreadGemmAThreadCopySrcDataPerRead_M,    - m_per_thread attribute
    //    ThreadGemmBThreadCopySrcDataPerRead_N>{}; - n_per_thread attribute
 
    // Attributes used in non-xdlops lowering path.
    bop.setAttr("m_per_thread", gop.getAttr("m_per_thread"));
    bop.setAttr("n_per_thread", gop.getAttr("n_per_thread"));
    bop.setAttr("k_per_thread", gop.getAttr("k_per_thread"));
    bop.setAttr("m_level0_cluster", gop.getAttr("m_level0_cluster"));
    bop.setAttr("m_level1_cluster", gop.getAttr("m_level1_cluster"));
    bop.setAttr("n_level0_cluster", gop.getAttr("n_level0_cluster"));
    bop.setAttr("n_level1_cluster", gop.getAttr("n_level1_cluster"));
  }

  template <typename T>
  MemRefType computeSubviewResultType(T op, MemRefType inputType,
                                      unsigned offset,
                                      ArrayRef<int64_t> outputShape,
                                      Type outputElementType) const {
    auto inputAffineMaps = inputType.getAffineMaps();

    auto outputRank = outputShape.size();

    auto expr = getAffineConstantExpr(offset, op.getContext());
    unsigned stride = 1;
    for (int i = outputRank - 1; i >= 0; --i) {
      expr = expr + getAffineDimExpr(i, op.getContext()) *
                        getAffineConstantExpr(stride, op.getContext());
      stride *= outputShape[i];
    }

    AffineMap transformAffineMap = AffineMap::get(
        outputRank, 0, ArrayRef<AffineExpr>{expr}, op.getContext());
    AffineMap outputAffineMap;
    if (inputAffineMaps.size() != 0) {
      auto inputAffineMap = inputAffineMaps[0];
      outputAffineMap = inputAffineMap.compose(transformAffineMap);
    } else {
      outputAffineMap = transformAffineMap;
    }
    auto transformedOutputType =
        MemRefType::get(outputShape, outputElementType, {outputAffineMap},
                        inputType.getMemorySpace());
    return transformedOutputType;
  }

  LogicalResult matchAndRewrite(miopen::GridwiseGemmOp op, PatternRewriter &b) const override {
    auto loc = op.getLoc();

    auto elementType = op.output().getType().cast<MemRefType>().getElementType();

    // Prepare some useful constants.
    auto zeroConstantFloatOp =
        b.create<ConstantFloatOp>(loc, APFloat(0.0f), b.getF32Type());
    auto oneConstantFloatOp =
        b.create<ConstantFloatOp>(loc, APFloat(1.0f), b.getF32Type());
    auto zeroConstantI32Op =
        b.create<ConstantIntOp>(loc, 0, b.getIntegerType(32));

    auto zeroConstantOp = b.create<ConstantIndexOp>(loc, 0);
    auto oneConstantOp = b.create<ConstantIndexOp>(loc, 1);

    // Obtain critical matrix dimensions.
    int64_t K = op.filter().getType().template dyn_cast<MemRefType>().getShape()[0];
    int64_t M = op.filter().getType().template dyn_cast<MemRefType>().getShape()[1];
    int64_t N = op.input().getType().template dyn_cast<MemRefType>().getShape()[1];

    // Obtain critical tuning parameters.
    int64_t BlockSize =
        op.getAttr("block_size").template dyn_cast<IntegerAttr>().getInt();
    int64_t KPerBlock = op.getAttr("k_per_block").template dyn_cast<IntegerAttr>().getInt();
    int64_t MPerBlock = op.getAttr("m_per_block").template dyn_cast<IntegerAttr>().getInt();
    int64_t NPerBlock = op.getAttr("n_per_block").template dyn_cast<IntegerAttr>().getInt();
    int64_t MPerThread = op.getAttr("m_per_thread").template dyn_cast<IntegerAttr>().getInt();
    int64_t NPerThread = op.getAttr("n_per_thread").template dyn_cast<IntegerAttr>().getInt();
    auto MPerThreadConstantOp = b.create<ConstantIndexOp>(loc, MPerThread);
    auto NPerThreadConstantOp = b.create<ConstantIndexOp>(loc, NPerThread);

    int64_t MLevel0Cluster = op.getAttr("m_level0_cluster").template dyn_cast<IntegerAttr>().getInt();
    int64_t MLevel1Cluster = op.getAttr("m_level1_cluster").template dyn_cast<IntegerAttr>().getInt();
    int64_t NLevel0Cluster = op.getAttr("n_level0_cluster").template dyn_cast<IntegerAttr>().getInt();
    int64_t NLevel1Cluster = op.getAttr("n_level1_cluster").template dyn_cast<IntegerAttr>().getInt();
    auto NLevel0ClusterConstantOp =
        b.create<ConstantIndexOp>(loc, NLevel0Cluster);
    auto NLevel1ClusterConstantOp =
        b.create<ConstantIndexOp>(loc, NLevel1Cluster);

    int64_t matrix_a_source_data_per_read =
        op.getAttr("matrix_a_source_data_per_read")
            .template dyn_cast<IntegerAttr>()
            .getInt();
    int64_t matrix_b_source_data_per_read =
        op.getAttr("matrix_b_source_data_per_read")
            .template dyn_cast<IntegerAttr>()
            .getInt();

    auto dataType = op.input().getType().template dyn_cast<MemRefType>().getElementType().template dyn_cast<FloatType>();

    // Get current workgroup ID.
    auto bid = b.create<miopen::WorkgroupIdOp>(loc, b.getIndexType());

    int64_t MBlockWork = M / MPerBlock;
    int64_t NBlockWork = N / NPerBlock;

    // llvm::errs() << "M: " << M << "\n";
    // llvm::errs() << "N: "  << N << "\n";
    // llvm::errs() << "K: "  << K << "\n";
    // llvm::errs() << "MPerBlock: " << MPerBlock << "\n";
    // llvm::errs() << "NPerBlock: " << NPerBlock << "\n";
    // llvm::errs() << "KPerBlock: " << KPerBlock << "\n";
    // llvm::errs() << "MBlockWork = M / MPerBlock: " << MBlockWork << "\n";
    // llvm::errs() << "NBlockWork = N / NPerBlock: " << NBlockWork << "\n";
    // llvm::errs() << "MPerWave: " << MPerWave << "\n";
    // llvm::errs() << "NPerWave: " << NPerWave << "\n";
    // llvm::errs() << "MWaves = MPerBlock / MPerWave: " << MWaves << "\n";
    // llvm::errs() << "NWaves = NPerBlock / NPerWave: " << NWaves << "\n";

    auto MBlockWorkConstantOp = b.create<ConstantIndexOp>(loc, MBlockWork);
    auto NBlockWorkConstantOp = b.create<ConstantIndexOp>(loc, NBlockWork);
    auto block_work_id_m =
        b.create<SignedDivIOp>(loc, bid, NBlockWorkConstantOp);
    auto block_work_id_n =
        b.create<SignedRemIOp>(loc, bid, NBlockWorkConstantOp);
    auto MPerBlockConstantOp = b.create<ConstantIndexOp>(loc, MPerBlock);
    auto NPerBlockConstantOp = b.create<ConstantIndexOp>(loc, NPerBlock);
    auto m_block_data_on_global =
        b.create<MulIOp>(loc, block_work_id_m, MPerBlockConstantOp);
    auto n_block_data_on_global =
        b.create<MulIOp>(loc, block_work_id_n, NPerBlockConstantOp);
    auto m_block_data_on_global_i32 = b.create<IndexCastOp>(
        loc, m_block_data_on_global, b.getIntegerType(32));
    auto n_block_data_on_global_i32 = b.create<IndexCastOp>(
        loc, n_block_data_on_global, b.getIntegerType(32));

    // llvm::errs() << "KPerBlock: " << KPerBlock << "\n";
    // llvm::errs() << "MPerBlock: " << MPerBlock << "\n";
    // llvm::errs() << "NPerBlock: " << NPerBlock << "\n";
    // llvm::errs() << "matrix_a_source_data_per_read: " << matrix_a_source_data_per_read << "\n";
    // llvm::errs() << "matrix_b_source_data_per_read: " << matrix_b_source_data_per_read << "\n";

    // Compute ThreadClusterLengths for Matrix A.
    int64_t GemmABlockCopyClusterLengths_GemmK =
        KPerBlock /
        ((MPerBlock * KPerBlock / BlockSize) / matrix_a_source_data_per_read);
    int64_t GemmABlockCopyClusterLengths_GemmM =
        MPerBlock / matrix_a_source_data_per_read;

    // llvm::errs() << "thread cluster lengths for Matrix A\n";
    // llvm::errs() << GemmABlockCopyClusterLengths_GemmK << " ";
    // llvm::errs() << GemmABlockCopyClusterLengths_GemmM << "\n";

    // Compute ThreadSliceLengths for Matrix A.
    int64_t GemmABlockCopyThreadSliceLengths_GemmK =
        KPerBlock / GemmABlockCopyClusterLengths_GemmK;
    int64_t GemmABlockCopyThreadSliceLengths_GemmM =
        MPerBlock / GemmABlockCopyClusterLengths_GemmM;

    // llvm::errs() << "slice lengths for Matrix A\n";
    // llvm::errs() << GemmABlockCopyThreadSliceLengths_GemmK << " ";
    // llvm::errs() << GemmABlockCopyThreadSliceLengths_GemmM << "\n";

    // Compute ThreadClusterLengths for Matrix B.
    int64_t GemmBBlockCopyClusterLengths_GemmK =
        KPerBlock /
        ((NPerBlock * KPerBlock / BlockSize) / matrix_b_source_data_per_read);
    int64_t GemmBBlockCopyClusterLengths_GemmN =
        NPerBlock / matrix_b_source_data_per_read;

    // llvm::errs() << "thread cluster lengths for Matrix B\n";
    // llvm::errs() << GemmBBlockCopyClusterLengths_GemmK << " ";
    // llvm::errs() << GemmBBlockCopyClusterLengths_GemmN << "\n";

    // Compute ThreadSliceLengths for Matrix B.
    int64_t GemmBBlockCopyThreadSliceLengths_GemmK =
        KPerBlock / GemmBBlockCopyClusterLengths_GemmK;
    int64_t GemmBBlockCopyThreadSliceLengths_GemmN =
        NPerBlock / GemmBBlockCopyClusterLengths_GemmN;

    // llvm::errs() << "thread slice lengths for Matrix B\n";
    // llvm::errs() << GemmBBlockCopyThreadSliceLengths_GemmK << " ";
    // llvm::errs() << GemmBBlockCopyThreadSliceLengths_GemmN << "\n";

    // Get current workitem ID.

    // Original logic.
    auto tid = b.create<miopen::WorkitemIdOp>(loc, b.getIndexType());

    // Compute thread_data_id_begin for Matrix A.
    // ClusterArrangeOrder for Matrix A is <1, 0>.
    // So divide by GemmABlockCopyClusterLengths_GemmK.
    auto GemmABlockCopyClusterLengths_GemmKConstantOp =
        b.create<ConstantIndexOp>(loc, GemmABlockCopyClusterLengths_GemmK);
    auto GemmABlockCopyClusterLengths_GemmMConstantOp =
        b.create<ConstantIndexOp>(loc, GemmABlockCopyClusterLengths_GemmM);
    auto GemmABlockCopyThreadSliceLengths_GemmKConstantOp =
        b.create<ConstantIndexOp>(loc, GemmABlockCopyThreadSliceLengths_GemmK);
    auto GemmABlockCopyThreadSliceLengths_GemmMConstantOp =
        b.create<ConstantIndexOp>(loc, GemmABlockCopyThreadSliceLengths_GemmM);

    auto GemmABlockCopyThreadClusterId_Y = b.create<SignedRemIOp>(
        loc, tid, GemmABlockCopyClusterLengths_GemmKConstantOp);
    auto GemmABlockCopyThreadClusterId_X = b.create<SignedDivIOp>(
        loc, tid, GemmABlockCopyClusterLengths_GemmKConstantOp);
    auto GemmAThreadDataIdBegin_Y =
        b.create<MulIOp>(loc, GemmABlockCopyThreadClusterId_Y,
                         GemmABlockCopyThreadSliceLengths_GemmKConstantOp);
    auto GemmAThreadDataIdBegin_X =
        b.create<MulIOp>(loc, GemmABlockCopyThreadClusterId_X,
                         GemmABlockCopyThreadSliceLengths_GemmMConstantOp);
    auto GemmAThreadDataIdBegin_Y_i32 = b.create<IndexCastOp>(
        loc, GemmAThreadDataIdBegin_Y, b.getIntegerType(32));
    auto GemmAThreadDataIdBegin_X_i32 = b.create<IndexCastOp>(
        loc, GemmAThreadDataIdBegin_X, b.getIntegerType(32));

    auto GemmABlockCopySourceCoord_Y_i32 =
        b.create<AddIOp>(loc, zeroConstantI32Op, GemmAThreadDataIdBegin_Y_i32);
    auto GemmABlockCopySourceCoord_X_i32 = b.create<AddIOp>(
        loc, m_block_data_on_global_i32, GemmAThreadDataIdBegin_X_i32);
    auto GemmABlockCopyDestCoord_Y_i32 =
        b.create<AddIOp>(loc, zeroConstantI32Op, GemmAThreadDataIdBegin_Y_i32);
    auto GemmABlockCopyDestCoord_X_i32 =
        b.create<AddIOp>(loc, zeroConstantI32Op, GemmAThreadDataIdBegin_X_i32);

    // Compute thread_data_id_begin for Matrix B.
    // ClusterArrangeOrder for Matrix B is <0, 1>
    // So divide by GemmBBlockCopyClusterLengths_GemmN.
    auto GemmBBlockCopyClusterLengths_GemmKConstantOp =
        b.create<ConstantIndexOp>(loc, GemmBBlockCopyClusterLengths_GemmK);
    auto GemmBBlockCopyClusterLengths_GemmNConstantOp =
        b.create<ConstantIndexOp>(loc, GemmBBlockCopyClusterLengths_GemmN);
    auto GemmBBlockCopyThreadSliceLengths_GemmKConstantOp =
        b.create<ConstantIndexOp>(loc, GemmBBlockCopyThreadSliceLengths_GemmK);
    auto GemmBBlockCopyThreadSliceLengths_GemmNConstantOp =
        b.create<ConstantIndexOp>(loc, GemmBBlockCopyThreadSliceLengths_GemmN);

    auto GemmBBlockCopyThreadClusterId_Y = b.create<SignedDivIOp>(
        loc, tid, GemmBBlockCopyClusterLengths_GemmNConstantOp);
    auto GemmBBlockCopyThreadClusterId_X = b.create<SignedRemIOp>(
        loc, tid, GemmBBlockCopyClusterLengths_GemmNConstantOp);
    auto GemmBThreadDataIdBegin_Y =
        b.create<MulIOp>(loc, GemmBBlockCopyThreadClusterId_Y,
                         GemmBBlockCopyThreadSliceLengths_GemmKConstantOp);
    auto GemmBThreadDataIdBegin_X =
        b.create<MulIOp>(loc, GemmBBlockCopyThreadClusterId_X,
                         GemmBBlockCopyThreadSliceLengths_GemmNConstantOp);
    auto GemmBThreadDataIdBegin_Y_i32 = b.create<IndexCastOp>(
        loc, GemmBThreadDataIdBegin_Y, b.getIntegerType(32));
    auto GemmBThreadDataIdBegin_X_i32 = b.create<IndexCastOp>(
        loc, GemmBThreadDataIdBegin_X, b.getIntegerType(32));

    auto GemmBBlockCopySourceCoord_Y_i32 =
        b.create<AddIOp>(loc, zeroConstantI32Op, GemmBThreadDataIdBegin_Y_i32);
    auto GemmBBlockCopySourceCoord_X_i32 = b.create<AddIOp>(
        loc, n_block_data_on_global_i32, GemmBThreadDataIdBegin_X_i32);
    auto GemmBBlockCopyDestCoord_Y_i32 =
        b.create<AddIOp>(loc, zeroConstantI32Op, GemmBThreadDataIdBegin_Y_i32);
    auto GemmBBlockCopyDestCoord_X_i32 =
        b.create<AddIOp>(loc, zeroConstantI32Op, GemmBThreadDataIdBegin_X_i32);

    // Compute required LDS sizes.
    int64_t ldsBlockASize, ldsBlockBSize, ldsBlockSize;
    computeLDSBlockSizes(op, ldsBlockASize, ldsBlockBSize, ldsBlockSize);

    // Allocate LDS.
    auto ldsMemRefType =
        MemRefType::get({ldsBlockSize}, elementType, {},
                        gpu::GPUDialect::getWorkgroupAddressSpace());
    auto ldsGpuAllocOp = b.create<miopen::GpuAllocOp>(loc, ldsMemRefType);

    // Subviews for Matrix A.
    auto ldsBlockADoubleSize = ldsBlockASize * 2;
    auto ldsBlockAOffset = 0;

    auto ldsBlockAOffsetConstantOp =
        b.create<ConstantIndexOp>(loc, ldsBlockAOffset);
    auto ldsBlockADoubleMemRefType =
        computeSubviewResultType(op, ldsMemRefType, ldsBlockAOffset,
                                 {ldsBlockADoubleSize}, elementType);
    auto ldsBlockADoubleSubviewOp = b.create<miopen::SubviewOp>(
        loc, ldsBlockADoubleMemRefType, ldsGpuAllocOp,
        ldsBlockAOffsetConstantOp);

    auto ldsBlockAEvenOffset = 0;
    auto ldsBlockAEvenOffsetConstantOp =
        b.create<ConstantIndexOp>(loc, ldsBlockAEvenOffset);
    auto ldsBlockAEvenMemRefType = computeSubviewResultType(
        op, ldsBlockADoubleMemRefType, ldsBlockAEvenOffset, {ldsBlockASize},
        elementType);
    auto ldsBlockAEvenSubviewOp = b.create<miopen::SubviewOp>(
        loc, ldsBlockAEvenMemRefType, ldsBlockADoubleSubviewOp,
        ldsBlockAEvenOffsetConstantOp);

    auto ldsBlockAOddOffset = ldsBlockADoubleSize / 2;
    auto ldsBlockAOddOffsetConstantOp =
        b.create<ConstantIndexOp>(loc, ldsBlockAOddOffset);
    auto ldsBlockAOddMemRefType = computeSubviewResultType(
        op, ldsBlockADoubleMemRefType, ldsBlockAOddOffset, {ldsBlockASize},
        elementType);
    auto ldsBlockAOddSubviewOp = b.create<miopen::SubviewOp>(
        loc, ldsBlockAOddMemRefType, ldsBlockADoubleSubviewOp,
        ldsBlockAOddOffsetConstantOp);

    // Get 2D subviews.
    // Compute matrix A dimension from attributes.
    // Original C++ logic.
    // // A matrix in LDS memory, dst of blockwise copy
    // //   be careful of LDS alignment
    // constexpr auto a_k_m_block_desc = make_native_tensor_descriptor_aligned(
    //     Sequence<KPerBlock, MPerBlock>{}, Number<max_lds_align>{});
    auto lds2DMatrixAEvenMemRefType = computeSubviewResultType(
        op, ldsBlockAEvenMemRefType, 0, {KPerBlock, MPerBlock}, elementType);

    auto lds2DMatrixAOddMemRefType = computeSubviewResultType(
        op, ldsBlockAOddMemRefType, 0, {KPerBlock, MPerBlock}, elementType);

    auto lds2DMatrixAEvenSubviewOp = b.create<miopen::SubviewOp>(
        loc, lds2DMatrixAEvenMemRefType, ldsBlockAEvenSubviewOp,
        zeroConstantOp);
    auto lds2DMatrixAOddSubviewOp =
        b.create<miopen::SubviewOp>(loc, lds2DMatrixAOddMemRefType,
                                    ldsBlockAOddSubviewOp, zeroConstantOp);

    // Subviews for Matrix B.
    auto ldsBlockBDoubleSize = ldsBlockBSize * 2;
    auto ldsBlockBOffset = ldsBlockADoubleSize;

    auto ldsBlockBOffsetConstantOp =
        b.create<ConstantIndexOp>(loc, ldsBlockBOffset);
    auto ldsBlockBDoubleMemRefType =
        computeSubviewResultType(op, ldsMemRefType, ldsBlockBOffset,
                                 {ldsBlockBDoubleSize}, elementType);
    auto ldsBlockBDoubleSubviewOp = b.create<miopen::SubviewOp>(
        loc, ldsBlockBDoubleMemRefType, ldsGpuAllocOp,
        ldsBlockBOffsetConstantOp);

    auto ldsBlockBEvenOffset = 0;
    auto ldsBlockBEvenOffsetConstantOp =
        b.create<ConstantIndexOp>(loc, ldsBlockBEvenOffset);
    auto ldsBlockBEvenMemRefType = computeSubviewResultType(
        op, ldsBlockBDoubleMemRefType, ldsBlockBEvenOffset, {ldsBlockBSize},
        elementType);
    auto ldsBlockBEvenSubviewOp = b.create<miopen::SubviewOp>(
        loc, ldsBlockBEvenMemRefType, ldsBlockBDoubleSubviewOp,
        ldsBlockBEvenOffsetConstantOp);

    auto ldsBlockBOddOffset = ldsBlockBDoubleSize / 2;
    auto ldsBlockBOddOffsetConstantOp =
        b.create<ConstantIndexOp>(loc, ldsBlockBOddOffset);
    auto ldsBlockBOddMemRefType = computeSubviewResultType(
        op, ldsBlockBDoubleMemRefType, ldsBlockBOddOffset, {ldsBlockBSize},
        elementType);
    auto ldsBlockBOddSubviewOp = b.create<miopen::SubviewOp>(
        loc, ldsBlockBOddMemRefType, ldsBlockBDoubleSubviewOp,
        ldsBlockBOddOffsetConstantOp);

    // Get 2D subviews.
    // Compute matrix B dimension from attributes.
    // Original C++ logic.
    // // B matrix in LDS memory, dst of blockwise copy
    // //   be careful of LDS alignment
    // constexpr auto b_k_n_block_desc = make_native_tensor_descriptor_aligned(
    //     Sequence<KPerBlock, NPerBlock>{}, Number<max_lds_align>{});
    auto lds2DMatrixBEvenMemRefType = computeSubviewResultType(
        op, ldsBlockBEvenMemRefType, 0, {KPerBlock, NPerBlock}, elementType);

    auto lds2DMatrixBOddMemRefType = computeSubviewResultType(
        op, ldsBlockBOddMemRefType, 0, {KPerBlock, NPerBlock}, elementType);

    auto lds2DMatrixBEvenSubviewOp = b.create<miopen::SubviewOp>(
        loc, lds2DMatrixBEvenMemRefType, ldsBlockBEvenSubviewOp,
        zeroConstantOp);
    auto lds2DMatrixBOddSubviewOp =
        b.create<miopen::SubviewOp>(loc, lds2DMatrixBOddMemRefType,
                                    ldsBlockBOddSubviewOp, zeroConstantOp);

    // Alloc for Matrix C on registers.
    // Compute register size from attributes.
    int64_t GemmMRepeat = 0, GemmNRepeat = 0;
    Value registerMatrixCAllocOp;

    // Original C++ logic.
    // constexpr index_t GemmMRepeat = MPerBlock / (MPerThread * MLevel0Cluster * MLevel1Cluster);
    // constexpr index_t GemmNRepeat = NPerBlock / (NPerThread * NLevel0Cluster * NLevel1Cluster);
    // constexpr auto c_m0m1_n0n1_thread_mtx_desc = make_ConstantMatrixDescriptor_packed(
    //     Number<GemmMRepeat * MPerThread>{}, Number<GemmNRepeat * NPerThread>{});

    // llvm::errs() << "MPerThread: " << MPerThread << "\n";
    // llvm::errs() << "NPerThread: " << NPerThread << "\n";

    GemmMRepeat = MPerBlock / (MPerThread * MLevel0Cluster * MLevel1Cluster);
    GemmNRepeat = NPerBlock / (NPerThread * NLevel0Cluster * NLevel1Cluster);

    // llvm::errs() << "GemmMRepeat: " << GemmMRepeat << "\n";
    // llvm::errs() << "GemmNRepeat: " << GemmNRepeat << "\n";

    auto threadCRegisterMemRefType = MemRefType::get(
        {GemmMRepeat * MPerThread, GemmNRepeat * NPerThread}, elementType, {},
        gpu::GPUDialect::getPrivateAddressSpace());
    registerMatrixCAllocOp =
        b.create<miopen::GpuAllocOp>(loc, threadCRegisterMemRefType);

    // Alloc for Matrix A / B on registers.
    auto threadARegisterMemRefType = MemRefType::get(
        {GemmABlockCopyThreadSliceLengths_GemmK,
         GemmABlockCopyThreadSliceLengths_GemmM},
        elementType, {}, gpu::GPUDialect::getPrivateAddressSpace());
    auto threadAEvenAllocOp =
        b.create<miopen::GpuAllocOp>(loc, threadARegisterMemRefType);
    auto threadAOddAllocOp =
        b.create<miopen::GpuAllocOp>(loc, threadARegisterMemRefType);

    auto threadBRegisterMemRefType = MemRefType::get(
        {GemmBBlockCopyThreadSliceLengths_GemmK,
         GemmBBlockCopyThreadSliceLengths_GemmN},
        elementType, {}, gpu::GPUDialect::getPrivateAddressSpace());
    auto threadBEvenAllocOp =
        b.create<miopen::GpuAllocOp>(loc, threadBRegisterMemRefType);
    auto threadBOddAllocOp =
        b.create<miopen::GpuAllocOp>(loc, threadBRegisterMemRefType);

    // Zero init Matrix C on registers.
    b.create<miopen::FillOp>(loc, registerMatrixCAllocOp,
                             zeroConstantFloatOp);

    // Blockwise copies before the loop.
    // Blockwise copy from global (generic tensor) to LDS (naive tensor).

    // Compute source and destination coordinates for BlockwiseCopy ops.
    auto blockwiseCopyCoordType =
        MemRefType::get({2}, b.getIntegerType(32), {},
                        gpu::GPUDialect::getPrivateAddressSpace());

    // Matrix A: {0, m_block_data_on_global}, {0, 0}
    auto blockwiseCopyASrc =
        b.create<miopen::GpuAllocOp>(loc, blockwiseCopyCoordType);
    b.create<StoreOp>(loc, GemmABlockCopySourceCoord_Y_i32, blockwiseCopyASrc,
                      ValueRange{zeroConstantOp});
    b.create<StoreOp>(loc, GemmABlockCopySourceCoord_X_i32, blockwiseCopyASrc,
                      ValueRange{oneConstantOp});

    auto blockwiseCopyADst =
        b.create<miopen::GpuAllocOp>(loc, blockwiseCopyCoordType);
    b.create<StoreOp>(loc, GemmABlockCopyDestCoord_Y_i32, blockwiseCopyADst,
                      ValueRange{zeroConstantOp});
    b.create<StoreOp>(loc, GemmABlockCopyDestCoord_X_i32, blockwiseCopyADst,
                      ValueRange{oneConstantOp});

    // Matrix B: {0, n_block_data_on_global}, {0, 0}
    auto blockwiseCopyBSrc =
        b.create<miopen::GpuAllocOp>(loc, blockwiseCopyCoordType);
    b.create<StoreOp>(loc, GemmBBlockCopySourceCoord_Y_i32, blockwiseCopyBSrc,
                      ValueRange{zeroConstantOp});
    b.create<StoreOp>(loc, GemmBBlockCopySourceCoord_X_i32, blockwiseCopyBSrc,
                      ValueRange{oneConstantOp});

    auto blockwiseCopyBDst =
        b.create<miopen::GpuAllocOp>(loc, blockwiseCopyCoordType);
    b.create<StoreOp>(loc, GemmBBlockCopyDestCoord_Y_i32, blockwiseCopyBDst,
                      ValueRange{zeroConstantOp});
    b.create<StoreOp>(loc, GemmBBlockCopyDestCoord_X_i32, blockwiseCopyBDst,
                      ValueRange{oneConstantOp});

    Value mMyThreadOffsetA, mMyThreadOffsetB;
    Value c_thread_mtx_index_row, c_thread_mtx_index_col;
    Value c_thread_mtx_index_row_i32, c_thread_mtx_index_col_i32;
    Value m_thread_data_on_global_i32, n_thread_data_on_global_i32;

    // Compute c_thread_mtx_index for Matrix C.
    int64_t ThreadPerLevel0Cluster = MLevel0Cluster * NLevel0Cluster;
    auto ThreadPerLevel0ClusterConstantOp =
        b.create<ConstantIndexOp>(loc, ThreadPerLevel0Cluster);
    auto level1_id =
        b.create<SignedDivIOp>(loc, tid, ThreadPerLevel0ClusterConstantOp);
    auto level1_m_id =
        b.create<SignedDivIOp>(loc, level1_id, NLevel1ClusterConstantOp);
    auto level1_n_id =
        b.create<SignedRemIOp>(loc, level1_id, NLevel1ClusterConstantOp);

    auto level0_id =
        b.create<SignedRemIOp>(loc, tid, ThreadPerLevel0ClusterConstantOp);
    auto level0_m_id =
        b.create<SignedDivIOp>(loc, level0_id, NLevel0ClusterConstantOp);
    auto level0_n_id =
        b.create<SignedRemIOp>(loc, level0_id, NLevel0ClusterConstantOp);

    int64_t MPerLevel0Cluster = MPerThread * MLevel0Cluster;
    int64_t NPerLevel0Cluster = NPerThread * NLevel0Cluster;
    auto MPerLevel0ClusterConstantOp =
        b.create<ConstantIndexOp>(loc, MPerLevel0Cluster);
    auto NPerLevel0ClusterConstantOp =
        b.create<ConstantIndexOp>(loc, NPerLevel0Cluster);

    // mMyThreadOffsetA = BlockMatrixA::GetOffsetFromMultiIndex{0, c_thread_mtx_index.row} = c_thread_mtx_index_row
    c_thread_mtx_index_row = b.create<AddIOp>(
        loc,
        b.create<MulIOp>(loc, level1_m_id, MPerLevel0ClusterConstantOp),
        b.create<MulIOp>(loc, level0_m_id, MPerThreadConstantOp));
    mMyThreadOffsetA = c_thread_mtx_index_row;
    c_thread_mtx_index_row_i32 = b.create<IndexCastOp>(
        loc, c_thread_mtx_index_row, b.getIntegerType(32));

    // mMyThreadOffsetB = BlockMatrixB::GetOffsetFromMultiIndex{0, c_thread_mtx_index.col} = c_thread_mtx_index_col
    c_thread_mtx_index_col = b.create<AddIOp>(
        loc,
        b.create<MulIOp>(loc, level1_n_id, NPerLevel0ClusterConstantOp),
        b.create<MulIOp>(loc, level0_n_id, NPerThreadConstantOp));
    mMyThreadOffsetB = c_thread_mtx_index_col;
    c_thread_mtx_index_col_i32 = b.create<IndexCastOp>(
        loc, c_thread_mtx_index_col, b.getIntegerType(32));

    m_thread_data_on_global_i32 = b.create<AddIOp>(
        loc, m_block_data_on_global_i32, c_thread_mtx_index_row_i32);
    n_thread_data_on_global_i32 = b.create<AddIOp>(
        loc, n_block_data_on_global_i32, c_thread_mtx_index_col_i32);

    // Emit BlockwiseCopy ops.
    auto blockwiseCopyA = b.create<miopen::BlockwiseCopyOp>(
        loc, op.filter(), lds2DMatrixAEvenSubviewOp, blockwiseCopyASrc,
        blockwiseCopyADst, threadAOddAllocOp);
    affixBlockwiseCopyAttributes(blockwiseCopyA, op, b, /*isMatrixA=*/true);
    auto blockwiseCopyB = b.create<miopen::BlockwiseCopyOp>(
        loc, op.input(), lds2DMatrixBEvenSubviewOp, blockwiseCopyBSrc,
        blockwiseCopyBDst, threadBOddAllocOp);
    affixBlockwiseCopyAttributes(blockwiseCopyB, op, b, /*isMatrixA=*/false);

    // Emit loop.
    // Compute loop iterations from attributes.

    auto KPerBlockConstantI32Op =
        b.create<ConstantIntOp>(loc, KPerBlock, b.getIntegerType(32));

    int64_t loopIteration = K / (KPerBlock * 2);
    auto loopIterationConstantOp =
        b.create<ConstantIndexOp>(loc, loopIteration);
    auto loopOp =
        b.create<scf::ForOp>(loc, zeroConstantOp,
                             loopIterationConstantOp, oneConstantOp);

    // inside the loop.
    auto lb = OpBuilder::atBlockTerminator(loopOp.getBody());

    // LDS barrier.
    lb.create<miopen::WorkgroupBarrierOp>(loc);

    // Blockwise copy from global (generic tensor) to register (naive tensor).
    lb.create<miopen::MovePosOp>(
        loc, blockwiseCopyASrc,
        ValueRange{KPerBlockConstantI32Op, zeroConstantI32Op});
    auto blockwiseCopyOpAEven = lb.create<miopen::BlockwiseCopyOp>(
        loc, op.filter(), threadAEvenAllocOp, blockwiseCopyASrc,
        blockwiseCopyADst, /*buffer=*/nullptr);
    affixBlockwiseCopyAttributes(blockwiseCopyOpAEven, op, b,
                                 /*isMatrixA=*/true);
    lb.create<miopen::MovePosOp>(
        loc, blockwiseCopyBSrc,
        ValueRange{KPerBlockConstantI32Op, zeroConstantI32Op});
    auto blockwiseCopyOpBEven = lb.create<miopen::BlockwiseCopyOp>(
        loc, op.input(), threadBEvenAllocOp, blockwiseCopyBSrc,
        blockwiseCopyBDst, /*buffer=*/nullptr);
    affixBlockwiseCopyAttributes(blockwiseCopyOpBEven, op, b,
                                 /*isMatrixA=*/false);

    // Emit blockwise GEMM.
    auto blockwiseGemmEvenOp = lb.create<miopen::BlockwiseGemmOp>(
        loc, lds2DMatrixAEvenSubviewOp, lds2DMatrixBEvenSubviewOp,
        registerMatrixCAllocOp, mMyThreadOffsetA, mMyThreadOffsetB);
    affixBlockwiseGemmAttributes(blockwiseGemmEvenOp, op, b);

    // Blockwise copy from register (naive tensor) to LDS (naive tensor).
    auto blockwiseCopyOpAOdd = lb.create<miopen::BlockwiseCopyOp>(
        loc, threadAEvenAllocOp, lds2DMatrixAOddSubviewOp, blockwiseCopyASrc,
        blockwiseCopyADst, /*buffer=*/nullptr);
    affixBlockwiseCopyAttributes(blockwiseCopyOpAOdd, op, b,
                                 /*isMatrixA=*/true);
    auto blockwiseCopyOpBOdd = lb.create<miopen::BlockwiseCopyOp>(
        loc, threadBEvenAllocOp, lds2DMatrixBOddSubviewOp, blockwiseCopyBSrc,
        blockwiseCopyBDst, /*buffer=*/nullptr);
    affixBlockwiseCopyAttributes(blockwiseCopyOpBOdd, op, b,
                                 /*isMatrixA=*/false);

    // LDS barrier.
    lb.create<miopen::WorkgroupBarrierOp>(loc);

    // Blockwise copy from global (generic tensor) to register (naive tensor).
    lb.create<miopen::MovePosOp>(
        loc, blockwiseCopyASrc,
        ValueRange{KPerBlockConstantI32Op, zeroConstantI32Op});
    auto blockwiseCopyOpAOddSecondIteration =
        lb.create<miopen::BlockwiseCopyOp>(loc, op.filter(), threadAOddAllocOp,
                                           blockwiseCopyASrc, blockwiseCopyADst,
                                           /*buffer=*/nullptr);
    affixBlockwiseCopyAttributes(blockwiseCopyOpAOddSecondIteration, op, b,
                                 /*isMatrixA=*/true);
    lb.create<miopen::MovePosOp>(
        loc, blockwiseCopyBSrc,
        ValueRange{KPerBlockConstantI32Op, zeroConstantI32Op});
    auto blockwiseCopyOpBOddSecondIteration =
        lb.create<miopen::BlockwiseCopyOp>(loc, op.input(), threadBOddAllocOp,
                                           blockwiseCopyBSrc, blockwiseCopyBDst,
                                           /*buffer=*/nullptr);
    affixBlockwiseCopyAttributes(blockwiseCopyOpBOddSecondIteration, op, b,
                                 /*isMatrixA=*/false);

    // Emit blockwise GEMM.
    auto blockwiseGemmOddOp = lb.create<miopen::BlockwiseGemmOp>(
        loc, lds2DMatrixAOddSubviewOp, lds2DMatrixBOddSubviewOp,
        registerMatrixCAllocOp, mMyThreadOffsetA, mMyThreadOffsetB);
    affixBlockwiseGemmAttributes(blockwiseGemmOddOp, op, b);

    // Blockwise copy from register (naive tensor) to LDS (naive tensor).
    auto blockwiseCopyAEvenSecondIteration = lb.create<miopen::BlockwiseCopyOp>(
        loc, threadAOddAllocOp, lds2DMatrixAEvenSubviewOp, blockwiseCopyASrc,
        blockwiseCopyADst, /*buffer=*/nullptr);
    affixBlockwiseCopyAttributes(blockwiseCopyAEvenSecondIteration, op, b,
                                 /*isMatrixA=*/true);
    auto blockwiseCopyBEvenSecondIteration = lb.create<miopen::BlockwiseCopyOp>(
        loc, threadBOddAllocOp, lds2DMatrixBEvenSubviewOp, blockwiseCopyBSrc,
        blockwiseCopyBDst, /*buffer=*/nullptr);
    affixBlockwiseCopyAttributes(blockwiseCopyBEvenSecondIteration, op, b,
                                 /*isMatrixA=*/false);

    // outside the loop.

    // LDS barrier.
    b.create<miopen::WorkgroupBarrierOp>(loc);

    // Emit blockwise GEMM for the loop tail.
    if (loopIteration % 2) {
      auto blockwiseGemmTailEvenOp = b.create<miopen::BlockwiseGemmOp>(
          loc, lds2DMatrixAEvenSubviewOp, lds2DMatrixBEvenSubviewOp,
          registerMatrixCAllocOp, mMyThreadOffsetA, mMyThreadOffsetB);
      affixBlockwiseGemmAttributes(blockwiseGemmTailEvenOp, op, b);
    } else {
      auto blockwiseGemmTailOddOp = b.create<miopen::BlockwiseGemmOp>(
          loc, lds2DMatrixAOddSubviewOp, lds2DMatrixBOddSubviewOp,
          registerMatrixCAllocOp, mMyThreadOffsetA, mMyThreadOffsetB);
      affixBlockwiseGemmAttributes(blockwiseGemmTailOddOp, op, b);
    }

    // Threadwise copy from register (naive tensor) to global (generic tensor).
    // Original C++ logic:
    //
    // constexpr index_t M1 = MPerThread * MLevel0Cluster * MLevel1Cluster;
    // constexpr index_t M0 = M / M1;
    //
    // constexpr index_t N1 = NPerThread * NLevel0Cluster * NLevel1Cluster;
    // constexpr index_t N0 = N / N1;
    //
    // // define input tensor descriptor for threadwise copy
    // //     thread input tensor, src of threadwise copy
    // constexpr auto c_m0_m1_n0_n1_thread_desc =
    // make_native_tensor_descriptor_packed(
    //     Sequence<GemmMRepeat, MPerThread, GemmNRepeat, NPerThread>{});
    //
    // constexpr auto c_m0_m1_n0_n1_global_desc = transform_tensor_descriptor(
    //     c_m_n_global_desc,
    //     make_tuple(UnMerge<Sequence<M0, M1>>{}, UnMerge<Sequence<N0, N1>>{}),
    //     make_tuple(Sequence<0>{}, Sequence<1>{}),
    //     make_tuple(Sequence<0, 1>{}, Sequence<2, 3>{}));
    //
    // // calculate origin of thread input tensor on global memory
    // //     blockwise GEMM c matrix starting index
    // const auto c_thread_mtx_on_block =
    //     blockwise_gemm.GetBeginOfThreadMatrixC(get_thread_local_1d_id());
    //
    // const index_t m_thread_data_on_global =
    //     m_block_data_on_global + c_thread_mtx_on_block.row;
    //
    // const index_t n_thread_data_on_global =
    //     n_block_data_on_global + c_thread_mtx_on_block.col;
    //
    // ThreadwiseGenericTensorSliceCopy_v4r2<decltype(c_m0_m1_n0_n1_thread_desc),
    //                                       decltype(c_m0_m1_n0_n1_global_desc),
    //                                       decltype(c_m0_m1_n0_n1_thread_desc.GetLengths()),
    //                                       CThreadCopySrcDstAccessOrder,
    //                                       CThreadCopySrcDstVectorReadWriteDim,
    //                                       1,
    //                                       CThreadCopyDstDataPerWrite,
    //                                       AddressSpace::Vgpr,
    //                                       AddressSpace::Global,
    //                                       CGlobalMemoryDataOperation>(
    //     {0, 0, 0, 0},
    //     {m_thread_data_on_global / M1,
    //      m_thread_data_on_global % M1,
    //      n_thread_data_on_global / N1,
    //      n_thread_data_on_global % N1})
    //     .Run(p_c_thread, p_c_global);

    int64_t M1 = MPerThread * MLevel0Cluster * MLevel1Cluster;
    int64_t M0 = M / M1;
    int64_t N1 = NPerThread * NLevel0Cluster * NLevel1Cluster;
    int64_t N0 = N / N1;

    auto M0ConstantI32Op =
        b.create<ConstantIntOp>(loc, M0, b.getIntegerType(32));
    auto M1ConstantI32Op =
        b.create<ConstantIntOp>(loc, M1, b.getIntegerType(32));
    auto N0ConstantI32Op =
        b.create<ConstantIntOp>(loc, N0, b.getIntegerType(32));
    auto N1ConstantI32Op =
        b.create<ConstantIntOp>(loc, N1, b.getIntegerType(32));

    // build affine expression:
    // (d0, d1, d2, d3) -> (d0 * M1 + d1, d2 * N1 + d3)
    auto affineMap4to2 =
        AffineMap::get(4, 0,
                       {getAffineDimExpr(1, op.getContext()) +
                            getAffineDimExpr(0, op.getContext()) *
                                getAffineConstantExpr(M1, op.getContext()),
                        getAffineDimExpr(3, op.getContext()) +
                            getAffineDimExpr(2, op.getContext()) *
                                getAffineConstantExpr(N1, op.getContext())},
                       op.getContext());

    // compose with output tensor affine map.
    auto outputType = op.output().getType().template dyn_cast<MemRefType>();
    auto outputAffineMap2to4 = outputType.getAffineMaps()[0];
    auto affineMap4to2to4 = outputAffineMap2to4.compose(affineMap4to2);

    // emit TransformOp for output tensor.
    auto newOutputType = MemRefType::get(
        {M0, M1, N0, N1}, outputType.getElementType(), {affineMap4to2to4});
    auto newOutputTransformOp =
        b.create<miopen::TransformOp>(loc, newOutputType, op.output());

    // build affine expression:
    // (d0, d1, d2, d3) -> (d0 * MPerThread + d1, d2 * NPerThread + d3)
    auto matrixCAffineMap4to2 = AffineMap::get(
        4, 0,
        {getAffineDimExpr(1, op.getContext()) +
             getAffineDimExpr(0, op.getContext()) *
                 getAffineConstantExpr(MPerThread, op.getContext()),
         getAffineDimExpr(3, op.getContext()) +
             getAffineDimExpr(2, op.getContext()) *
                 getAffineConstantExpr(MPerThread, op.getContext())},
        op.getContext());

    // emit TransformOp for Matrix C on VGPR.
    auto register4DMatrixCType = MemRefType::get(
        {GemmMRepeat, MPerThread, GemmNRepeat, NPerThread}, elementType,
        {matrixCAffineMap4to2}, gpu::GPUDialect::getPrivateAddressSpace());
    auto matrixCTransformOp = b.create<miopen::TransformOp>(
        loc, register4DMatrixCType, registerMatrixCAllocOp);

    SmallVector<Value, 8> matrixCThreadwiseCopySourceAndDestCoords;
    matrixCThreadwiseCopySourceAndDestCoords.push_back(zeroConstantI32Op);
    matrixCThreadwiseCopySourceAndDestCoords.push_back(zeroConstantI32Op);
    matrixCThreadwiseCopySourceAndDestCoords.push_back(zeroConstantI32Op);
    matrixCThreadwiseCopySourceAndDestCoords.push_back(zeroConstantI32Op);

    matrixCThreadwiseCopySourceAndDestCoords.push_back(b.create<SignedDivIOp>(
        loc, m_thread_data_on_global_i32, M1ConstantI32Op));
    matrixCThreadwiseCopySourceAndDestCoords.push_back(b.create<SignedRemIOp>(
        loc, m_thread_data_on_global_i32, M1ConstantI32Op));
    matrixCThreadwiseCopySourceAndDestCoords.push_back(b.create<SignedDivIOp>(
        loc, n_thread_data_on_global_i32, N1ConstantI32Op));
    matrixCThreadwiseCopySourceAndDestCoords.push_back(b.create<SignedRemIOp>(
        loc, n_thread_data_on_global_i32, N1ConstantI32Op));

    auto threadwiseCopyCMatrixOp = b.create<miopen::ThreadwiseCopyOp>(
        loc, matrixCTransformOp, newOutputTransformOp,
        matrixCThreadwiseCopySourceAndDestCoords);
    affixThreadwiseCopyAttributes(threadwiseCopyCMatrixOp, op, b);

    op.erase();

    return success();
  }
};

//===----------------------------------------------------------------------===//
// GridwiseGemmV2 lowering.
//===----------------------------------------------------------------------===//

struct GridwiseGemmV2RewritePattern : public OpRewritePattern<miopen::GridwiseGemmV2Op> {
  using OpRewritePattern<miopen::GridwiseGemmV2Op>::OpRewritePattern;

  void computeLDSBlockSizes(miopen::GridwiseGemmV2Op op, int64_t &a_block_space, int64_t &b_block_space, int64_t &total_block_space) const {
     int64_t ABlockCopyDstDataPerWrite_M = op.getAttr("matrix_a_dest_data_per_write_dim_m").template dyn_cast<IntegerAttr>().getInt();
     int64_t BBlockCopyDstDataPerWrite_N = op.getAttr("matrix_b_dest_data_per_write_dim_n").template dyn_cast<IntegerAttr>().getInt();
     int64_t ThreadGemmAThreadCopySrcDataPerRead_M = op.getAttr("m_per_thread").template dyn_cast<IntegerAttr>().getInt();
     int64_t ThreadGemmBThreadCopySrcDataPerRead_N = op.getAttr("n_per_thread").template dyn_cast<IntegerAttr>().getInt();

     int64_t max_lds_align = math::lcm(ABlockCopyDstDataPerWrite_M,
                                    BBlockCopyDstDataPerWrite_N,
                                    ThreadGemmAThreadCopySrcDataPerRead_M,
                                    ThreadGemmBThreadCopySrcDataPerRead_N);

     int64_t KPerBlock = op.getAttr("k_per_block").template dyn_cast<IntegerAttr>().getInt();
     int64_t MPerBlock = op.getAttr("m_per_block").template dyn_cast<IntegerAttr>().getInt();
     int64_t NPerBlock = op.getAttr("n_per_block").template dyn_cast<IntegerAttr>().getInt();

     int64_t AlignedNPerBlock = max_lds_align * math::integer_divide_ceil<int64_t>(NPerBlock, max_lds_align);

     // A matrix in LDS memory, dst of blockwise copy
     //   be careful of LDS alignment
     // Original C++ logic:
     //constexpr auto a_k_m_block_desc = make_native_tensor_descriptor_aligned(
     //    Sequence<KPerBlock, MPerBlock>{}, Number<max_lds_align>{});
     //constexpr index_t a_block_space =
     //    math::integer_least_multiple(a_k_m_block_desc.GetElementSpace(), max_lds_align);
     int64_t AlignedMPerBlock = max_lds_align * math::integer_divide_ceil<int64_t>(MPerBlock, max_lds_align);
     a_block_space = math::integer_least_multiple(KPerBlock * AlignedMPerBlock, max_lds_align);

     // B matrix in LDS memory, dst of blockwise copy
     //   be careful of LDS alignment
     // Original C++ logic:
     //constexpr auto b_k_n_block_desc = make_native_tensor_descriptor_aligned(
     //    Sequence<KPerBlock, NPerBlock>{}, Number<max_lds_align>{});
     //constexpr index_t b_block_space =
     //    math::integer_least_multiple(b_k_n_block_desc.GetElementSpace(), max_lds_align);
     b_block_space = math::integer_least_multiple(KPerBlock * AlignedNPerBlock, max_lds_align);

     total_block_space = a_block_space + b_block_space;

     // llvm::errs() << "a_block_space: " << a_block_space << "\n";
     // llvm::errs() << "b_block_space: " << b_block_space << "\n";
     // llvm::errs() << "total_block_space: " << total_block_space << "\n\n";
  }

  // XXX. Figure out a way to do away with isMatrixA parameter.
  void affixBlockwiseCopyAttributes(miopen::BlockwiseCopyOp bop,
                                    miopen::GridwiseGemmV2Op gop,
                                    OpBuilder &b, bool isMatrixA) const {
    bop.setAttr("block_size", gop.getAttr("block_size"));

    if (isMatrixA) {
      bop.setAttr("source_dim_access_order", b.getArrayAttr({
                                                 b.getI32IntegerAttr(1),
                                                 b.getI32IntegerAttr(0),
                                             }));
      bop.setAttr("dest_dim_access_order", b.getArrayAttr({
                                               b.getI32IntegerAttr(0),
                                               b.getI32IntegerAttr(1),
                                           }));
      bop.setAttr("source_vector_read_dim",
                  gop.getAttr("matrix_a_source_vector_read_dim"));
      bop.setAttr("dest_vector_write_dim", b.getI32IntegerAttr(1));

      bop.setAttr("source_data_per_read",
                  gop.getAttr("matrix_a_source_data_per_read"));
      bop.setAttr("dest_data_per_write",
                  gop.getAttr("matrix_a_dest_data_per_write_dim_m"));
    } else {
      bop.setAttr("source_dim_access_order", b.getArrayAttr({
                                                 b.getI32IntegerAttr(0),
                                                 b.getI32IntegerAttr(1),
                                             }));
      bop.setAttr("dest_dim_access_order", b.getArrayAttr({
                                               b.getI32IntegerAttr(0),
                                               b.getI32IntegerAttr(1),
                                           }));
      bop.setAttr("source_vector_read_dim",
                  gop.getAttr("matrix_b_source_vector_read_dim"));
      bop.setAttr("dest_vector_write_dim", b.getI32IntegerAttr(1));

      bop.setAttr("source_data_per_read",
                  gop.getAttr("matrix_b_source_data_per_read"));
      bop.setAttr("dest_data_per_write",
                  gop.getAttr("matrix_b_dest_data_per_write_dim_n"));
    }
  }

  void affixXdlopsGemmV2Attributes(miopen::XdlopsGemmV2Op xop,
                                   miopen::GridwiseGemmV2Op gop,
                                   OpBuilder &b) const {
    xop.setAttr("block_size", gop.getAttr("block_size"));
    // xdlopsV2.
    auto xdlopsV2Attr = gop.template getAttrOfType<BoolAttr>("xdlopsV2");
    if (xdlopsV2Attr && xdlopsV2Attr.getValue() == true) {
      int64_t MPerBlock =
          gop.getAttr("m_per_block").template dyn_cast<IntegerAttr>().getInt();
      int64_t NPerBlock =
          gop.getAttr("n_per_block").template dyn_cast<IntegerAttr>().getInt();
      int64_t MPerWave =
          gop.getAttr("m_per_thread").template dyn_cast<IntegerAttr>().getInt();
      int64_t NPerWave =
          gop.getAttr("n_per_thread").template dyn_cast<IntegerAttr>().getInt();
      int64_t MWaves = MPerBlock / MPerWave;
      int64_t NWaves = NPerBlock / NPerWave;

      xop.setAttr("m_per_wave", gop.getAttr("m_per_thread"));
      xop.setAttr("n_per_wave", gop.getAttr("n_per_thread"));
      xop.setAttr("m_waves", b.getI32IntegerAttr(MWaves));
      xop.setAttr("n_waves", b.getI32IntegerAttr(NWaves));

      xop.setAttr("xdlopsV2", b.getBoolAttr(true));
    }
  }

  void affixBlockwiseGemmV2Attributes(miopen::BlockwiseGemmV2Op bop,
                                      miopen::GridwiseGemmV2Op gop,
                                      OpBuilder &b) const {
    bop.setAttr("block_size", gop.getAttr("block_size"));

    int64_t MPerBlock =
        gop.getAttr("m_per_block").template dyn_cast<IntegerAttr>().getInt();
    int64_t NPerBlock =
        gop.getAttr("n_per_block").template dyn_cast<IntegerAttr>().getInt();
    int64_t MPerWave =
        gop.getAttr("m_per_thread").template dyn_cast<IntegerAttr>().getInt();
    int64_t NPerWave =
        gop.getAttr("n_per_thread").template dyn_cast<IntegerAttr>().getInt();
    int64_t MWaves = MPerBlock / MPerWave;
    int64_t NWaves = NPerBlock / NPerWave;

    bop.setAttr("m_per_wave", gop.getAttr("m_per_thread"));
    bop.setAttr("n_per_wave", gop.getAttr("n_per_thread"));
    bop.setAttr("m_waves", b.getI32IntegerAttr(MWaves));
    bop.setAttr("n_waves", b.getI32IntegerAttr(NWaves));

    int64_t M = bop.matrixA().getType().template dyn_cast<MemRefType>().getShape()[1];
    int64_t N = bop.matrixB().getType().template dyn_cast<MemRefType>().getShape()[1];
    int64_t K = bop.matrixA().getType().template dyn_cast<MemRefType>().getShape()[0];

    bop.setAttr("m", b.getI32IntegerAttr(M));
    bop.setAttr("n", b.getI32IntegerAttr(N));
    bop.setAttr("k", b.getI32IntegerAttr(K));

    bop.setAttr("coord_transforms", b.getArrayAttr({}));
  }

  template <typename T>
  MemRefType computeSubviewResultType(T op, MemRefType inputType,
                                      unsigned offset,
                                      ArrayRef<int64_t> outputShape,
                                      Type outputElementType) const {
    auto inputAffineMaps = inputType.getAffineMaps();

    auto outputRank = outputShape.size();

    auto expr = getAffineConstantExpr(offset, op.getContext());
    unsigned stride = 1;
    for (int i = outputRank - 1; i >= 0; --i) {
      expr = expr + getAffineDimExpr(i, op.getContext()) *
                        getAffineConstantExpr(stride, op.getContext());
      stride *= outputShape[i];
    }

    AffineMap transformAffineMap = AffineMap::get(
        outputRank, 0, ArrayRef<AffineExpr>{expr}, op.getContext());
    AffineMap outputAffineMap;
    if (inputAffineMaps.size() != 0) {
      auto inputAffineMap = inputAffineMaps[0];
      outputAffineMap = inputAffineMap.compose(transformAffineMap);
    } else {
      outputAffineMap = transformAffineMap;
    }
    auto transformedOutputType =
        MemRefType::get(outputShape, outputElementType, {outputAffineMap},
                        inputType.getMemorySpace());
    return transformedOutputType;
  }

  LogicalResult matchAndRewrite(miopen::GridwiseGemmV2Op op, PatternRewriter &b) const override {
    auto loc = op.getLoc();

    // Obtain data type.
    auto elementType = op.output().getType().cast<MemRefType>().getElementType();

    // Prepare some useful constants.
    auto zeroConstantFloatOp =
        b.create<ConstantFloatOp>(loc, APFloat(0.0f), b.getF32Type());
    auto oneConstantFloatOp =
        b.create<ConstantFloatOp>(loc, APFloat(1.0f), b.getF32Type());
    auto zeroConstantI32Op =
        b.create<ConstantIntOp>(loc, 0, b.getIntegerType(32));

    auto zeroConstantOp = b.create<ConstantIndexOp>(loc, 0);
    auto oneConstantOp = b.create<ConstantIndexOp>(loc, 1);

    // Obtain critical matrix dimensions.
    int64_t K = op.filter().getType().template dyn_cast<MemRefType>().getShape()[0];
    int64_t M = op.filter().getType().template dyn_cast<MemRefType>().getShape()[1];
    int64_t N = op.input().getType().template dyn_cast<MemRefType>().getShape()[1];

    // Obtain critical tuning parameters.
    int64_t BlockSize = op.getAttr("block_size").template dyn_cast<IntegerAttr>().getInt();
    int64_t KPerBlock = op.getAttr("k_per_block").template dyn_cast<IntegerAttr>().getInt();
    int64_t MPerBlock = op.getAttr("m_per_block").template dyn_cast<IntegerAttr>().getInt();
    int64_t NPerBlock = op.getAttr("n_per_block").template dyn_cast<IntegerAttr>().getInt();

    int64_t matrix_a_source_data_per_read = op.getAttr("matrix_a_source_data_per_read") .template dyn_cast<IntegerAttr>().getInt();
    int64_t matrix_b_source_data_per_read = op.getAttr("matrix_b_source_data_per_read") .template dyn_cast<IntegerAttr>().getInt();

    // Obtain XDLOPS-related attributes.
    int64_t MPerWave = op.getAttr("m_per_thread").template dyn_cast<IntegerAttr>().getInt();
    int64_t NPerWave = op.getAttr("n_per_thread").template dyn_cast<IntegerAttr>().getInt();
    int64_t MWaves = MPerBlock / MPerWave;
    int64_t NWaves = NPerBlock / NPerWave;
    auto dataType = op.input().getType().template dyn_cast<MemRefType>().getElementType().template dyn_cast<FloatType>();

    auto MPerWaveConstantOp = b.create<ConstantIndexOp>(loc, MPerWave);
    auto NPerWaveConstantOp = b.create<ConstantIndexOp>(loc, NPerWave);
    auto MWavesConstantOp = b.create<ConstantIndexOp>(loc, MWaves);
    auto NWavesConstantOp = b.create<ConstantIndexOp>(loc, NWaves);

    int64_t WaveSize = 64;
    auto waveSizeConstantOp = b.create<ConstantIndexOp>(loc, WaveSize);

    // Get current workgroup ID.
    auto bid = b.create<miopen::WorkgroupIdOp>(loc, b.getIndexType());

    // Get current workitem ID.
    auto tid = b.create<miopen::WorkitemIdOp>(loc, b.getIndexType());

    int64_t MBlockWork = M / MPerBlock;
    int64_t NBlockWork = N / NPerBlock;

    int64_t MWavePerBlock = MPerBlock / MPerWave;
    int64_t NWavePerBlock = NPerBlock / NPerWave;

    // llvm::errs() << "M: " << M << "\n";
    // llvm::errs() << "N: "  << N << "\n";
    // llvm::errs() << "K: "  << K << "\n";
    // llvm::errs() << "MPerBlock: " << MPerBlock << "\n";
    // llvm::errs() << "NPerBlock: " << NPerBlock << "\n";
    // llvm::errs() << "KPerBlock: " << KPerBlock << "\n";
    // llvm::errs() << "MBlockWork = M / MPerBlock: " << MBlockWork << "\n";
    // llvm::errs() << "NBlockWork = N / NPerBlock: " << NBlockWork << "\n";
    // llvm::errs() << "MPerWave: " << MPerWave << "\n";
    // llvm::errs() << "NPerWave: " << NPerWave << "\n";
    // llvm::errs() << "MWaves = MPerBlock / MPerWave: " << MWaves << "\n";
    // llvm::errs() << "NWaves = NPerBlock / NPerWave: " << NWaves << "\n";
    // llvm::errs() << "MWavesPerBlock = MPerBlock / MPerWave: " << MWavePerBlock << "\n";
    // llvm::errs() << "NWavesPerBlock = NPerBlock / NPerWave: " << NWavePerBlock << "\n";

    // llvm::errs() << "matrix_a_source_data_per_read: " << matrix_a_source_data_per_read << "\n";
    // llvm::errs() << "matrix_b_source_data_per_read: " << matrix_b_source_data_per_read << "\n";

    auto MPerBlockConstantOp = b.create<ConstantIndexOp>(loc, MPerBlock);
    auto NPerBlockConstantOp = b.create<ConstantIndexOp>(loc, NPerBlock);
    auto KPerBlockConstantI32Op = b.create<ConstantIntOp>(loc, KPerBlock, b.getIntegerType(32));
    auto MBlockWorkConstantOp = b.create<ConstantIndexOp>(loc, MBlockWork);
    auto NBlockWorkConstantOp = b.create<ConstantIndexOp>(loc, NBlockWork);
    auto MWavePerBlockConstantOp = b.create<ConstantIndexOp>(loc, MWavePerBlock);
    auto NWavePerBlockConstantOp = b.create<ConstantIndexOp>(loc, NWavePerBlock);

    // -----

    // Compute the coordinate for the current workgroup on global memory.

    // Original C++ logic:
    // constexpr auto wkgrp_schd_order = NBlock1MBlock0;
    // constexpr auto block_work_sequence =
    //     make_batch_block_work_sequence<G, MBlockWork, NBlockWork, WorkgroupSchdOrder>{}.get();
    // constexpr auto block_work_desc = make_cluster_descriptor(block_work_sequence);
    // const auto block_work_id = block_work_desc.CalculateClusterIndex(get_block_1d_id());

    // Result block_work_desc is <NBlockWorkd, MBlockWork>

    auto block_work_id_m = b.create<SignedRemIOp>(loc, bid, MBlockWorkConstantOp);
    auto block_work_id_n = b.create<SignedDivIOp>(loc, bid, MBlockWorkConstantOp);

    auto m_block_data_on_global = b.create<MulIOp>(loc, block_work_id_m, MPerBlockConstantOp);
    auto n_block_data_on_global = b.create<MulIOp>(loc, block_work_id_n, NPerBlockConstantOp);

    auto m_block_data_on_global_i32 = b.create<IndexCastOp>(loc, m_block_data_on_global, b.getIntegerType(32));
    auto n_block_data_on_global_i32 = b.create<IndexCastOp>(loc, n_block_data_on_global, b.getIntegerType(32));

    // -----

    // Logic to prepare parameters for blockwise_copy.

    // Compute ThreadClusterLengths for Matrix A.
    int64_t GemmABlockCopyClusterLengths_GemmK =
        KPerBlock /
        ((MPerBlock * KPerBlock / BlockSize) / matrix_a_source_data_per_read);
    int64_t GemmABlockCopyClusterLengths_GemmM =
        MPerBlock / matrix_a_source_data_per_read;

    // llvm::errs() << "thread cluster lengths for Matrix A\n";
    // llvm::errs() << GemmABlockCopyClusterLengths_GemmK << " ";
    // llvm::errs() << GemmABlockCopyClusterLengths_GemmM << "\n";

    // Compute ThreadSliceLengths for Matrix A.
    int64_t GemmABlockCopyThreadSliceLengths_GemmK =
        KPerBlock / GemmABlockCopyClusterLengths_GemmK;
    int64_t GemmABlockCopyThreadSliceLengths_GemmM =
        MPerBlock / GemmABlockCopyClusterLengths_GemmM;

    // llvm::errs() << "slice lengths for Matrix A\n";
    // llvm::errs() << GemmABlockCopyThreadSliceLengths_GemmK << " ";
    // llvm::errs() << GemmABlockCopyThreadSliceLengths_GemmM << "\n";

    // Compute ThreadClusterLengths for Matrix B.
    int64_t GemmBBlockCopyClusterLengths_GemmK =
        KPerBlock /
        ((NPerBlock * KPerBlock / BlockSize) / matrix_b_source_data_per_read);
    int64_t GemmBBlockCopyClusterLengths_GemmN =
        NPerBlock / matrix_b_source_data_per_read;

    // llvm::errs() << "thread cluster lengths for Matrix B\n";
    // llvm::errs() << GemmBBlockCopyClusterLengths_GemmK << " ";
    // llvm::errs() << GemmBBlockCopyClusterLengths_GemmN << "\n";

    // Compute ThreadSliceLengths for Matrix B.
    int64_t GemmBBlockCopyThreadSliceLengths_GemmK =
        KPerBlock / GemmBBlockCopyClusterLengths_GemmK;
    int64_t GemmBBlockCopyThreadSliceLengths_GemmN =
        NPerBlock / GemmBBlockCopyClusterLengths_GemmN;

    // llvm::errs() << "thread slice lengths for Matrix B\n";
    // llvm::errs() << GemmBBlockCopyThreadSliceLengths_GemmK << " ";
    // llvm::errs() << GemmBBlockCopyThreadSliceLengths_GemmN << "\n";

    // Compute thread_data_id_begin for Matrix A.
    // ClusterArrangeOrder for Matrix A is <1, 0>.
    // So divide by GemmABlockCopyClusterLengths_GemmK.
    auto GemmABlockCopyClusterLengths_GemmKConstantOp =
        b.create<ConstantIndexOp>(loc, GemmABlockCopyClusterLengths_GemmK);
    auto GemmABlockCopyClusterLengths_GemmMConstantOp =
        b.create<ConstantIndexOp>(loc, GemmABlockCopyClusterLengths_GemmM);
    auto GemmABlockCopyThreadSliceLengths_GemmKConstantOp =
        b.create<ConstantIndexOp>(loc, GemmABlockCopyThreadSliceLengths_GemmK);
    auto GemmABlockCopyThreadSliceLengths_GemmMConstantOp =
        b.create<ConstantIndexOp>(loc, GemmABlockCopyThreadSliceLengths_GemmM);

    auto GemmABlockCopyThreadClusterId_Y = b.create<SignedRemIOp>(
        loc, tid, GemmABlockCopyClusterLengths_GemmKConstantOp);
    auto GemmABlockCopyThreadClusterId_X = b.create<SignedDivIOp>(
        loc, tid, GemmABlockCopyClusterLengths_GemmKConstantOp);
    auto GemmAThreadDataIdBegin_Y =
        b.create<MulIOp>(loc, GemmABlockCopyThreadClusterId_Y,
                         GemmABlockCopyThreadSliceLengths_GemmKConstantOp);
    auto GemmAThreadDataIdBegin_X =
        b.create<MulIOp>(loc, GemmABlockCopyThreadClusterId_X,
                         GemmABlockCopyThreadSliceLengths_GemmMConstantOp);
    auto GemmAThreadDataIdBegin_Y_i32 = b.create<IndexCastOp>(
        loc, GemmAThreadDataIdBegin_Y, b.getIntegerType(32));
    auto GemmAThreadDataIdBegin_X_i32 = b.create<IndexCastOp>(
        loc, GemmAThreadDataIdBegin_X, b.getIntegerType(32));

    auto GemmABlockCopySourceCoord_Y_i32 =
        b.create<AddIOp>(loc, zeroConstantI32Op, GemmAThreadDataIdBegin_Y_i32);
    auto GemmABlockCopySourceCoord_X_i32 = b.create<AddIOp>(
        loc, m_block_data_on_global_i32, GemmAThreadDataIdBegin_X_i32);
    auto GemmABlockCopyDestCoord_Y_i32 =
        b.create<AddIOp>(loc, zeroConstantI32Op, GemmAThreadDataIdBegin_Y_i32);
    auto GemmABlockCopyDestCoord_X_i32 =
        b.create<AddIOp>(loc, zeroConstantI32Op, GemmAThreadDataIdBegin_X_i32);

    // Compute thread_data_id_begin for Matrix B.
    // ClusterArrangeOrder for Matrix B is <0, 1>
    // So divide by GemmBBlockCopyClusterLengths_GemmN.
    auto GemmBBlockCopyClusterLengths_GemmKConstantOp =
        b.create<ConstantIndexOp>(loc, GemmBBlockCopyClusterLengths_GemmK);
    auto GemmBBlockCopyClusterLengths_GemmNConstantOp =
        b.create<ConstantIndexOp>(loc, GemmBBlockCopyClusterLengths_GemmN);
    auto GemmBBlockCopyThreadSliceLengths_GemmKConstantOp =
        b.create<ConstantIndexOp>(loc, GemmBBlockCopyThreadSliceLengths_GemmK);
    auto GemmBBlockCopyThreadSliceLengths_GemmNConstantOp =
        b.create<ConstantIndexOp>(loc, GemmBBlockCopyThreadSliceLengths_GemmN);

    auto GemmBBlockCopyThreadClusterId_Y = b.create<SignedDivIOp>(
        loc, tid, GemmBBlockCopyClusterLengths_GemmNConstantOp);
    auto GemmBBlockCopyThreadClusterId_X = b.create<SignedRemIOp>(
        loc, tid, GemmBBlockCopyClusterLengths_GemmNConstantOp);
    auto GemmBThreadDataIdBegin_Y =
        b.create<MulIOp>(loc, GemmBBlockCopyThreadClusterId_Y,
                         GemmBBlockCopyThreadSliceLengths_GemmKConstantOp);
    auto GemmBThreadDataIdBegin_X =
        b.create<MulIOp>(loc, GemmBBlockCopyThreadClusterId_X,
                         GemmBBlockCopyThreadSliceLengths_GemmNConstantOp);
    auto GemmBThreadDataIdBegin_Y_i32 = b.create<IndexCastOp>(
        loc, GemmBThreadDataIdBegin_Y, b.getIntegerType(32));
    auto GemmBThreadDataIdBegin_X_i32 = b.create<IndexCastOp>(
        loc, GemmBThreadDataIdBegin_X, b.getIntegerType(32));

    auto GemmBBlockCopySourceCoord_Y_i32 =
        b.create<AddIOp>(loc, zeroConstantI32Op, GemmBThreadDataIdBegin_Y_i32);
    auto GemmBBlockCopySourceCoord_X_i32 = b.create<AddIOp>(
        loc, n_block_data_on_global_i32, GemmBThreadDataIdBegin_X_i32);
    auto GemmBBlockCopyDestCoord_Y_i32 =
        b.create<AddIOp>(loc, zeroConstantI32Op, GemmBThreadDataIdBegin_Y_i32);
    auto GemmBBlockCopyDestCoord_X_i32 =
        b.create<AddIOp>(loc, zeroConstantI32Op, GemmBThreadDataIdBegin_X_i32);

    // -----

    // Alocate LDS and create subviews.

    // Compute required LDS sizes.
    int64_t ldsBlockASize, ldsBlockBSize, ldsBlockSize;
    computeLDSBlockSizes(op, ldsBlockASize, ldsBlockBSize, ldsBlockSize);

    // Allocate LDS.
    auto ldsMemRefType =
        MemRefType::get({ldsBlockSize}, elementType, {},
                        gpu::GPUDialect::getWorkgroupAddressSpace());
    auto ldsGpuAllocOp = b.create<miopen::GpuAllocOp>(loc, ldsMemRefType);

    // Subviews for Matrix A.
    auto ldsBlockAOffset = 0;

    auto ldsBlockAOffsetConstantOp =
        b.create<ConstantIndexOp>(loc, ldsBlockAOffset);
    auto ldsBlockAMemRefType =
        computeSubviewResultType(op, ldsMemRefType, ldsBlockAOffset,
                                 {ldsBlockASize}, elementType);
    auto ldsBlockASubviewOp = b.create<miopen::SubviewOp>(
        loc, ldsBlockAMemRefType, ldsGpuAllocOp,
        ldsBlockAOffsetConstantOp);

    // Get 2D subviews.
    // Compute matrix A dimension from attributes.
    // Original C++ logic.
    // // A matrix in LDS memory, dst of blockwise copy
    // //   be careful of LDS alignment
    // constexpr auto a_k_m_block_desc = make_native_tensor_descriptor_aligned(
    //     Sequence<KPerBlock, MPerBlock>{}, Number<max_lds_align>{});
    auto lds2DMatrixAMemRefType = computeSubviewResultType(
        op, ldsBlockAMemRefType, 0, {KPerBlock, MPerBlock}, elementType);
    auto lds2DMatrixASubviewOp = b.create<miopen::SubviewOp>(
        loc, lds2DMatrixAMemRefType, ldsBlockASubviewOp,
        zeroConstantOp);

    // Subviews for Matrix B.
    auto ldsBlockBOffset = ldsBlockASize;

    auto ldsBlockBOffsetConstantOp =
        b.create<ConstantIndexOp>(loc, ldsBlockBOffset);
    auto ldsBlockBMemRefType =
        computeSubviewResultType(op, ldsMemRefType, ldsBlockBOffset,
                                 {ldsBlockBSize}, elementType);
    auto ldsBlockBSubviewOp = b.create<miopen::SubviewOp>(
        loc, ldsBlockBMemRefType, ldsGpuAllocOp,
        ldsBlockBOffsetConstantOp);

    // Get 2D subviews.
    // Compute matrix B dimension from attributes.
    // Original C++ logic.
    // // B matrix in LDS memory, dst of blockwise copy
    // //   be careful of LDS alignment
    // constexpr auto b_k_n_block_desc = make_native_tensor_descriptor_aligned(
    //     Sequence<KPerBlock, NPerBlock>{}, Number<max_lds_align>{});
    auto lds2DMatrixBMemRefType = computeSubviewResultType(
        op, ldsBlockBMemRefType, 0, {KPerBlock, NPerBlock}, elementType);
    auto lds2DMatrixBSubviewOp = b.create<miopen::SubviewOp>(
        loc, lds2DMatrixBMemRefType, ldsBlockBSubviewOp,
        zeroConstantOp);

    // -----

    // Allocate for Matrix A / B on registers for blockwise_copy.

    auto threadARegisterMemRefType = MemRefType::get(
        {GemmABlockCopyThreadSliceLengths_GemmK,
         GemmABlockCopyThreadSliceLengths_GemmM},
        elementType, {}, gpu::GPUDialect::getPrivateAddressSpace());
    auto threadAAllocOp =
        b.create<miopen::GpuAllocOp>(loc, threadARegisterMemRefType);

    auto threadBRegisterMemRefType = MemRefType::get(
        {GemmBBlockCopyThreadSliceLengths_GemmK,
         GemmBBlockCopyThreadSliceLengths_GemmN},
        elementType, {}, gpu::GPUDialect::getPrivateAddressSpace());
    auto threadBAllocOp =
        b.create<miopen::GpuAllocOp>(loc, threadBRegisterMemRefType);

    // -----

    // Compute source and destination coordinates for BlockwiseCopy ops.

    auto blockwiseCopyCoordType =
        MemRefType::get({2}, b.getIntegerType(32), {},
                        gpu::GPUDialect::getPrivateAddressSpace());

    // Matrix A: {0, m_block_data_on_global}, {0, 0}
    auto blockwiseCopyASrc =
        b.create<miopen::GpuAllocOp>(loc, blockwiseCopyCoordType);
    b.create<StoreOp>(loc, GemmABlockCopySourceCoord_Y_i32, blockwiseCopyASrc,
                      ValueRange{zeroConstantOp});
    b.create<StoreOp>(loc, GemmABlockCopySourceCoord_X_i32, blockwiseCopyASrc,
                      ValueRange{oneConstantOp});

    auto blockwiseCopyADst =
        b.create<miopen::GpuAllocOp>(loc, blockwiseCopyCoordType);
    b.create<StoreOp>(loc, GemmABlockCopyDestCoord_Y_i32, blockwiseCopyADst,
                      ValueRange{zeroConstantOp});
    b.create<StoreOp>(loc, GemmABlockCopyDestCoord_X_i32, blockwiseCopyADst,
                      ValueRange{oneConstantOp});

    // Matrix B: {0, n_block_data_on_global}, {0, 0}
    auto blockwiseCopyBSrc =
        b.create<miopen::GpuAllocOp>(loc, blockwiseCopyCoordType);
    b.create<StoreOp>(loc, GemmBBlockCopySourceCoord_Y_i32, blockwiseCopyBSrc,
                      ValueRange{zeroConstantOp});
    b.create<StoreOp>(loc, GemmBBlockCopySourceCoord_X_i32, blockwiseCopyBSrc,
                      ValueRange{oneConstantOp});

    auto blockwiseCopyBDst =
        b.create<miopen::GpuAllocOp>(loc, blockwiseCopyCoordType);
    b.create<StoreOp>(loc, GemmBBlockCopyDestCoord_Y_i32, blockwiseCopyBDst,
                      ValueRange{zeroConstantOp});
    b.create<StoreOp>(loc, GemmBBlockCopyDestCoord_X_i32, blockwiseCopyBDst,
                      ValueRange{oneConstantOp});

    // -----

    // Blockwise copies before the loop.
    // Blockwise copy from global (generic tensor) to LDS (naive tensor).

    auto blockwiseCopyA = b.create<miopen::BlockwiseCopyOp>(
        loc, op.filter(), lds2DMatrixASubviewOp, blockwiseCopyASrc,
        blockwiseCopyADst, threadAAllocOp);
    affixBlockwiseCopyAttributes(blockwiseCopyA, op, b, /*isMatrixA=*/true);
    auto blockwiseCopyB = b.create<miopen::BlockwiseCopyOp>(
        loc, op.input(), lds2DMatrixBSubviewOp, blockwiseCopyBSrc,
        blockwiseCopyBDst, threadBAllocOp);
    affixBlockwiseCopyAttributes(blockwiseCopyB, op, b, /*isMatrixA=*/false);

    // -----

    // Logic to do XDLOPS code selection.
    XdlopsCodeSelection xcs = XdlopsCodeSelection::get(dataType, MPerWave, NPerWave, b);

    // Extract values from XdlopsCodeSelection.
    StringRef mfmaInstr = xcs.mfmaInstr;
    int64_t MPerXdlops = xcs.MPerXdlops;
    int64_t NPerXdlops = xcs.NPerXdlops;
    int64_t MRepeats = xcs.MRepeats;
    int64_t NRepeats = xcs.NRepeats;
    VectorType vectorType = xcs.vectorType;
    int64_t vectorNumber = xcs.vectorNumber;
    SmallVector<SmallVector<unsigned, 3>, 2> imms = xcs.imms;
    Type argType = xcs.argType;

    int64_t group_size = xcs.group_size;
    int64_t num_groups_blk = xcs.num_groups_blk;
    int64_t num_regs_blk = xcs.num_regs_blk;
    int64_t num_threads_blk = xcs.num_threads_blk;
    int64_t wave_size = xcs.wave_size;
    int64_t num_input_blks = xcs.num_input_blks;
    int64_t num_output_blks = xcs.num_output_blks;
    int64_t num_regs_xdlops = xcs.num_regs_xdlops;
    int64_t m = xcs.m;
    int64_t n = xcs.n;
    int64_t k = xcs.k;
    int64_t cycles = xcs.cycles;
    int64_t k_base = xcs.k_base;
 
    // -----

    // Logic to setup blockwise_gemm_v2 parameters.
    //
    // Original C++ logic:
    // index_t mMyWaveOffsetA;
    // index_t mMyWaveOffsetB;
    // const index_t waveId   = get_thread_local_1d_id() / WaveSize;
    // const index_t waveId_m = waveId / GemmNWaves;
    // const index_t waveId_n = waveId % GemmNWaves;
    // mMyWaveOffsetA = waveId_m * GemmMPerWave;
    // mMyWaveOffsetB = waveId_n * GemmNPerWave;
    auto waveId = b.create<SignedDivIOp>(loc, tid, waveSizeConstantOp);
    auto waveId_m = b.create<SignedDivIOp>(loc, waveId, NWavesConstantOp);
    auto waveId_n = b.create<SignedRemIOp>(loc, waveId, NWavesConstantOp);

    Value mMyThreadOffsetA, mMyThreadOffsetB;
    mMyThreadOffsetA = b.create<MulIOp>(loc, waveId_m, MPerWaveConstantOp);
    mMyThreadOffsetB = b.create<MulIOp>(loc, waveId_n, NPerWaveConstantOp);
    
    // Logic to setup buffers for blockwise_gemm_v2.
    
    // TBD. FloatA / FloatB could be vectorized via KPack. Ignore this for now.
    auto arrayAType =
        MemRefType::get({KPerBlock * MRepeats}, dataType, {},
                        gpu::GPUDialect::getPrivateAddressSpace());
    auto arrayA = b.create<miopen::GpuAllocOp>(loc, arrayAType);
    auto arrayBType =
        MemRefType::get({KPerBlock * NRepeats}, dataType, {},
                        gpu::GPUDialect::getPrivateAddressSpace());
    auto arrayB = b.create<miopen::GpuAllocOp>(loc, arrayBType);

    // -----

    // Logic to allocate 0-initialized vectors for C.
    SmallVector<Value, 4> vectorCs;
    SmallVector<Type, 4> vectorCTypes;
    for (int64_t iter = 0; iter < vectorNumber; ++iter) {
      auto vectorC = b.create<SplatOp>(loc, zeroConstantFloatOp, vectorType);
      vectorCs.push_back(vectorC);
      vectorCTypes.push_back(vectorType);
    }
 
    // -----

    // Emit loop.

    int64_t loopIteration = (K - KPerBlock) / KPerBlock;
    auto loopIterationConstantOp =
        b.create<ConstantIndexOp>(loc, loopIteration);
    auto mfmaLoopOp =
        b.create<scf::ForOp>(loc, zeroConstantOp,
                             loopIterationConstantOp, oneConstantOp, vectorCs);

    // inside the loop.
    auto mfmalb = OpBuilder::atBlockBegin(mfmaLoopOp.getBody());

    // Blockwise copy from global (generic tensor) to register (naive tensor).
    mfmalb.create<miopen::MovePosOp>(
        loc, blockwiseCopyASrc,
        ValueRange{KPerBlockConstantI32Op, zeroConstantI32Op});
    auto blockwiseCopyOpATop = mfmalb.create<miopen::BlockwiseCopyOp>(
        loc, op.filter(), threadAAllocOp, blockwiseCopyASrc,
        blockwiseCopyADst, /*buffer=*/nullptr);
    affixBlockwiseCopyAttributes(blockwiseCopyOpATop, op, b,
                                 /*isMatrixA=*/true);
    mfmalb.create<miopen::MovePosOp>(
        loc, blockwiseCopyBSrc,
        ValueRange{KPerBlockConstantI32Op, zeroConstantI32Op});
    auto blockwiseCopyOpBTop = mfmalb.create<miopen::BlockwiseCopyOp>(
        loc, op.input(), threadBAllocOp, blockwiseCopyBSrc,
        blockwiseCopyBDst, /*buffer=*/nullptr);
    affixBlockwiseCopyAttributes(blockwiseCopyOpBTop, op, b,
                                 /*isMatrixA=*/false);

    // LDS barrier.
    mfmalb.create<miopen::WorkgroupBarrierOp>(loc);

    // Emit blockwise V2 GEMM.
    auto blockwiseGemmV2Op = mfmalb.create<miopen::BlockwiseGemmV2Op>(
        loc, vectorCTypes, lds2DMatrixASubviewOp, lds2DMatrixBSubviewOp,
        mMyThreadOffsetA, mMyThreadOffsetB, arrayA, arrayB, mfmaLoopOp.getRegionIterArgs());
    affixBlockwiseGemmV2Attributes(blockwiseGemmV2Op, op, b);
 
    // LDS barrier.
    mfmalb.create<miopen::WorkgroupBarrierOp>(loc);

    // Blockwise copy from register (naive tensor) to LDS (naive tensor).
    auto blockwiseCopyOpABottom = mfmalb.create<miopen::BlockwiseCopyOp>(
        loc, threadAAllocOp, lds2DMatrixASubviewOp, blockwiseCopyASrc,
        blockwiseCopyADst, /*buffer=*/nullptr);
    affixBlockwiseCopyAttributes(blockwiseCopyOpABottom, op, b,
                                 /*isMatrixA=*/true);
    auto blockwiseCopyOpBBottom = mfmalb.create<miopen::BlockwiseCopyOp>(
        loc, threadBAllocOp, lds2DMatrixBSubviewOp, blockwiseCopyBSrc,
        blockwiseCopyBDst, /*buffer=*/nullptr);
    affixBlockwiseCopyAttributes(blockwiseCopyOpBBottom, op, b,
                                 /*isMatrixA=*/false);

    mfmalb.create<scf::YieldOp>(loc, blockwiseGemmV2Op.getResults());
    // outside the loop.

    // Emit loop tail.

    // LDS barrier.
    b.create<miopen::WorkgroupBarrierOp>(loc);

    // Emit blockwise GEMM for the loop tail.
    auto blockwiseGemmV2TailOp = b.create<miopen::BlockwiseGemmV2Op>(
        loc, vectorCTypes, lds2DMatrixASubviewOp, lds2DMatrixBSubviewOp,
        mMyThreadOffsetA, mMyThreadOffsetB, arrayA, arrayB, mfmaLoopOp.getResults());
    affixBlockwiseGemmV2Attributes(blockwiseGemmV2TailOp, op, b);

    // -----

    // Matrix C write out logic.

    // Original C++ logic.
    // __device__ static constexpr index_t GetNumBlksPerXdlops() {
    //     return (MPerXdlops * NPerXdlops) / (mfma_type.m * mfma_type.n);
    // }
    //
    // struct OutputLayout {
    //     __device__ static constexpr index_t GetBlkSize() { return mfma_type.num_regs_blk; }
    //     __device__ static constexpr index_t GetNumBlks() {
    //         return GetNumBlksPerXdlops() * MRepeats * NRepeats;
    //     }
    // };
    // using CThreadCopySliceLengths = Sequence<M0, 1, M2, 1>;
    // constexpr index_t BlkSize = blockwise_gemm.GetBlkSize();
    // constexpr index_t NumBlks = blockwise_gemm.GetNumBlks();

    int64_t BlkSize = num_regs_blk;
    int64_t NumBlksPerXdlops = (MPerXdlops * NPerXdlops) / (m * n);
    int64_t NumBlks = NumBlksPerXdlops * MRepeats * NRepeats;

    int64_t iterationsPerVectorC = NumBlks / vectorNumber;
    int64_t vectorCoffset = vectorType.getShape()[0] / iterationsPerVectorC;

    // llvm::errs() << "MPerXlops: " << MPerXdlops << "\n";
    // llvm::errs() << "NPerXlops: " << NPerXdlops << "\n";
    // llvm::errs() << "m: " << m << "\n";
    // llvm::errs() << "n: " << n << "\n";
    // llvm::errs() << "MRepeat: " << MRepeats << "\n";
    // llvm::errs() << "NRepeat: " << NRepeats << "\n\n";

    // llvm::errs() << "BlkSize: " << BlkSize << "\n";
    // llvm::errs() << "NumBlksPerXdlops: " << NumBlksPerXdlops << "\n";
    // llvm::errs() << "NumBlks: " << NumBlks << "\n\n";

    // llvm::errs() << "iterationsPerVectorC: " << iterationsPerVectorC << "\n";
    // llvm::errs() << "vectorCoffset: " << vectorCoffset << "\n";

    auto MPerXdlopsConstantOp = b.create<ConstantIndexOp>(loc, MPerXdlops);
    auto NPerXdlopsConstantOp = b.create<ConstantIndexOp>(loc, NPerXdlops);
    auto MRepeatsConstantOp = b.create<ConstantIndexOp>(loc, MRepeats);
    auto NRepeatsConstantOp = b.create<ConstantIndexOp>(loc, NRepeats);

    auto group_size_ConstantOp = b.create<ConstantIndexOp>(loc, group_size);
    auto wave_size_ConstantOp = b.create<ConstantIndexOp>(loc, wave_size);
    auto num_threads_blk_ConstantOp = b.create<ConstantIndexOp>(loc, num_threads_blk);
    auto num_output_blks_ConstantOp = b.create<ConstantIndexOp>(loc, num_output_blks);
    auto m_ConstantOp = b.create<ConstantIndexOp>(loc, m);
    auto n_ConstantOp = b.create<ConstantIndexOp>(loc, n);
 
    auto BlkSizeConstantI32Op = b.create<ConstantIntOp>(loc, BlkSize, b.getIntegerType(32));
    auto NumBlksPerXdlopsConstantOp = b.create<ConstantIndexOp>(loc, NumBlksPerXdlops);
    auto NumBlksConstantOp = b.create<ConstantIndexOp>(loc, NumBlks);

    auto iterationsPerVectorCConstantOp = b.create<ConstantIndexOp>(loc, iterationsPerVectorC);
    auto vectorCoffsetConstantOp = b.create<ConstantIndexOp>(loc, vectorCoffset);
 
    // Threadwise copy from register (naive tensor) to global (generic tensor).
    // Original C++ logic:
    //
    // struct OutputLayout {
    //     __device__ static constexpr index_t M1() { return mfma_type.num_groups_blk; }
    //     __device__ static constexpr index_t M0() { return mfma_type.group_size; }
    //     __device__ static constexpr index_t N1() { return mfma_type.num_input_blks; }
    //     __device__ static constexpr index_t N0() { return mfma_type.num_threads_blk; }
    //     __device__ static constexpr index_t GetBlkSize() { return mfma_type.num_regs_blk; }
    //     __device__ static constexpr index_t GetNumBlks() {
    //         return GetNumBlksPerXdlops() * MRepeats * NRepeats;
    //     }
    // };
    //
    // // CLayout.M1() = num_groups;
    // // CLayout.M0() = group_size;
    // // CLayout.N1() = num_blks_per_wave;
    // // CLayout.N0() = num_threads_per_blks;
    // constexpr auto CLayout = blockwise_gemm.GetOutputLayout();
    // constexpr index_t M0   = CLayout.M1();
    // constexpr index_t M1   = CLayout.N1();
    // constexpr index_t M2   = CLayout.M0();

    int64_t M3 = num_groups_blk;
    int64_t M1 = num_input_blks;
    int64_t M2 = group_size;
    int64_t M0 = M / (M1 * M2);

    // llvm::errs() << "M0: " << M0 << "\n";
    // llvm::errs() << "M1: num_input_blks: " << M1 << "\n";
    // llvm::errs() << "M2: group_size: " << M2 << "\n";
    // llvm::errs() << "M3: num_groups_blk: " << M3 << "\n\n";

    auto M0ConstantI32Op =
        b.create<ConstantIntOp>(loc, M0, b.getIntegerType(32));
    auto M1ConstantI32Op =
        b.create<ConstantIntOp>(loc, M1, b.getIntegerType(32));
    auto M2ConstantI32Op =
        b.create<ConstantIntOp>(loc, M2, b.getIntegerType(32));
    auto M3ConstantI32Op =
        b.create<ConstantIntOp>(loc, M3, b.getIntegerType(32));
    auto NConstantI32Op =
        b.create<ConstantIntOp>(loc, N, b.getIntegerType(32));

    auto M2TimesM1I32Op = b.create<MulIOp>(loc, M2ConstantI32Op, M1ConstantI32Op);

    // constexpr auto c_m0_m1_m2_n_global_desc = transform_tensor_descriptor(
    //     c_m_n_global_desc,
    //     make_tuple(UnMerge<Sequence<M0, M1, M2>>{}, PassThrough<N>{}),
    //     make_tuple(Sequence<0>{}, Sequence<1>{}),
    //     make_tuple(Sequence<0, 1, 2>{}, Sequence<3>{}));
 
    // build affine expression:
    // (d0, d1, d2, d3) -> (d0 * M1 * M2 + d1 * M2 + d2, d3)
    auto affineMap4to2 =
        AffineMap::get(4, 0,
                       {getAffineDimExpr(0, op.getContext()) *
                            getAffineConstantExpr(M1, op.getContext()) *
                            getAffineConstantExpr(M2, op.getContext()) +
                        getAffineDimExpr(1, op.getContext()) *
                            getAffineConstantExpr(M2, op.getContext()) +
                        getAffineDimExpr(2, op.getContext()),
                        getAffineDimExpr(3, op.getContext())},
                       op.getContext());

    // compose with output tensor affine map.
    auto outputType = op.output().getType().template dyn_cast<MemRefType>();
    auto outputAffineMap2to4 = outputType.getAffineMaps()[0];
    auto affineMap4to2to4 = outputAffineMap2to4.compose(affineMap4to2);

    // emit TransformOp for output tensor.
    auto newOutputType = MemRefType::get(
        {M0, M1, M2, N}, outputType.getElementType(), {affineMap4to2to4});
    auto newOutputTransformOp =
        b.create<miopen::TransformOp>(loc, newOutputType, op.output());

    // Original C++ logic.
    // //     src descriptor
    // constexpr auto c_m0_m1_m2_n_thread_desc =
    //     make_native_tensor_descriptor_packed(Sequence<M0, 1, M2, 1>{});

    // Build affine expression for Sequence<M0, 1, M2, 1>
    // (d0, d1, d2, d3) -> (d0 * M2 + d2)
    auto matrixCAffineMap4to1 = AffineMap::get(
        4, 0,
        {getAffineDimExpr(0, op.getContext()) * getAffineConstantExpr(M2, op.getContext()) +
         getAffineDimExpr(2, op.getContext())},
        op.getContext());

    // Original C++ logic.
    // for(index_t i = 0; i < NumBlks; ++i)
    // {
    //     // calculate origin of thread output tensor on global memory
    //     //     blockwise GEMM c matrix starting index
    //     const auto c_thread_mtx_on_block = blockwise_gemm.GetBeginOfThreadMatrixC(i);
    //     const index_t m_thread_data_on_global =
    //         m_block_data_on_global + c_thread_mtx_on_block.row;
    //     const index_t n_thread_data_on_global =
    //         n_block_data_on_global + c_thread_mtx_on_block.col;
    //     ThreadwiseGenericTensorSliceCopy_v4r2<decltype(c_m0_m1_m2_n_thread_desc),
    //                                           decltype(c_m0_m1_m2_n_global_desc),
    //                                           CThreadCopySliceLengths,
    //                                           arithmetic_sequence_gen<0, 4, 1>::type,
    //                                           3,
    //                                           1,
    //                                           1,
    //                                           AddressSpace::Vgpr,
    //                                           AddressSpace::Global,
    //                                           CGlobalMemoryDataOperation>(
    //         {0, 0, 0, 0},
    //         {m_thread_data_on_global / (M2 * M1),
    //          m_thread_data_on_global % (M2 * M1) / M2,
    //          m_thread_data_on_global % M2,
    //          n_thread_data_on_global})
    //         .Run(c_thread_vec.n + i * BlkSize, p_c_global);
    // }

    Value c_thread_mtx_index_row, c_thread_mtx_index_col;
    Value c_thread_mtx_index_row_i32, c_thread_mtx_index_col_i32;
    Value m_thread_data_on_global_i32, n_thread_data_on_global_i32;

    // emit unrolled loop.
    for (int64_t iter = 0; iter < NumBlks; ++iter) {
      auto iv = b.create<ConstantIndexOp>(loc, iter);
      auto iv_i32 = b.create<IndexCastOp>(loc, iv, b.getIntegerType(32));

      // In gridwise_gemm_xdlops.hpp:
      //
      // Original C++ logic:
      // const auto c_thread_mtx_on_block = blockwise_gemm.GetBeginOfThreadMatrixC(i);
      // const index_t m_thread_data_on_global =
      //     m_block_data_on_global + c_thread_mtx_on_block.row;
      // const index_t n_thread_data_on_global =
      //     n_block_data_on_global + c_thread_mtx_on_block.col;

      // compute thread_mtx_on_blk_row and thread_mtx_on_blk_col.

      // Original C++ logic.
      //
      // In xdlops_gemm.hpp:
      //
      // static constexpr bool IsABroadcast() { return NPerXdlops >= MPerXdlops; }
      // __device__ static MatrixIndex GetBeginOfThreadBlk(index_t i) {
      //     const index_t xdlops_i = i / GetNumBlksPerXdlops();
      //     const index_t j        = i % GetNumBlksPerXdlops();
      //     const index_t m_i = xdlops_i / NRepeats;
      //     const index_t n_i = xdlops_i % NRepeats;
      //     const index_t laneId = get_thread_local_1d_id() % mfma_type.wave_size;
      //     const index_t blk_id = laneId / mfma_type.num_threads_blk;
      //     const index_t blk_td = laneId % mfma_type.num_threads_blk;
      //     index_t col_blk = j % mfma_type.num_output_blks;
      //     index_t row_blk = j / mfma_type.num_output_blks;
      //     static_if<!IsABroadcast>{}([&](auto) {
      //         col_blk = j / mfma_type.num_output_blks;
      //         row_blk = j % mfma_type.num_output_blks;
      //     });
      //     index_t col = col_blk * mfma_type.n + blk_td + n_i * NPerXdlops;
      //     index_t row = row_blk * mfma_type.m + blk_id * mfma_type.group_size + m_i * MPerXdlops;
      //     return MatrixIndex{row, col};
      // }
      //
      auto xdlops_i_xdlops_gemm = b.create<SignedDivIOp>(loc, iv, NumBlksPerXdlopsConstantOp);
      auto j_xdlops_gemm = b.create<SignedRemIOp>(loc, iv, NumBlksPerXdlopsConstantOp);
      auto m_i_xdlops_gemm = b.create<SignedDivIOp>(loc, xdlops_i_xdlops_gemm, NRepeatsConstantOp);
      auto n_i_xdlops_gemm = b.create<SignedRemIOp>(loc, xdlops_i_xdlops_gemm, NRepeatsConstantOp);

      auto laneId_xdlops_gemm = b.create<SignedRemIOp>(loc, tid, wave_size_ConstantOp);
      auto blk_id_xdlops_gemm = b.create<SignedDivIOp>(loc, laneId_xdlops_gemm, num_threads_blk_ConstantOp);
      auto blk_td_xdlops_gemm = b.create<SignedRemIOp>(loc, laneId_xdlops_gemm, num_threads_blk_ConstantOp);
      Value col_blk_xdlops_gemm, row_blk_xdlops_gemm;
      if (NPerXdlops >= MPerXdlops) {
        // IsABroadcast
        col_blk_xdlops_gemm= b.create<SignedRemIOp>(loc, j_xdlops_gemm, num_output_blks_ConstantOp);
        row_blk_xdlops_gemm = b.create<SignedDivIOp>(loc, j_xdlops_gemm, num_output_blks_ConstantOp);
      } else {
        // !IsABroadcast
        col_blk_xdlops_gemm = b.create<SignedDivIOp>(loc, j_xdlops_gemm, num_output_blks_ConstantOp);
        row_blk_xdlops_gemm = b.create<SignedRemIOp>(loc, j_xdlops_gemm, num_output_blks_ConstantOp);
      } 

      // Original C++ logic.
      //     index_t col = col_blk * mfma_type.n + blk_td + n_i * NPerXdlops;
      auto thread_mtx_on_blk_col = b.create<AddIOp>(loc,
        b.create<AddIOp>(loc,                     
          b.create<MulIOp>(loc, col_blk_xdlops_gemm, n_ConstantOp),
          blk_td_xdlops_gemm),
        b.create<MulIOp>(loc, n_i_xdlops_gemm, NPerXdlopsConstantOp));
      // Original C++ logic.
      //     index_t row = row_blk * mfma_type.m + blk_id * mfma_type.group_size + m_i * MPerXdlops;
      auto thread_mtx_on_blk_row = b.create<AddIOp>(loc,
        b.create<AddIOp>(loc,
          b.create<MulIOp>(loc, row_blk_xdlops_gemm, m_ConstantOp),
          b.create<MulIOp>(loc, blk_id_xdlops_gemm, group_size_ConstantOp)),
        b.create<MulIOp>(loc, m_i_xdlops_gemm, MPerXdlopsConstantOp));

      // compute c_thread_mtx_index_row, c_thread_mtx_index_col.
      // compute c_thread_mtx_index_row_i32, c_thread_mtx_index_col_i32.

      // In blockwise_gemm_xdlops.hpp:
      //
      // Original C++ logic:
      //  __device__ static constexpr index_t GetNumBlks()
      //      return GetNumBlksPerXdlops() * MRepeats * NRepeats;
      //
      // __device__ static MatrixIndex GetBeginOfThreadMatrixC(index_t i) {
      //     const index_t waveId = get_thread_local_1d_id() / WaveSize;
      //     const index_t xdlops_i = i / XdlopsGemm.GetOutputLayout().GetNumBlks();
      //     const index_t j        = i % XdlopsGemm.GetOutputLayout().GetNumBlks();
      //     const index_t m = xdlops_i / NRepeats;
      //     const index_t n = xdlops_i % NRepeats;
      //     const auto thread_mtx_on_blk = XdlopsGemm.GetBeginOfThreadBlk(j);
      //     const index_t col =
      //         (waveId % GemmNWaves) * GemmNPerWave + n * NPerXdlops + thread_mtx_on_blk.col;
      //     const index_t row =
      //         (waveId / GemmNWaves) * GemmMPerWave + m * MPerXdlops + thread_mtx_on_blk.row;
      //     return MatrixIndex{row, col};
      // }
 
      auto xdlops_i_blockwise_gemm = b.create<SignedDivIOp>(loc, iv, NumBlksConstantOp);
      auto j_blockwise_gemm = b.create<SignedRemIOp>(loc, iv, NumBlksConstantOp);
      auto m_blockwise_gemm = b.create<SignedDivIOp>(loc, xdlops_i_blockwise_gemm, NRepeatsConstantOp);
      auto n_blockwise_gemm = b.create<SignedRemIOp>(loc, xdlops_i_blockwise_gemm, NRepeatsConstantOp);

      // Original C++ logic.
      // const index_t col = (waveId % GemmNWaves) * GemmNPerWave + n * NPerXdlops + thread_mtx_on_blk.col;
      c_thread_mtx_index_col = b.create<AddIOp>(loc,
        b.create<AddIOp>(loc,
          b.create<MulIOp>(loc,
            b.create<SignedRemIOp>(loc, waveId, NWavesConstantOp),
            NPerWaveConstantOp),
          b.create<MulIOp>(loc,
            n_blockwise_gemm, NPerXdlopsConstantOp)),
        thread_mtx_on_blk_col);
      c_thread_mtx_index_col_i32 = b.create<IndexCastOp>(loc, c_thread_mtx_index_col, b.getIntegerType(32));

      // Original C++ logic.
      // const index_t row = (waveId / GemmNWaves) * GemmMPerWave + m * MPerXdlops + thread_mtx_on_blk.row;
      c_thread_mtx_index_row = b.create<AddIOp>(loc,
        b.create<AddIOp>(loc,
          b.create<MulIOp>(loc,
            b.create<SignedDivIOp>(loc, waveId, NWavesConstantOp),
            MPerWaveConstantOp),
          b.create<MulIOp>(loc,
            m_blockwise_gemm, MPerXdlopsConstantOp)),
        thread_mtx_on_blk_row); 
      c_thread_mtx_index_row_i32 = b.create<IndexCastOp>(loc, c_thread_mtx_index_row, b.getIntegerType(32));

      // In gridwise_gemm_xdlops.hpp:
      //
      // const auto c_thread_mtx_on_block = blockwise_gemm.GetBeginOfThreadMatrixC(i);
      // const index_t m_thread_data_on_global =
      //     m_block_data_on_global + c_thread_mtx_on_block.row;
      // const index_t n_thread_data_on_global =
      //     n_block_data_on_global + c_thread_mtx_on_block.col;

      m_thread_data_on_global_i32 = b.create<AddIOp>(
          loc, m_block_data_on_global_i32, c_thread_mtx_index_row_i32);
      n_thread_data_on_global_i32 = b.create<AddIOp>(
          loc, n_block_data_on_global_i32, c_thread_mtx_index_col_i32);
 
      SmallVector<Value, 8> matrixCThreadwiseCopySourceAndDestCoords;
      matrixCThreadwiseCopySourceAndDestCoords.push_back(zeroConstantI32Op);
      matrixCThreadwiseCopySourceAndDestCoords.push_back(zeroConstantI32Op);
      matrixCThreadwiseCopySourceAndDestCoords.push_back(zeroConstantI32Op);
      matrixCThreadwiseCopySourceAndDestCoords.push_back(zeroConstantI32Op);

      // m_thread_data_on_global / (M2 * M1)
      matrixCThreadwiseCopySourceAndDestCoords.push_back(b.create<SignedDivIOp>(
          loc, m_thread_data_on_global_i32, M2TimesM1I32Op));

      // m_thread_data_on_global % (M2 * M1) / M2
      matrixCThreadwiseCopySourceAndDestCoords.push_back(b.create<SignedDivIOp>(
          loc, b.create<SignedRemIOp>(loc, m_thread_data_on_global_i32, M2TimesM1I32Op),
               M2ConstantI32Op));

      // m_thread_data_on_global % M2
      matrixCThreadwiseCopySourceAndDestCoords.push_back(b.create<SignedRemIOp>(
          loc, m_thread_data_on_global_i32, M2ConstantI32Op));

      // n_thread_data_on_global
      matrixCThreadwiseCopySourceAndDestCoords.push_back(n_thread_data_on_global_i32);

      // Select which vector C to use, and offset.
      int64_t vectorCIndex = iter / iterationsPerVectorC;
      int64_t vectorCOffset = vectorCoffset * (iter % iterationsPerVectorC);
      auto vectorCOffsetConstantOp = b.create<ConstantIntOp>(loc, vectorCOffset, b.getIntegerType(32));

      // Emit threadwise_copy_v2.
      auto threadwiseCopyV2CMatrixOp = b.create<miopen::ThreadwiseCopyV2Op>(
          loc, blockwiseGemmV2TailOp.getResults()[vectorCIndex], newOutputTransformOp,
          //loc, vectorCs[vectorCIndex], newOutputTransformOp,
          vectorCOffsetConstantOp,
          matrixCThreadwiseCopySourceAndDestCoords);
      affixThreadwiseCopyV2Attributes(threadwiseCopyV2CMatrixOp, op, b);

      // affix coord_transforms attributes.
      threadwiseCopyV2CMatrixOp.setAttr("coord_transforms",
                                    b.getArrayAttr({
                                      b.getDictionaryAttr({
                                        b.getNamedAttr("operand", b.getI32IntegerAttr(0)),
                                        b.getNamedAttr("transforms", b.getAffineMapArrayAttr(matrixCAffineMap4to1))
                                      })
                                    }));
 
      // affix bound attributes.
      threadwiseCopyV2CMatrixOp.setAttr("bound",
                                    b.getArrayAttr({
                                     b.getI32IntegerAttr(M3),
                                     b.getI32IntegerAttr(1),
                                     b.getI32IntegerAttr(M2),
                                     b.getI32IntegerAttr(1),
                                    }));
    }

    op.erase();

    return success();
  }
};

//===----------------------------------------------------------------------===//
// BlockwiseGemm lowering.
//===----------------------------------------------------------------------===//

struct BlockwiseGemmRewritePattern : public OpRewritePattern<miopen::BlockwiseGemmOp> {
  using OpRewritePattern<miopen::BlockwiseGemmOp>::OpRewritePattern;

  LogicalResult naiveRewrite(miopen::BlockwiseGemmOp op, PatternRewriter &b) const {
    auto loc = op.getLoc();

    // Prepare some useful constants.
    auto zeroConstantI32Op =
        b.create<ConstantIntOp>(loc, 0, b.getIntegerType(32));
    auto zeroConstantOp = b.create<ConstantIndexOp>(loc, 0);
    auto oneConstantOp = b.create<ConstantIndexOp>(loc, 1);

    auto blockAType = op.matrixA().getType().cast<MemRefType>();
    auto blockBType = op.matrixA().getType().cast<MemRefType>();

    auto elementType = op.matrixC().getType().cast<MemRefType>().getElementType();

    // Obtain critical matrix dimensions.
    int64_t K = blockAType.getShape()[0];
    int64_t M = blockAType.getShape()[1];
    int64_t N = blockBType.getShape()[1];

    // Non-xdlops path.
 
    // Obtain critical attributes.
    int64_t KPerThread = op.getAttr("k_per_thread").template dyn_cast<IntegerAttr>().getInt();
    int64_t MPerThread =
        op.matrixC().getType().template dyn_cast<MemRefType>().getShape()[0];
    int64_t NPerThread =
        op.matrixC().getType().template dyn_cast<MemRefType>().getShape()[1];
    int64_t MPerThreadSubC = op.getAttr("m_per_thread").template dyn_cast<IntegerAttr>().getInt();
    int64_t NPerThreadSubC = op.getAttr("n_per_thread").template dyn_cast<IntegerAttr>().getInt();

    // llvm::errs() << "MPerThread: " << MPerThread << "\n";
    // llvm::errs() << "MPerThreadSubC: " << MPerThreadSubC << "\n";
    // llvm::errs() << "NPerThread: " << NPerThread << "\n";
    // llvm::errs() << "NPerThreadSubC: " << NPerThreadSubC << "\n";

    auto MPerThreadSubCConstantI32Op =
        b.create<ConstantIntOp>(loc, MPerThreadSubC, b.getIntegerType(32));
    auto NPerThreadSubCConstantI32Op =
        b.create<ConstantIntOp>(loc, NPerThreadSubC, b.getIntegerType(32));

    int64_t MLevel0Cluster = op.getAttr("m_level0_cluster").template dyn_cast<IntegerAttr>().getInt();
    int64_t MLevel1Cluster = op.getAttr("m_level1_cluster").template dyn_cast<IntegerAttr>().getInt();
    int64_t NLevel0Cluster = op.getAttr("n_level0_cluster").template dyn_cast<IntegerAttr>().getInt();
    int64_t NLevel1Cluster = op.getAttr("n_level1_cluster").template dyn_cast<IntegerAttr>().getInt();

    int64_t MPerLevel1Cluster = MPerThreadSubC * MLevel0Cluster * MLevel1Cluster;
    int64_t NPerLevel1Cluster = NPerThreadSubC * NLevel0Cluster * NLevel1Cluster;
    auto MPerLevel1ClusterConstantI32Op =
        b.create<ConstantIntOp>(loc, MPerLevel1Cluster, b.getIntegerType(32));
    auto NPerLevel1ClusterConstantI32Op =
        b.create<ConstantIntOp>(loc, NPerLevel1Cluster, b.getIntegerType(32));

    int64_t MRepeat = MPerThread / MPerThreadSubC;
    int64_t NRepeat = NPerThread / NPerThreadSubC;
    auto MRepeatConstantI32Op =
        b.create<ConstantIntOp>(loc, MRepeat, b.getIntegerType(32));
    auto NRepeatConstantI32Op =
        b.create<ConstantIntOp>(loc, NRepeat, b.getIntegerType(32));

    // Alloc register for thread_a and thread_b.
    auto threadARegisterMemRefType =
        MemRefType::get({KPerThread, MPerThread}, elementType, {},
                        gpu::GPUDialect::getPrivateAddressSpace());
    auto threadAAllocOp =
        b.create<miopen::GpuAllocOp>(loc, threadARegisterMemRefType);

    auto threadBRegisterMemRefType =
        MemRefType::get({KPerThread, NPerThread}, elementType, {},
                        gpu::GPUDialect::getPrivateAddressSpace());
    auto threadBAllocOp =
        b.create<miopen::GpuAllocOp>(loc, threadBRegisterMemRefType);

    // Main loop.
    auto loopIteration = K / KPerThread;
    auto loopIterationConstantOp =
        b.create<ConstantIndexOp>(loc, loopIteration);
    auto loopOp =
        b.create<scf::ForOp>(loc, zeroConstantOp,
                             loopIterationConstantOp, oneConstantOp);

    // inside the main loop.
    auto lb = OpBuilder::atBlockTerminator(loopOp.getBody());

    auto iv = loopOp.getInductionVar();
    auto iv_i32 = lb.create<IndexCastOp>(loc, iv, lb.getIntegerType(32));

    // read matrix A loop.
    auto loopReadMatrixAIteration = MRepeat;
    auto loopReadMatrixAIterationConstantOp =
        lb.create<ConstantIndexOp>(loc, loopReadMatrixAIteration);
    auto loopReadMatrixAOp = lb.create<scf::ForOp>(
        loc, zeroConstantOp, loopReadMatrixAIterationConstantOp,
        oneConstantOp);

    // inside read matrix A loop.
    auto lab = OpBuilder::atBlockTerminator(loopReadMatrixAOp.getBody());

    auto iva = loopReadMatrixAOp.getInductionVar();
    auto iva_i32 = lab.create<IndexCastOp>(loc, iva, lab.getIntegerType(32));

    // Threadwise copy from LDS (naive tensor) to register (generic tensor).

    // Set copy sorce and dest coordinate acoording to original C++ logic:
    SmallVector<Value, 4> matrixAThreadwiseCopySourceAndDestCoords;
    // a_thread_copy.Run(
    //   p_a_block + a_block_mtx.CalculateOffset(k_begin, m_repeat *  MPerLevel1Cluster) + mMyThreadOffsetA),
    // mMyThreadOffsetA = BlockMatrixA::GetOffsetFromMultiIndex{0, c_thread_mtx_index.row} = c_thread_mtx_index_row
    matrixAThreadwiseCopySourceAndDestCoords.push_back(iv_i32);
    matrixAThreadwiseCopySourceAndDestCoords.push_back(lab.create<AddIOp>(
        loc, lab.create<MulIOp>(loc, iva_i32, MPerLevel1ClusterConstantI32Op),
        lab.create<IndexCastOp>(loc, op.threadOffsetA(),
                                lab.getIntegerType(32))));

    //   p_a_thread + a_thread_mtx.CalculateOffset(0, m_repeat * MPerThreadSubC));
    matrixAThreadwiseCopySourceAndDestCoords.push_back(zeroConstantI32Op);
    matrixAThreadwiseCopySourceAndDestCoords.push_back(
        lab.create<MulIOp>(loc, iva_i32, MPerThreadSubCConstantI32Op));

    // Emit threadwise_copy.
    auto threadwiseCopyAMatrixOp = lab.create<miopen::ThreadwiseCopyOp>(
        loc, op.matrixA(), threadAAllocOp,
        matrixAThreadwiseCopySourceAndDestCoords);
    affixThreadwiseCopyAttributes(threadwiseCopyAMatrixOp, op, b,
                                  /*isMatrixA=*/true);

    // read matrix B loop.
    auto loopReadMatrixBIteration = NRepeat;
    auto loopReadMatrixBIterationConstantOp =
        lb.create<ConstantIndexOp>(loc, loopReadMatrixBIteration);
    auto loopReadMatrixBOp = lb.create<scf::ForOp>(
        loc, zeroConstantOp, loopReadMatrixBIterationConstantOp,
        oneConstantOp);

    // inside read matrix B loop.
    auto lbb = OpBuilder::atBlockTerminator(loopReadMatrixBOp.getBody());

    auto ivb = loopReadMatrixBOp.getInductionVar();
    auto ivb_i32 = lbb.create<IndexCastOp>(loc, ivb, lbb.getIntegerType(32));

    // Threadwise copy from LDS (naive tensor) to register (generic tensor).

    // Set copy sorce and dest coordinate acoording to original C++ logic:
    SmallVector<Value, 4> matrixBThreadwiseCopySourceAndDestCoords;
    // b_thread_copy.Run(
    //   p_b_block + b_block_mtx.CalculateOffset(k_begin, n_repeat * NPerLevel1Cluster) + mMyThreadOffsetB),
    // mMyThreadOffsetB = BlockMatrixB::GetOffsetFromMultiIndex{0, c_thread_mtx_index.col} = c_thread_mtx_index_col
    matrixBThreadwiseCopySourceAndDestCoords.push_back(iv_i32);
    matrixBThreadwiseCopySourceAndDestCoords.push_back(lbb.create<AddIOp>(
        loc, lbb.create<MulIOp>(loc, ivb_i32, NPerLevel1ClusterConstantI32Op),
        lbb.create<IndexCastOp>(loc, op.threadOffsetB(),
                                lbb.getIntegerType(32))));

    //   p_b_thread + b_thread_mtx.CalculateOffset(0, n_repeat * NPerThreadSubC));
    matrixBThreadwiseCopySourceAndDestCoords.push_back(zeroConstantI32Op);
    matrixBThreadwiseCopySourceAndDestCoords.push_back(
        lbb.create<MulIOp>(loc, ivb_i32, NPerThreadSubCConstantI32Op));

    // Emit threadwise_copy.
    auto threadwiseCopyBMatrixOp = lbb.create<miopen::ThreadwiseCopyOp>(
        loc, op.matrixB(), threadBAllocOp,
        matrixBThreadwiseCopySourceAndDestCoords);
    affixThreadwiseCopyAttributes(threadwiseCopyBMatrixOp, op, b,
                                  /*isMatrixA=*/false);

    lb.create<miopen::ThreadwiseGemmOp>(loc, threadAAllocOp, threadBAllocOp,
                                        op.matrixC());

    op.erase();
    return success();
  }

  LogicalResult twoByTwoPipelinedRewrite(miopen::BlockwiseGemmOp op, PatternRewriter &b) const {
    // TBD implement 2x2 pipelined version.
    op.erase();
    return success();
  }

  LogicalResult matchAndRewrite(miopen::BlockwiseGemmOp op, PatternRewriter &b) const override {
    // TBD switch between 2x2 and naive pipeline.
    if (true) {
      return naiveRewrite(op, b);
    } else {
      return twoByTwoPipelinedRewrite(op, b);
    }
  }
};

//===----------------------------------------------------------------------===//
// BlockwiseCopy lowering.
//===----------------------------------------------------------------------===//

struct BlockwiseCopyRewritePattern : public OpRewritePattern<miopen::BlockwiseCopyOp> {
  using OpRewritePattern<miopen::BlockwiseCopyOp>::OpRewritePattern;

  LogicalResult matchAndRewrite(miopen::BlockwiseCopyOp op, PatternRewriter &b) const override {
    bool rewritten = true;

    auto loc = op.getLoc();

    MemRefType sourceType = op.source().getType().cast<MemRefType>();
    MemRefType destType = op.dest().getType().cast<MemRefType>();
    MemRefType bufferType;
    if (op.buffer())
      bufferType = op.buffer().getType().cast<MemRefType>();

    auto elementType = destType.getElementType();

    // Prepare some useful constants.
    auto zeroConstantI32Op =
        b.create<ConstantIntOp>(loc, 0, b.getIntegerType(32));

    // Check the address spaces of source and destination values and determine
    // lowering logic.
    // - 0 (global) -> 3 (LDS) : load + store
    // - 0 (global) -> 5 (register) : load 
    // - 5 (register) -> 3 (LDS) : store
    if (sourceType.getMemorySpace() == 0 && destType.getMemorySpace() == 3) {
      // Threadwise copy from global (generic tensor) to register (naive
      // tensor).
      SmallVector<Value, 4> ThreadwiseCopySourceAndBufferCoords;
      for (unsigned i = 0; i < sourceType.getRank(); ++i) {
        auto indexConstantOp = b.create<ConstantIndexOp>(loc, i);
        auto coord = b.create<LoadOp>(loc, op.sourceCoord(),
                                      ValueRange{indexConstantOp});
        ThreadwiseCopySourceAndBufferCoords.push_back(coord);
      }
      for (unsigned i = 0; i < bufferType.getRank(); ++i)
        ThreadwiseCopySourceAndBufferCoords.push_back(zeroConstantI32Op);

      auto threadwiseCopyLoadOp = b.create<miopen::ThreadwiseCopyOp>(
          loc, op.source(), op.buffer(), ThreadwiseCopySourceAndBufferCoords);
      affixThreadwiseCopyAttributes(threadwiseCopyLoadOp, op, b,
                                    /*isThreadwiseLoad=*/true);

      // Threadwise copy from register (naive tensor) to LDS (naive tensor).
      SmallVector<Value, 4> ThreadwiseCopyBufferAndDestCoords;
      for (unsigned i = 0; i < bufferType.getRank(); ++i)
        ThreadwiseCopyBufferAndDestCoords.push_back(zeroConstantI32Op);
      for (unsigned i = 0; i < destType.getRank(); ++i) {
        auto indexConstantOp = b.create<ConstantIndexOp>(loc, i);
        auto coord =
            b.create<LoadOp>(loc, op.destCoord(), ValueRange{indexConstantOp});
        ThreadwiseCopyBufferAndDestCoords.push_back(coord);
      }

      auto threadwiseCopyStoreOp = b.create<miopen::ThreadwiseCopyOp>(
          loc, op.buffer(), op.dest(), ThreadwiseCopyBufferAndDestCoords);
      affixThreadwiseCopyAttributes(threadwiseCopyStoreOp, op, b,
                                    /*isThreadwiseLoad=*/false);
    } else if (sourceType.getMemorySpace() == 0 && destType.getMemorySpace() == 5) {
      // Threadwise copy from global (generic tensor) to register (naive
      // tensor).
      SmallVector<Value, 4> ThreadwiseCopySourceAndDestCoords;
      for (unsigned i = 0; i < sourceType.getRank(); ++i) {
        auto indexConstantOp = b.create<ConstantIndexOp>(loc, i);
        auto coord = b.create<LoadOp>(loc, op.sourceCoord(),
                                      ValueRange{indexConstantOp});
        ThreadwiseCopySourceAndDestCoords.push_back(coord);
      }
      for (unsigned i = 0; i < destType.getRank(); ++i)
        ThreadwiseCopySourceAndDestCoords.push_back(zeroConstantI32Op);

      auto threadwiseCopyLoadOp = b.create<miopen::ThreadwiseCopyOp>(
          loc, op.source(), op.dest(), ThreadwiseCopySourceAndDestCoords);
      affixThreadwiseCopyAttributes(threadwiseCopyLoadOp, op, b,
                                    /*isThreadwiseLoad=*/true);
    } else if (sourceType.getMemorySpace() == 5 && destType.getMemorySpace() == 3) {
      // Threadwise copy from register (naive tensor) to LDS (naive tensor).
      SmallVector<Value, 4> ThreadwiseCopySourceAndDestCoords;
      for (unsigned i = 0; i < sourceType.getRank(); ++i)
        ThreadwiseCopySourceAndDestCoords.push_back(zeroConstantI32Op);
      for (unsigned i = 0; i < destType.getRank(); ++i) {
        auto indexConstantOp = b.create<ConstantIndexOp>(loc, i);
        auto coord =
            b.create<LoadOp>(loc, op.destCoord(), ValueRange{indexConstantOp});
        ThreadwiseCopySourceAndDestCoords.push_back(coord);
      }

      auto threadwiseCopyStoreOp = b.create<miopen::ThreadwiseCopyOp>(
          loc, op.source(), op.dest(), ThreadwiseCopySourceAndDestCoords);
      affixThreadwiseCopyAttributes(threadwiseCopyStoreOp, op, b,
                                    /*isThreadwiseLoad=*/false);
    } else {
      llvm::errs() << "UNSUPPORTED ThreadwiseCopyOp\n";
      rewritten = false;
    }

    if (rewritten)
      op.erase();
    return success();
  }
}; 

//===----------------------------------------------------------------------===//
// Fill lowering.
//===----------------------------------------------------------------------===//

struct FillRewritePattern : public OpRewritePattern<miopen::FillOp> {
  using OpRewritePattern<miopen::FillOp>::OpRewritePattern;

  LogicalResult matchAndRewrite(miopen::FillOp op, PatternRewriter &b) const override {
    auto loc = op.getLoc();
    auto inputType = op.input().getType().cast<MemRefType>();
    auto inputShape = inputType.getShape();

    auto zero = b.create<ConstantIndexOp>(loc, 0);
    auto one = b.create<ConstantIndexOp>(loc, 1);

    if (inputShape.size() == 1) {
      // Rank 1 loop.
      auto loopIteration = b.create<ConstantIndexOp>(loc, inputShape[0]);
      auto loopOp = b.create<scf::ForOp>(loc, zero, loopIteration, one);

      // inside loop.
      auto lb = OpBuilder::atBlockTerminator(loopOp.getBody());

      for (unsigned i = 0; i < inputShape[0]; ++i) {
        auto iter = b.create<ConstantIndexOp>(loc, i);
        lb.create<StoreOp>(loc, op.value(), op.input(), ValueRange{iter});
      }
    } else if (inputShape.size() == 2) {
      // Rank 2 loop.
      auto loop0Iteration = b.create<ConstantIndexOp>(loc, inputShape[0]);
      auto loop0Op = b.create<scf::ForOp>(loc, zero, loop0Iteration, one);

      // inside outer loop.
      auto l0b = OpBuilder::atBlockTerminator(loop0Op.getBody());

      for (unsigned i = 0; i < inputShape[0]; ++i) {
        auto iter0 = b.create<ConstantIndexOp>(loc, i);

        auto loop1Iteration = b.create<ConstantIndexOp>(loc, inputShape[1]);
        auto loop1Op = l0b.create<scf::ForOp>(loc, zero, loop1Iteration, one);

        // inside inner loop.
        auto l1b = OpBuilder::atBlockTerminator(loop1Op.getBody());

        for (unsigned j = 0; j < inputShape[1]; ++j) {
          auto iter1 = b.create<ConstantIndexOp>(loc, j);

          l1b.create<StoreOp>(loc, op.value(), op.input(), ValueRange{iter0, iter1});
        }
      }
    }

    op.erase();
    return success();
  }
};

//===----------------------------------------------------------------------===//
// MovePos lowering.
//===----------------------------------------------------------------------===//

struct MovePosRewritePattern : public OpRewritePattern<miopen::MovePosOp> {
  using OpRewritePattern<miopen::MovePosOp>::OpRewritePattern;

  LogicalResult matchAndRewrite(miopen::MovePosOp op,
                                PatternRewriter &b) const override {
    auto loc = op.getLoc();
    auto memrefType = op.memref().getType().cast<MemRefType>();
    for (unsigned i = 0; i < memrefType.getShape()[0]; ++i) {
      auto iter = b.create<ConstantIndexOp>(loc, i);
      // load
      auto load = b.create<LoadOp>(loc, op.memref(), ValueRange{iter});
      // add
      Value add;
      if (memrefType.getElementType().isa<IntegerType>()) {
        add = b.create<AddIOp>(loc, load, op.getOperand(1 + i));
      } else {
        add = b.create<AddFOp>(loc, load, op.getOperand(1 + i));
      }
      // store
      auto store = b.create<StoreOp>(loc, add, op.memref(), ValueRange{iter});
    }
    op.erase();
    return success();
  }
};

//===----------------------------------------------------------------------===//
// ThreadwiseGemm lowering.
//===----------------------------------------------------------------------===//

struct ThreadwiseGemmRewritePattern
    : public OpRewritePattern<miopen::ThreadwiseGemmOp> {
  using OpRewritePattern<miopen::ThreadwiseGemmOp>::OpRewritePattern;

  LogicalResult matchAndRewrite(miopen::ThreadwiseGemmOp op,
                                PatternRewriter &b) const override {
    auto loc = op.getLoc();

    auto gemmA = op.matrixA();
    auto gemmB = op.matrixB();
    auto gemmC = op.matrixC();

    ArrayRef<int64_t> gemmAShape =
        gemmA.getType().dyn_cast<MemRefType>().getShape();
    ArrayRef<int64_t> gemmBShape =
        gemmB.getType().dyn_cast<MemRefType>().getShape();

    auto loopK = b.create<AffineForOp>(loc, 0, gemmAShape[0], 1);
    auto lbK = loopK.getBody();
    b.setInsertionPointToStart(lbK);

    auto loopM = b.create<AffineForOp>(loopK.getLoc(), 0, gemmAShape[1], 1);
    auto lbM = loopM.getBody();
    b.setInsertionPointToStart(lbM);

    auto loopN = b.create<AffineForOp>(loc, 0, gemmBShape[1], 1);
    auto lbN = loopN.getBody();
    b.setInsertionPointToStart(lbN);

    SmallVector<Value, 2> memIndicesKM;
    extractForInductionVars({loopK, loopM}, &memIndicesKM);
    auto gemmAKM = b.create<AffineLoadOp>(loc, gemmA, memIndicesKM);

    SmallVector<Value, 2> memIndicesKN;
    extractForInductionVars({loopK, loopN}, &memIndicesKN);
    auto gemmBKN = b.create<AffineLoadOp>(loc, gemmB, memIndicesKN);
    auto mul = b.create<MulFOp>(loc, b.getF32Type(), gemmAKM, gemmBKN);

    SmallVector<Value, 2> memIndicesMN;
    extractForInductionVars({loopM, loopN}, &memIndicesMN);
    auto gemmCMN = b.create<AffineLoadOp>(loc, gemmC, memIndicesMN);

    auto add = b.create<AddFOp>(loc, b.getF32Type(), mul, gemmCMN);
    auto store = b.create<AffineStoreOp>(loc, add, gemmC, memIndicesMN);

    op.erase();
    return success();
  }
};

//===----------------------------------------------------------------------===//
// ThreadwiseCopy lowering.
//===----------------------------------------------------------------------===//

struct ThreadwiseCopyRewritePattern
    : public OpRewritePattern<miopen::ThreadwiseCopyOp> {
  using OpRewritePattern<miopen::ThreadwiseCopyOp>::OpRewritePattern;

  LogicalResult matchAndRewrite(miopen::ThreadwiseCopyOp op,
                                PatternRewriter &b) const override {
    auto loc = op.getLoc();

    auto zeroConstantFloatOp =
        b.create<ConstantFloatOp>(loc, APFloat(0.0f), b.getF32Type());
    auto oneConstantFloatOp =
        b.create<ConstantFloatOp>(loc, APFloat(1.0f), b.getF32Type());
    auto zeroConstantOp = b.create<ConstantIndexOp>(loc, 0);
    auto oneConstantOp = b.create<ConstantIndexOp>(loc, 1);

    auto sourceType = op.source().getType().cast<MemRefType>();
    auto destType = op.dest().getType().cast<MemRefType>();

    // Get source and dest coordinates.
    //
    // 1. For memrefs with no externally defined affine maps in coord_transforms
    //    attribute, or embedded affine maps. Use its rank.
    // 2. For memrefs with externally defined maps, use its input rank.
    // 3. For memrefs with embedded maps, use its input rank.
    auto sourceAndDestCoord = op.sourceAndDestCoord();
    auto sourceTypeAffineMaps = sourceType.getAffineMaps();
    auto destTypeAffineMaps = destType.getAffineMaps();
    auto coordTransformsAttr =
        op.getAttr("coord_transforms").template cast<ArrayAttr>();

    unsigned sourceCoordLength = sourceType.getRank();
    unsigned destCoordLength = destType.getRank();

    bool sourceEmbeddedTransform = false;
    bool destEmbeddedTransform = false;
    bool sourceExternalTransform = false;
    bool destExternalTransform = false;
    AffineMap sourceTransform;
    AffineMap destTransform;

    if (sourceTypeAffineMaps.size()) {
      // Use the first affine map in the attribute array.
      sourceCoordLength = sourceTypeAffineMaps[0].getNumInputs();
      sourceEmbeddedTransform = true;
      sourceTransform = sourceTypeAffineMaps[0];
    }
    if (destTypeAffineMaps.size()) {
      // Use the first affine map in the attribute array.
      destCoordLength = destTypeAffineMaps[0].getNumInputs();
      destEmbeddedTransform = true;
      destTransform = destTypeAffineMaps[0];
    }
    if (coordTransformsAttr) {
      for (auto attr : coordTransformsAttr) {
        auto dictAttr = attr.template cast<DictionaryAttr>();
        auto operandIndex =
            dictAttr.get("operand").template cast<IntegerAttr>().getInt();
        auto transforms = dictAttr.get("transforms").template cast<ArrayAttr>();
        // Use the first affine map in the transforms array.
        auto affineMap = transforms[0].template cast<AffineMapAttr>();
        if (operandIndex == 0) {
          sourceCoordLength = affineMap.getValue().getNumInputs();
          sourceExternalTransform = true;
          sourceTransform = affineMap.getValue();
        } else {
          destCoordLength = affineMap.getValue().getNumInputs();
          destExternalTransform = true;
          destTransform = affineMap.getValue();
        }
      }
    }

    if (sourceCoordLength + destCoordLength != sourceAndDestCoord.size()) {
      llvm::errs() << "INCORRECT source and dest coordinates assigned!";
      return failure();
    }

    llvm::SmallVector<Value, 2> sourceCoord;
    llvm::SmallVector<Value, 2> destCoord;
    for (unsigned i = 0; i < sourceCoordLength; ++i) {
      sourceCoord.push_back(sourceAndDestCoord[i]);
    }
    for (unsigned i = sourceCoordLength;
         i < sourceCoordLength + destCoordLength; ++i) {
      destCoord.push_back(sourceAndDestCoord[i]);
    }

    // Distinguish between generic <-> naive v naive <-> naive tensors.
    //
    // In cases where attributes n_slice_row/n_slice_col/data_per_access are
    // specified, source and dest memrefs are all on LDS or VGPR, use the
    // simpler algorithm because they are all naive tensors.
    //
    // Otherwise, employ the more elaborated algorithm.
    auto NSliceRowAttr = op.getAttr("n_slice_row");
    auto NSliceColAttr = op.getAttr("n_slice_col");
    auto DataPerAccessAttr = op.getAttr("data_per_access");
    if (NSliceRowAttr && NSliceColAttr && DataPerAccessAttr) {
      auto NSliceRow = NSliceRowAttr.template cast<IntegerAttr>().getInt();
      auto NSliceCol = NSliceColAttr.template cast<IntegerAttr>().getInt();
      auto DataPerAccess =
          DataPerAccessAttr.template cast<IntegerAttr>().getInt();

      // Original C++ logic:
      // template <typename SrcMatrix,
      //           typename DstMatrix,
      //           index_t NSliceRow,
      //           index_t NSliceCol,
      //           index_t DataPerAccess>
      // struct ThreadwiseMatrixSliceCopy
      // {
      //     __device__ constexpr ThreadwiseMatrixSliceCopy()
      //     {
      //         static_assert(SrcMatrix::RowStride() % DataPerAccess == 0 &&
      //                       DstMatrix::RowStride() % DataPerAccess == 0,
      //                       "wrong! wrong alignment");
      //         static_assert(NSliceCol % DataPerAccess == 0,
      //                       "wrong! should be NSliceCol % DataPerAccess ==
      //                       0");
      //     }
      //
      //     template <typename Data>
      //     __device__ static void Run(const Data* p_src, Data* p_dst)
      //     {
      //         using vector_t = typename vector_type<Data, DataPerAccess>::MemoryType;
      //
      //         for(index_t i = 0; i < NSliceRow; ++i)
      //         {
      //             for(index_t j = 0; j < NSliceCol; j += DataPerAccess)
      //             {
      //                 const index_t src_index = SrcMatrix::CalculateOffset(i, j);
      //                 const index_t dst_index = DstMatrix::CalculateOffset(i, j);
      //
      //                 *reinterpret_cast<vector_t*>(&p_dst[dst_index]) =
      //                     *reinterpret_cast<const vector_t*>(&p_src[src_index]);
      //             }
      //         }
      //     }
      // };
      auto NSliceRowConstantOp = b.create<ConstantIndexOp>(loc, NSliceRow);
      auto NSliceColConstantOp = b.create<ConstantIndexOp>(loc, NSliceCol);
      auto DataPerAccessConstantOp =
          b.create<ConstantIndexOp>(loc, DataPerAccess);

      // outer loop.
      auto outerLoopOp =
          b.create<scf::ForOp>(loc, zeroConstantOp,
                               NSliceRowConstantOp, oneConstantOp);

      // inside the outer loop.
      auto lob = OpBuilder::atBlockTerminator(outerLoopOp.getBody());
      auto ivo = outerLoopOp.getInductionVar();
      auto ivo_i32 = lob.create<IndexCastOp>(loc, ivo, b.getIntegerType(32));

      // inner loop
      auto innerLoopOp = lob.create<scf::ForOp>(loc, zeroConstantOp,
                                                NSliceColConstantOp,
                                                DataPerAccessConstantOp);

      // inside the inner loop.
      auto lib = OpBuilder::atBlockTerminator(innerLoopOp.getBody());
      auto ivi = innerLoopOp.getInductionVar();
      auto ivi_i32 = lib.create<IndexCastOp>(loc, ivi, b.getIntegerType(32));

      // Compute high-level coordinate for source memref.
      // src_index = (ivo_i32, ivi_i32) + sourceCoord
      SmallVector<Value, 8> srcUpperIndices;
      srcUpperIndices.push_back(lib.create<IndexCastOp>(
          loc, lib.create<AddIOp>(loc, ivo_i32, sourceCoord[0]),
          b.getIndexType()));
      srcUpperIndices.push_back(lib.create<IndexCastOp>(
          loc, lib.create<AddIOp>(loc, ivi_i32, sourceCoord[1]),
          b.getIndexType()));

      // Apply affine transformations to compute the low-level coordinate.
      SmallVector<Value, 8> srcLowerIndices;
      if (sourceExternalTransform || sourceEmbeddedTransform)
        srcLowerIndices =
            expandAffineMap(lib, loc, sourceTransform, srcUpperIndices)
                .getValue();
      else
        srcLowerIndices = srcUpperIndices;

      Value vectorValue;
      Value scalarValue;
      // Load from source.
      if (DataPerAccess > 1) {
        // Issue vector load.
        auto vectorType =
            VectorType::get(DataPerAccess, sourceType.getElementType());
        auto srcExpr =
            getAffineDimExpr(sourceType.getRank() - 1, op.getContext());
        auto srcProjection = AffineMap::get(sourceType.getRank(), 0, srcExpr);
        vectorValue = lib.create<vector::TransferReadOp>(
            loc, vectorType, op.source(), srcLowerIndices, srcProjection);
      } else {
        // Issue scalar load.
        scalarValue = lib.create<LoadOp>(loc, sourceType.getElementType(), op.source(), srcLowerIndices);
      }

      // Compute high-level coordinate for dest memref.
      // dst_index = (ivo_i32, ivi_i32) + destCoord
      SmallVector<Value, 8> destUpperIndices;
      destUpperIndices.push_back(lib.create<IndexCastOp>(
          loc, lib.create<AddIOp>(loc, ivo_i32, destCoord[0]),
          b.getIndexType()));
      destUpperIndices.push_back(lib.create<IndexCastOp>(
          loc, lib.create<AddIOp>(loc, ivi_i32, destCoord[1]),
          b.getIndexType()));

      // Apply affine transformations to compute the low-level coordinate.
      SmallVector<Value, 8> destLowerIndices;
      if (destExternalTransform || destEmbeddedTransform)
        destLowerIndices =
            expandAffineMap(lib, loc, destTransform, destUpperIndices)
                .getValue();
      else
        destLowerIndices = destUpperIndices;

      // Store to dest.
      if (DataPerAccess > 1) {
        auto dstExpr = getAffineDimExpr(destType.getRank() - 1, op.getContext());
        auto dstProjection = AffineMap::get(destType.getRank(), 0, dstExpr);
        lib.create<vector::TransferWriteOp>(loc, vectorValue, op.dest(),
                                            destLowerIndices, dstProjection);
      } else {
        // Issue scalar store.
        lib.create<StoreOp>(loc, scalarValue, op.dest(), destLowerIndices);
      }

    } else {
      // The more elaborated algorithm.
      // Refer to ThreadwiseGenericTensorSliceCopy_v4r2::Run() for the original
      // C++ implementation.

      // llvm::errs() << "\nthreadwise_copy op:\n";
      // op.dump();
      // llvm::errs() << "\n";

      auto dimAccessOrder =
          op.getAttr("dim_access_order").template cast<ArrayAttr>();
      auto vectorAccessDim = op.getAttr("vector_read_write_dim")
                                 .template cast<IntegerAttr>()
                                 .getInt();
      auto srcDataPerRead = op.getAttr("source_data_per_read")
                                .template cast<IntegerAttr>()
                                .getInt();
      auto destDataPerWrite = op.getAttr("dest_data_per_write")
                                  .template cast<IntegerAttr>()
                                  .getInt();

      auto longVectorSize = math::lcm(srcDataPerRead, destDataPerWrite);

      // llvm::errs() << "vector_read_write_dim: " << vectorAccessDim << "\n";
      // llvm::errs() << "source_data_per_read: " << srcDataPerRead << "\n";
      // llvm::errs() << "dest_data_per_write: " << destDataPerWrite << "\n";
      // llvm::errs() << "longVectorSize: " << longVectorSize << "\n";

      // Figure out which memref is the one without affine transformations.
      SmallVector<int64_t, 2> sliceLengths;

      if (sourceExternalTransform || sourceEmbeddedTransform) {
        if (destExternalTransform || destEmbeddedTransform) {
          // Use domain attribute from source memref.
          for (auto attr : coordTransformsAttr) {
            auto dictAttr = attr.template cast<DictionaryAttr>();
            auto operandIndex =
                dictAttr.get("operand").template cast<IntegerAttr>().getInt();
            if (operandIndex == 0) {
              // bound attribute take precendence over domain attribute.
              if (op.getAttr("bound")) {
                auto boundAttr =
                    op.getAttr("bound").template cast<ArrayAttr>();
                for (unsigned i = 0; i < boundAttr.size(); ++i)
                  sliceLengths.push_back(
                      boundAttr[i].template cast<IntegerAttr>().getInt());
              } else {
                auto domainAttr =
                    dictAttr.get("domain").template cast<ArrayAttr>();
                for (unsigned i = 0; i < domainAttr.size(); ++i)
                  sliceLengths.push_back(
                      domainAttr[i].template cast<IntegerAttr>().getInt());
              }
            }
          }
        } else {
          for (auto dim : destType.getShape())
            sliceLengths.push_back(dim);
        }
      } else {
        if (sourceExternalTransform || sourceEmbeddedTransform) {
          // Couldn't happen.
          llvm::errs()
              << "Unsupported case: both memrefs have affine transforms!\n";
          return failure();
        } else
          for (auto dim : sourceType.getShape())
            sliceLengths.push_back(dim);
      }
      // llvm::errs() << "slice lengths: ";
      // for (unsigned i = 0; i < sliceLengths.size(); ++i)
      //   llvm::errs() << sliceLengths[i] << " ";
      // llvm::errs() << "\n";

      // Modify slice lenths per vector access dim.
      sliceLengths[vectorAccessDim] =
          sliceLengths[vectorAccessDim] / longVectorSize;
      SmallVector<Value, 2> loopBounds;
      for (unsigned iter = 0; iter < sliceLengths.size(); ++iter)
        loopBounds.push_back(
            b.create<ConstantIndexOp>(loc, sliceLengths[iter]));

      // llvm::errs() << "modified slice lengths: ";
      // for (unsigned i = 0; i < sliceLengths.size(); ++i)
      //   llvm::errs() << sliceLengths[i] << " ";
      // llvm::errs() << "\n";

      // Emit loops for vector loads / stores.
      SmallVector<scf::ForOp, 2> loopOps;
      SmallVector<OpBuilder, 2> loopBuilders;
      SmallVector<Value, 2> loopIVs;
      SmallVector<Value, 2> loopIV_i32s;
      for (unsigned iter = 0; iter < dimAccessOrder.size(); ++iter) {
        auto dim = dimAccessOrder[iter].template cast<IntegerAttr>().getInt();
        auto loopBuilder = (iter == 0) ? b : loopBuilders[iter - 1];

        auto loopOp = loopBuilder.create<scf::ForOp>(
            loc, zeroConstantOp, loopBounds[dim], oneConstantOp);
        loopOps.push_back(loopOp);
        auto loopOpBuilder = OpBuilder::atBlockTerminator(loopOp.getBody());
        loopBuilders.push_back(loopOpBuilder);
        auto loopIV = loopOp.getInductionVar();
        loopIVs.push_back(loopIV);
        auto loopIV_i32 = loopOpBuilder.create<IndexCastOp>(
            loc, loopIV, b.getIntegerType(32));
        loopIV_i32s.push_back(loopIV_i32);
      }

      // Emit loop body.
      auto innerLoopBuilder = loopBuilders[loopBuilders.size() - 1];

      // Compute high-level coordinate for source memref.
      // src_index = (iv_0, iv_1, ...) + sourceCoord
      SmallVector<Value, 8> srcUpperIndices;
      for (unsigned iter = 0; iter < loopIV_i32s.size(); ++iter)
        srcUpperIndices.push_back(innerLoopBuilder.create<IndexCastOp>(
            loc,
            innerLoopBuilder.create<AddIOp>(loc, loopIV_i32s[iter],
                                            sourceCoord[iter]),
            b.getIndexType()));

      // Apply affine transformations to compute the low-level coordinate.
      SmallVector<Value, 8> srcLowerIndices;
      if (sourceExternalTransform || sourceEmbeddedTransform)
        srcLowerIndices = expandAffineMap(innerLoopBuilder, loc,
                                          sourceTransform, srcUpperIndices)
                              .getValue();
      else
        srcLowerIndices = srcUpperIndices;

      // Load from source.
      Value vectorValue;
      Value scalarValue;
      if (srcDataPerRead > 1) {
        // Issue vector load.
        auto sourceVectorType =
            VectorType::get(srcDataPerRead, sourceType.getElementType());
        auto srcExpr =
            getAffineDimExpr(sourceType.getRank() - 1, op.getContext());
        auto srcProjection = AffineMap::get(sourceType.getRank(), 0, srcExpr);
        vectorValue = innerLoopBuilder.create<vector::TransferReadOp>(
            loc, sourceVectorType, op.source(), srcLowerIndices, srcProjection);
      } else {
        // Issue scalar load.
        scalarValue = innerLoopBuilder.create<LoadOp>(loc, sourceType.getElementType(), op.source(), srcLowerIndices);
      }

      // Compute high-level coordinate for dest memref.
      // dst_index = (iv_0, iv_1, ...) + destCoord
      SmallVector<Value, 8> destUpperIndices;
      for (unsigned iter = 0; iter < loopIV_i32s.size(); ++iter)
        destUpperIndices.push_back(innerLoopBuilder.create<IndexCastOp>(
            loc,
            innerLoopBuilder.create<AddIOp>(
                loc,
                loopIV_i32s[dimAccessOrder[iter]
                                .template cast<IntegerAttr>()
                                .getInt()],
                destCoord[iter]),
            b.getIndexType()));

      // Apply affine transformations to compute the low-level coordinate.
      SmallVector<Value, 8> destLowerIndices;
      if (destExternalTransform || destEmbeddedTransform)
        destLowerIndices = expandAffineMap(innerLoopBuilder, loc, destTransform,
                                           destUpperIndices)
                               .getValue();
      else
        destLowerIndices = destUpperIndices;

      // Store to dest.
      if (destDataPerWrite > 1) {
        // Issue vector store.
        auto dstExpr = getAffineDimExpr(destType.getRank() - 1, op.getContext());
        auto dstProjection = AffineMap::get(destType.getRank(), 0, dstExpr);
        innerLoopBuilder.create<vector::TransferWriteOp>(
            loc, vectorValue, op.dest(), destLowerIndices, dstProjection);
      } else {
        // Issue scalar store.
        innerLoopBuilder.create<StoreOp>(loc, scalarValue, op.dest(), destLowerIndices);
      }
    }

    op.erase();
    return success();
  }
};

//===----------------------------------------------------------------------===//
// ThreadwiseCopyV2 lowering.
//===----------------------------------------------------------------------===//

struct ThreadwiseCopyV2RewritePattern
    : public OpRewritePattern<miopen::ThreadwiseCopyV2Op> {
  using OpRewritePattern<miopen::ThreadwiseCopyV2Op>::OpRewritePattern;

  LogicalResult matchAndRewrite(miopen::ThreadwiseCopyV2Op op,
                                PatternRewriter &b) const override {
    auto loc = op.getLoc();

    auto zeroConstantFloatOp =
        b.create<ConstantFloatOp>(loc, APFloat(0.0f), b.getF32Type());
    auto oneConstantFloatOp =
        b.create<ConstantFloatOp>(loc, APFloat(1.0f), b.getF32Type());
    auto zeroConstantOp = b.create<ConstantIndexOp>(loc, 0);
    auto oneConstantOp = b.create<ConstantIndexOp>(loc, 1);
    auto zeroConstantI32Op =
        b.create<ConstantIntOp>(loc, 1, b.getIntegerType(32));
    auto oneConstantI32Op =
        b.create<ConstantIntOp>(loc, 1, b.getIntegerType(32));

    auto sourceType = op.source().getType().cast<VectorType>();
    auto destType = op.dest().getType().cast<MemRefType>();
    auto dataType = destType.getElementType();

    // Get source offset, and dest coordinates.
    //
    // 1. For memrefs with no externally defined affine maps in coord_transforms
    //    attribute, or embedded affine maps. Use its rank.
    // 2. For memrefs with externally defined maps, use its input rank.
    // 3. For memrefs with embedded maps, use its input rank.
    auto sourceAndDestCoord = op.sourceAndDestCoord();
    auto destTypeAffineMaps = destType.getAffineMaps();
    auto coordTransformsAttr = op.getAttr("coord_transforms");

    unsigned sourceCoordLength = sourceType.getRank();
    unsigned destCoordLength = destType.getRank();

    bool sourceEmbeddedTransform = false;
    bool destEmbeddedTransform = false;
    bool sourceExternalTransform = false;
    bool destExternalTransform = false;
    AffineMap sourceTransform;
    AffineMap destTransform;

    if (destTypeAffineMaps.size()) {
      // Use the first affine map in the attribute array.
      destCoordLength = destTypeAffineMaps[0].getNumInputs();
      destEmbeddedTransform = true;
      destTransform = destTypeAffineMaps[0];
    }
    if (coordTransformsAttr) {
      for (auto attr : coordTransformsAttr.template cast<ArrayAttr>()) {
        auto dictAttr = attr.template cast<DictionaryAttr>();
        auto operandIndex =
            dictAttr.get("operand").template cast<IntegerAttr>().getInt();
        auto transforms = dictAttr.get("transforms").template cast<ArrayAttr>();
        // Use the first affine map in the transforms array.
        auto affineMap = transforms[0].template cast<AffineMapAttr>();
        if (operandIndex == 0) {
          sourceCoordLength = affineMap.getValue().getNumInputs();
          sourceExternalTransform = true;
          sourceTransform = affineMap.getValue();
        } else {
          destCoordLength = affineMap.getValue().getNumInputs();
          destExternalTransform = true;
          destTransform = affineMap.getValue();
        }
      }
    }

    if (sourceCoordLength + destCoordLength != sourceAndDestCoord.size()) {
      llvm::errs() << "INCORRECT source and dest coordinates assigned!";
      return failure();
    }

    llvm::SmallVector<Value, 2> sourceCoord;
    llvm::SmallVector<Value, 2> destCoord;
    for (unsigned i = 0; i < sourceCoordLength; ++i) {
      sourceCoord.push_back(sourceAndDestCoord[i]);
    }
    for (unsigned i = sourceCoordLength;
         i < sourceCoordLength + destCoordLength; ++i) {
      destCoord.push_back(sourceAndDestCoord[i]);
    }

    // Refer to ThreadwiseGenericTensorSliceCopy_v4r2::Run() for the original
    // C++ implementation.

    // llvm::errs() << "\nthreadwise_copy_v2 op:\n";
    // op.dump();
    // llvm::errs() << "\n";

    auto dimAccessOrder =
        op.getAttr("dim_access_order").template cast<ArrayAttr>();
    auto vectorAccessDim = op.getAttr("vector_read_write_dim")
                               .template cast<IntegerAttr>()
                               .getInt();
    auto srcDataPerRead = op.getAttr("source_data_per_read")
                              .template cast<IntegerAttr>()
                              .getInt();
    auto destDataPerWrite = op.getAttr("dest_data_per_write")
                                .template cast<IntegerAttr>()
                                .getInt();

    auto longVectorSize = math::lcm(srcDataPerRead, destDataPerWrite);

    // llvm::errs() << "vector_read_write_dim: " << vectorAccessDim << "\n";
    // llvm::errs() << "source_data_per_read: " << srcDataPerRead << "\n";
    // llvm::errs() << "dest_data_per_write: " << destDataPerWrite << "\n";
    // llvm::errs() << "longVectorSize: " << longVectorSize << "\n";

    // Figure out slice lengths.
    SmallVector<int64_t, 2> sliceLengths;

    if (sourceExternalTransform || sourceEmbeddedTransform) {
      // Use bound or domain attribute from source vector.
      for (auto attr : coordTransformsAttr.template cast<ArrayAttr>()) {
        auto dictAttr = attr.template cast<DictionaryAttr>();
        auto operandIndex =
            dictAttr.get("operand").template cast<IntegerAttr>().getInt();
        if (operandIndex == 0) {
          // bound attribute take precendence over domain attribute.
          if (op.getAttr("bound")) {
            auto boundAttr =
                op.getAttr("bound").template cast<ArrayAttr>();
            for (unsigned i = 0; i < boundAttr.size(); ++i)
              sliceLengths.push_back(
                  boundAttr[i].template cast<IntegerAttr>().getInt());
          } else {
            auto domainAttr =
                dictAttr.get("domain").template cast<ArrayAttr>();
            for (unsigned i = 0; i < domainAttr.size(); ++i)
              sliceLengths.push_back(
                  domainAttr[i].template cast<IntegerAttr>().getInt());
          }
        }
      }
    } else {
      for (auto dim : sourceType.getShape())
        sliceLengths.push_back(dim);
    }
    // llvm::errs() << "slice lengths: ";
    // for (unsigned i = 0; i < sliceLengths.size(); ++i)
    //   llvm::errs() << sliceLengths[i] << " ";
    // llvm::errs() << "\n";

    // Modify slice lenths per vector access dim.
    sliceLengths[vectorAccessDim] =
        sliceLengths[vectorAccessDim] / longVectorSize;
    SmallVector<Value, 2> loopBounds;
    for (unsigned iter = 0; iter < sliceLengths.size(); ++iter)
      loopBounds.push_back(
          b.create<ConstantIndexOp>(loc, sliceLengths[iter]));

    // llvm::errs() << "modified slice lengths: ";
    // for (unsigned i = 0; i < sliceLengths.size(); ++i)
    //   llvm::errs() << sliceLengths[i] << " ";
    // llvm::errs() << "\n";

    // Emit loops for vector loads / stores.
    SmallVector<scf::ForOp, 2> loopOps;
    SmallVector<OpBuilder, 2> loopBuilders;
    SmallVector<Value, 2> loopIVs;
    SmallVector<Value, 2> loopIV_i32s;
    for (unsigned iter = 0; iter < dimAccessOrder.size(); ++iter) {
      auto dim = dimAccessOrder[iter].template cast<IntegerAttr>().getInt();
      auto loopBuilder = (iter == 0) ? b : loopBuilders[iter - 1];

      auto loopOp = loopBuilder.create<scf::ForOp>(
          loc, zeroConstantOp, loopBounds[dim], oneConstantOp);
      loopOps.push_back(loopOp);
      auto loopOpBuilder = OpBuilder::atBlockTerminator(loopOp.getBody());
      loopBuilders.push_back(loopOpBuilder);
      auto loopIV = loopOp.getInductionVar();
      loopIVs.push_back(loopIV);
      auto loopIV_i32 = loopOpBuilder.create<IndexCastOp>(
          loc, loopIV, b.getIntegerType(32));
      loopIV_i32s.push_back(loopIV_i32);
    }

    // Emit loop body.
    auto innerLoopBuilder = loopBuilders[loopBuilders.size() - 1];

    // Compute high-level coordinate for source memref.
    // src_index = (iv_0, iv_1, ...) + sourceCoord
    SmallVector<Value, 8> srcUpperIndices;
    for (unsigned iter = 0; iter < loopIV_i32s.size(); ++iter)
      srcUpperIndices.push_back(innerLoopBuilder.create<IndexCastOp>(
          loc,
          innerLoopBuilder.create<AddIOp>(loc, loopIV_i32s[iter],
                                          sourceCoord[iter]),
          b.getIndexType()));

    // Apply affine transformations to compute the low-level coordinate.
    SmallVector<Value, 8> srcLowerIndices;
    if (sourceExternalTransform || sourceEmbeddedTransform)
      srcLowerIndices = expandAffineMap(innerLoopBuilder, loc,
                                        sourceTransform, srcUpperIndices)
                            .getValue();
    else
      srcLowerIndices = srcUpperIndices;

    // Add sourceOffset to derive the position in the vector.
    auto srcPosition = innerLoopBuilder.create<AddIOp>(loc,
                          innerLoopBuilder.create<IndexCastOp>(loc, srcLowerIndices[0], b.getIntegerType(32)),
                          op.sourceOffset());

    // Load from source.
    // TBD. Issue vector load.
    // Value vectorValue;
    Value scalarValue;
    if (srcDataPerRead > 1) {
      // TBD. Issue vector load.
      // auto sourceVectorType =
      //     VectorType::get(srcDataPerRead, sourceType.getElementType());
      // auto srcExpr =
      //     getAffineDimExpr(sourceType.getRank() - 1, op.getContext());
      // auto srcProjection = AffineMap::get(sourceType.getRank(), 0, srcExpr);
      // vectorValue = innerLoopBuilder.create<vector::TransferReadOp>(
      //     loc, sourceVectorType, op.source(), srcLowerIndices, srcProjection);
    } else {
      // Issue scalar load.
      scalarValue = innerLoopBuilder.create<vector::ExtractElementOp>(loc, sourceType.getElementType(), op.source(), srcPosition);
    }
    
    // Compute high-level coordinate for dest memref.
    // dst_index = (iv_0, iv_1, ...) + destCoord
    SmallVector<Value, 8> destUpperIndices;
    for (unsigned iter = 0; iter < loopIV_i32s.size(); ++iter)
      destUpperIndices.push_back(innerLoopBuilder.create<IndexCastOp>(
          loc,
          innerLoopBuilder.create<AddIOp>(
              loc,
              loopIV_i32s[dimAccessOrder[iter]
                              .template cast<IntegerAttr>()
                              .getInt()],
              destCoord[iter]),
          b.getIndexType()));

    // Apply affine transformations to compute the low-level coordinate.
    SmallVector<Value, 8> destLowerIndices;
    if (destExternalTransform || destEmbeddedTransform)
      destLowerIndices = expandAffineMap(innerLoopBuilder, loc, destTransform,
                                         destUpperIndices)
                             .getValue();
    else
      destLowerIndices = destUpperIndices;

    // Store to dest.
    if (destDataPerWrite > 1) {
      // TBD. Issue vector store.
      // auto dstExpr = getAffineDimExpr(destType.getRank() - 1, op.getContext());
      // auto dstProjection = AffineMap::get(destType.getRank(), 0, dstExpr);
      // innerLoopBuilder.create<vector::TransferWriteOp>(
      //     loc, vectorValue, op.dest(), destLowerIndices, dstProjection);
    } else {
      // Issue scalar store.
      if (dataType == b.getF32Type()) {
        innerLoopBuilder.create<StoreOp>(loc, scalarValue, op.dest(), destLowerIndices);
      } else if (dataType == b.getF16Type() || dataType == b.getBF16Type()) {
        auto truncValue = innerLoopBuilder.create<FPTruncOp>(loc, scalarValue, dataType);
        innerLoopBuilder.create<StoreOp>(loc, truncValue, op.dest(), destLowerIndices);
      }
    }

    op.erase();
    return success();
  }
};

//===----------------------------------------------------------------------===//
// Subview lowering.
//===----------------------------------------------------------------------===//

struct SubviewRewritePattern : public OpRewritePattern<miopen::SubviewOp> {
  using OpRewritePattern<miopen::SubviewOp>::OpRewritePattern;

  LogicalResult matchAndRewrite(miopen::SubviewOp op,
                                PatternRewriter &b) const override {
    auto outputType = op.output().getType().cast<MemRefType>();

    // Pass the output affine map to users of this op.
    for (auto user : op.output().getUsers()) {
      unsigned userOperandIndex = 0;
      for (userOperandIndex = 0; userOperandIndex < user->getNumOperands(); ++userOperandIndex)
        if (user->getOperand(userOperandIndex) == op.output())
          break;

      auto coordTransformAttrs = user->getAttr("coord_transforms");
      if (!coordTransformAttrs) {
        user->setAttr("coord_transforms",
                      b.getArrayAttr({
                        b.getDictionaryAttr({
                          b.getNamedAttr("operand", b.getI32IntegerAttr(userOperandIndex)),
                          b.getNamedAttr("transforms", b.getAffineMapArrayAttr(outputType.getAffineMaps()))
                        })
                      }));
      } else {
        // XXX. Only do this for miopen.xdlops_gemm_v2 operation.
        // miopen.threadwise_copy will NOT be affected.
        if ((user->getName().getStringRef() == miopen::XdlopsGemmV2Op::getOperationName())) {

          // create a deep-copy of existing attributes, and amend the new one.
          // need to figure out if there's a better way than this.
          auto arrayAttr = coordTransformAttrs.cast<ArrayAttr>();
          llvm::SmallVector<Attribute, 2> augmentedArrayAttr;

          //llvm::errs() << "\nexisting transforms:\n";
          //coordTransformAttrs.dump();
          //llvm::errs() << "\ntransform to be added:\n";
          //llvm::errs() << "operand: " << userOperandIndex << "\n";
          //if (outputType.getAffineMaps().size() > 0) {
          //  llvm::errs() << "transforms: " << outputType.getAffineMaps()[0] << "\n";
          //}

          bool augmented = false;
          for (unsigned idx = 0; idx < arrayAttr.size(); ++idx) {
            auto dictAttr = arrayAttr.getValue()[idx].cast<DictionaryAttr>();
            auto operandIndex =
                dictAttr.get("operand").cast<IntegerAttr>().getInt();

            if (operandIndex != userOperandIndex) {
              augmentedArrayAttr.push_back(dictAttr);
            } else {
              //auto existingTransforms =
              //    dictAttr.get("transforms").cast<ArrayAttr>();
              llvm::SmallVector<Attribute, 4> augmentedTransforms;
              //augmentedTransforms.append(existingTransforms.begin(),
              //                           existingTransforms.end());
              if (outputType.getAffineMaps().size() > 0)
                augmentedTransforms.push_back(
                    AffineMapAttr::get(outputType.getAffineMaps()[0]));

              augmentedArrayAttr.push_back(b.getDictionaryAttr(
                  {b.getNamedAttr("operand",
                                  b.getI32IntegerAttr(userOperandIndex)),
                   b.getNamedAttr("transforms",
                                  b.getArrayAttr(augmentedTransforms))}));
              augmented = true;
            }
          }
          if (!augmented)
            augmentedArrayAttr.push_back(b.getDictionaryAttr(
                {b.getNamedAttr("operand",
                                b.getI32IntegerAttr(userOperandIndex)),
                 b.getNamedAttr("transforms", b.getAffineMapArrayAttr(
                                                  outputType.getAffineMaps()))}));

          //llvm::errs() << "\naugmented transforms:\n";
          //b.getArrayAttr(augmentedArrayAttr).dump();
          user->setAttr("coord_transforms", b.getArrayAttr(augmentedArrayAttr));
        }
      }
    }

    // Pass the input to uses of this op.
    op.replaceAllUsesWith(op.input());

    op.erase();
    return success();
  }
};

//===----------------------------------------------------------------------===//
// Transform lowering.
//===----------------------------------------------------------------------===//

struct TransformRewritePattern : public OpRewritePattern<miopen::TransformOp> {
  using OpRewritePattern<miopen::TransformOp>::OpRewritePattern;

  LogicalResult matchAndRewrite(miopen::TransformOp op,
                                PatternRewriter &b) const override {
    auto outputType = op.output().getType().cast<MemRefType>();
    auto outputShape = outputType.getShape();

    // determine output shape and track it in an attribute.
    llvm::SmallVector<Attribute, 4> shapeAttrVec;
    for (unsigned i = 0; i < outputShape.size(); ++i) {
      shapeAttrVec.push_back(b.getI32IntegerAttr(outputShape[i]));
    }

    // auto attr = b.getNamedAttr("domain",
    //               b.getArrayAttr(shapeAttrVec));
    // llvm::errs() << "\n\ndomain attr:\n";
    // attr.second.dump();
    // llvm::errs() << "\n";
    // llvm::errs() << "\n========\nTransformOp:\n";
    // op.dump();

    // Pass the output affine map to users of this op.
    if (outputType.getAffineMaps().size() > 0)
      for (auto user : op.output().getUsers()) {
        // llvm::errs() << "\n========\nTransformOp user:\n";
        // user->dump();

        // determine user domain

        unsigned userOperandIndex = 0;
        for (userOperandIndex = 0; userOperandIndex < user->getNumOperands();
             ++userOperandIndex)
          if (user->getOperand(userOperandIndex) == op.output())
            break;

        auto coordTransformAttrs = user->getAttr("coord_transforms");
        if (!coordTransformAttrs)
          user->setAttr(
              "coord_transforms",
              b.getArrayAttr({b.getDictionaryAttr(
                  {b.getNamedAttr("operand",
                                  b.getI32IntegerAttr(userOperandIndex)),
                   b.getNamedAttr(
                       "transforms",
                       b.getAffineMapArrayAttr(outputType.getAffineMaps())),
                   b.getNamedAttr("domain", b.getArrayAttr(shapeAttrVec))})}));
        else {
          // create a deep-copy of existing attributes, and amend the new one.
          // need to figure out if there's a better way than this.
          auto arrayAttr = coordTransformAttrs.cast<ArrayAttr>();
          llvm::SmallVector<Attribute, 2> augmentedArrayAttr;

          bool augmented = false;
          for (unsigned idx = 0; idx < arrayAttr.size(); ++idx) {
            auto dictAttr = arrayAttr.getValue()[idx].cast<DictionaryAttr>();
            auto operandIndex =
                dictAttr.get("operand").cast<IntegerAttr>().getInt();

            if (operandIndex != userOperandIndex) {
              augmentedArrayAttr.push_back(dictAttr);
            } else {
              auto existingTransforms =
                  dictAttr.get("transforms").cast<ArrayAttr>();
              llvm::SmallVector<Attribute, 4> augmentedTransforms;
              augmentedTransforms.append(existingTransforms.begin(),
                                         existingTransforms.end());
              augmentedTransforms.push_back(
                  AffineMapAttr::get(outputType.getAffineMaps()[0]));

              auto existingDomain = dictAttr.get("domain").cast<ArrayAttr>();

              augmentedArrayAttr.push_back(b.getDictionaryAttr(
                  {b.getNamedAttr("operand",
                                  b.getI32IntegerAttr(userOperandIndex)),
                   b.getNamedAttr("transforms",
                                  b.getArrayAttr(augmentedTransforms)),
                   b.getNamedAttr("domain", existingDomain)}));
              augmented = true;
            }
          }
          if (!augmented)
            augmentedArrayAttr.push_back(b.getDictionaryAttr(
                {b.getNamedAttr("operand",
                                b.getI32IntegerAttr(userOperandIndex)),
                 b.getNamedAttr("transforms", b.getAffineMapArrayAttr(
                                                  outputType.getAffineMaps())),
                 b.getNamedAttr("domain", b.getArrayAttr(shapeAttrVec))}));
          user->setAttr("coord_transforms", b.getArrayAttr(augmentedArrayAttr));
        }

        // llvm::errs() << "\n========\nTransformOp updated user:\n";
        // user->dump();
        // llvm::errs() << "\n";
      }

    // Pass the input to uses of this op.
    op.replaceAllUsesWith(op.input());

    op.erase();
    return success();
  }
};
<<<<<<< HEAD

//===----------------------------------------------------------------------===//
// XdlopsGemmV2 lowering.
//===----------------------------------------------------------------------===//

struct XdlopsGemmV2RewritePattern
    : public OpRewritePattern<miopen::XdlopsGemmV2Op> {
  using OpRewritePattern<miopen::XdlopsGemmV2Op>::OpRewritePattern;

  LogicalResult matchAndRewrite(miopen::XdlopsGemmV2Op op,
                                PatternRewriter &b) const override {
    auto loc = op.getLoc();

    // Obtain critical information.
    int64_t M = op.getAttr("m").template dyn_cast<IntegerAttr>().getInt();
    int64_t N = op.getAttr("n").template dyn_cast<IntegerAttr>().getInt();
    int64_t K = op.getAttr("k").template dyn_cast<IntegerAttr>().getInt();
    int64_t MPerWave = op.getAttr("m_per_wave").template dyn_cast<IntegerAttr>().getInt();
    int64_t NPerWave = op.getAttr("n_per_wave").template dyn_cast<IntegerAttr>().getInt();

    auto dataType = op.matrixA().getType().template dyn_cast<MemRefType>().getElementType().template dyn_cast<FloatType>();

    auto MConstantOp = b.create<ConstantIndexOp>(loc, M);
    auto NConstantOp = b.create<ConstantIndexOp>(loc, N);
    auto KConstantOp = b.create<ConstantIndexOp>(loc, K);

    XdlopsCodeSelection xcs = XdlopsCodeSelection::get(dataType, MPerWave, NPerWave, b);

    // Extract values from XdlopsCodeSelection.
    StringRef mfmaInstr = xcs.mfmaInstr;
    int64_t MPerXdlops = xcs.MPerXdlops;
    int64_t NPerXdlops = xcs.NPerXdlops;
    int64_t MRepeats = xcs.MRepeats;
    int64_t NRepeats = xcs.NRepeats;
    VectorType vectorType = xcs.vectorType;
    int64_t vectorNumber = xcs.vectorNumber;
    SmallVector<SmallVector<unsigned, 3>, 2> imms = xcs.imms;
    Type argType = xcs.argType;

    int64_t group_size = xcs.group_size;
    int64_t num_groups_blk = xcs.num_groups_blk;
    int64_t num_regs_blk = xcs.num_regs_blk;
    int64_t num_threads_blk = xcs.num_threads_blk;
    int64_t wave_size = xcs.wave_size;
    int64_t num_input_blks = xcs.num_input_blks;
    int64_t num_output_blks = xcs.num_output_blks;
    int64_t num_regs_xdlops = xcs.num_regs_xdlops;
    int64_t m = xcs.m;
    int64_t n = xcs.n;
    int64_t k = xcs.k;
    int64_t cycles = xcs.cycles;
    int64_t k_base = xcs.k_base;

    bool IsABroadcast = (NPerXdlops >= MPerXdlops);
    bool IsKReduction = (num_output_blks == 1) && (num_input_blks > 1);
    
    // Original C++ logic.
    // const index_t laneId = get_thread_local_1d_id() % mfma_type.wave_size;
    // FloatA a[K * MRepeats];
    // FloatB b[K * NRepeats];
    // constexpr index_t KRepeats = sizeof(FloatA) / (sizeof(data_type) * mfma_type.k_base);
    // auto pa = reinterpret_cast<const data_type*>(&a);
    // auto pb = reinterpret_cast<const data_type*>(&b);
    // constexpr index_t AStride = K * KRepeats;
    // constexpr index_t BStride = K * KRepeats;

    auto tid = b.create<miopen::WorkitemIdOp>(loc, b.getIndexType());
    auto laneId = b.create<SignedRemIOp>(
        loc, tid, b.create<ConstantIndexOp>(loc, wave_size));

    // TBD. FloatA / FloatB could be vectorized via KPack tuning parameter. Ignore this for now.
    // use arrayA as pa for now.
    // use arrayB as pb for now.

    // TBD. FloatA / FloatB could be vectorized via KPack tuning parameter. Ignore this for now.
    // This must be fixed when we test fp16 / bf16 data types.

    // TBD. Existing logic for fp16/bf16 may still NOT be 100% correct.
    int64_t KRepeats = 0;
    if (dataType == b.getF32Type()) {
      KRepeats = (dataType.getWidth() / 8) / (dataType.getWidth() / 8 * k_base);
    } else if (dataType == b.getF16Type() || dataType == b.getBF16Type()) {
      VectorType argVectorType = argType.template dyn_cast<VectorType>();
      KRepeats = (dataType.getWidth() / 8 * argVectorType.getShape()[0]) / (dataType.getWidth() / 8 * k_base);
    }
    
    int64_t AStride = K * KRepeats;
    int64_t BStride = K * KRepeats;

    auto MPerXdlopsConstantOp = b.create<ConstantIndexOp>(loc, MPerXdlops);
    auto NPerXdlopsConstantOp = b.create<ConstantIndexOp>(loc, NPerXdlops);
    auto KBaseConstantOp = b.create<ConstantIndexOp>(loc, k_base);

    auto zeroConstantOp = b.create<ConstantIndexOp>(loc, 0);
    auto oneConstantOp = b.create<ConstantIndexOp>(loc, 1);
    auto MRepeatsConstantOp = b.create<ConstantIndexOp>(loc, MRepeats);
    auto NRepeatsConstantOp = b.create<ConstantIndexOp>(loc, NRepeats);
    auto KRepeatsConstantOp = b.create<ConstantIndexOp>(loc, KRepeats);

    auto oneConstantFloatOp =
        b.create<ConstantFloatOp>(loc, APFloat(1.0f), b.getF32Type());

    if (!IsKReduction) {
      // store bufferA logic.
      
      // Original C++ logic.
      // static_if<!IsKReduction>{}([&](auto) {
      //     for(index_t m_i = 0; m_i < MRepeats; ++m_i)
      //         for(index_t k_i      = 0; k_i < K; ++k_i)
      //             a[k_i + m_i * K] = p_a_wave[k_i * M + laneId + MPerXdlops * m_i];
      // p_a_wave need to be offseted by threadOffsetA.

      auto outerLoopM = b.create<scf::ForOp>(loc, zeroConstantOp, MRepeatsConstantOp, oneConstantOp);
      auto olmb = OpBuilder::atBlockTerminator(outerLoopM.getBody());
      auto olmiv = outerLoopM.getInductionVar();
      auto innerLoopMK = olmb.create<scf::ForOp>(loc, zeroConstantOp, KConstantOp, oneConstantOp);
      auto ilmkb = OpBuilder::atBlockTerminator(innerLoopMK.getBody());
      auto ilmkiv = innerLoopMK.getInductionVar();

      // TBD. Check if we need to apply coord_transform as well.
      //             a[k_i + m_i * K] = p_a_wave[k_i * M + laneId + MPerXdlops * m_i];
      // p_a_wave need to be offseted by threadOffsetA.
      auto sourceOffsetA = ilmkb.create<AddIOp>(
          loc, op.threadOffsetA(),
          ilmkb.create<AddIOp>(
              loc,
              ilmkb.create<AddIOp>(
                  loc, ilmkb.create<MulIOp>(loc, ilmkiv, MConstantOp),
                  laneId),
              ilmkb.create<MulIOp>(loc, MPerXdlopsConstantOp, olmiv)));
      auto destOffsetA = ilmkb.create<AddIOp>(
          loc, ilmkiv, ilmkb.create<MulIOp>(loc, olmiv, KConstantOp));

      auto valueA = ilmkb.create<LoadOp>(loc, dataType, op.matrixA(),
                                         ValueRange{sourceOffsetA});
      ilmkb.create<StoreOp>(loc, valueA, op.bufferA(), ValueRange{destOffsetA});

      // store bufferB logic.
      
      // Original C++ logic.
      //     for(index_t n_i = 0; n_i < NRepeats; ++n_i)
      //         for(index_t k_i      = 0; k_i < K; ++k_i)
      //             b[k_i + n_i * K] = p_b_wave[k_i * N + laneId + NPerXdlops * n_i];
      // p_b_wave need to be offseted by threadOffsetB.

      auto outerLoopN = b.create<scf::ForOp>(loc, zeroConstantOp, NRepeatsConstantOp, oneConstantOp);
      auto olnb = OpBuilder::atBlockTerminator(outerLoopN.getBody());
      auto olniv = outerLoopN.getInductionVar();
      auto innerLoopNK = olnb.create<scf::ForOp>(loc, zeroConstantOp, KConstantOp, oneConstantOp);
      auto ilnkb = OpBuilder::atBlockTerminator(innerLoopNK.getBody());
      auto ilnkiv = innerLoopNK.getInductionVar();

      // TBD. Check if we need to apply coord_transform as well.
      //             b[k_i + n_i * K] = p_b_wave[k_i * N + laneId + NPerXdlops * n_i];
      // p_b_wave need to be offseted by threadOffsetB.

      auto sourceOffsetB = ilnkb.create<AddIOp>(
          loc, op.threadOffsetB(),
          ilnkb.create<AddIOp>(
              loc,
              ilnkb.create<AddIOp>(
                  loc, ilnkb.create<MulIOp>(loc, ilnkiv, NConstantOp),
                  laneId),
              ilnkb.create<MulIOp>(loc, NPerXdlopsConstantOp, olniv)));
      auto destOffsetB = ilnkb.create<AddIOp>(
          loc, ilnkiv, ilnkb.create<MulIOp>(loc, olniv, KConstantOp));

      auto valueB = ilnkb.create<LoadOp>(loc, dataType, op.matrixB(),
                                         ValueRange{sourceOffsetB});
      ilnkb.create<StoreOp>(loc, valueB, op.bufferB(), ValueRange{destOffsetB});

      // Original C++ logic.
      // for(index_t k_i = 0; k_i < K * KRepeats; ++k_i)
      // {
      //     p_c_thread = mfma_type.template run<MPerXdlops * MRepeats,
      //                                         NPerXdlops * NRepeats,
      //                                         AStride,
      //                                         BStride>(
      //         &pa[k_i * mfma_type.k_base], &pb[k_i * mfma_type.k_base], p_c_thread);
      // }

      auto loopIterationConstantOp = b.create<ConstantIndexOp>(loc, K * KRepeats);
      auto loopK = b.create<scf::ForOp>(loc, zeroConstantOp, loopIterationConstantOp, oneConstantOp, op.vectorCs());
      auto loopKb = OpBuilder::atBlockBegin(loopK.getBody());
      auto loopKiv = loopK.getInductionVar();

      auto offset = loopKb.create<MulIOp>(loc, loopKiv, KBaseConstantOp);

      Value argA, argB;
      if (dataType == b.getF32Type()) {
        argA = loopKb.create<LoadOp>(loc, dataType, op.bufferA(), ValueRange{offset});
        argB = loopKb.create<LoadOp>(loc, dataType, op.bufferB(), ValueRange{offset});
      } else if (dataType == b.getF16Type() || dataType == b.getBF16Type()) {
        argA = loopKb.create<vector::TransferReadOp>(loc, argType.template dyn_cast<VectorType>(), op.bufferA(), ValueRange{offset});
        argB = loopKb.create<vector::TransferReadOp>(loc, argType.template dyn_cast<VectorType>(), op.bufferB(), ValueRange{offset});
      }

      SmallVector<Value, 4> mfmas;
      for (int64_t i = 0; i < vectorNumber; ++i) {
        auto vectorC = loopK.getRegionIterArgs()[i];

        // issue MFMA logic.
        // TBD: need to consider the case to use argA[AStride] and argB[BStride]
        auto mfma = loopKb.create<miopen::MFMAV2Op>(loc, vectorType, argA, argB, vectorC);

        mfma.setAttr("instr", loopKb.getStringAttr(mfmaInstr));
        mfma.setAttr("imm", loopKb.getArrayAttr({
                              loopKb.getI32IntegerAttr(imms[i][0]),
                              loopKb.getI32IntegerAttr(imms[i][1]),
                              loopKb.getI32IntegerAttr(imms[i][2])
                            }));
        mfmas.push_back(mfma);
      }
      loopKb.create<scf::YieldOp>(loc, mfmas);
      op.replaceAllUsesWith(loopK.results());
      op.erase();
    } else {
      // Original C++ logic.
      //     const index_t blk_id = laneId / mfma_type.num_threads_blk;
      //     const index_t blk_td = laneId % mfma_type.num_threads_blk;

      auto NumThreadsBlkConstantOp = b.create<ConstantIndexOp>(loc, num_threads_blk);
      auto blk_id = b.create<SignedDivIOp>(loc, laneId, NumThreadsBlkConstantOp);
      auto blk_td = b.create<SignedRemIOp>(loc, laneId, NumThreadsBlkConstantOp);

      // Original C++ logic.
      //     // load into registers
      //     for(index_t k_i = 0; k_i < K; k_i += mfma_type.num_input_blks) {
      //         a[k_i] = p_a_wave[(k_i + blk_id) * M + blk_td];
      //         b[k_i] = p_b_wave[(k_i + blk_id) * N + blk_td];
      //     }
      // p_a_wave need to be offseted by threadOffsetA.
      // p_b_wave need to be offseted by threadOffsetB.

      auto NumInputBlksConstantOp = b.create<ConstantIndexOp>(loc, num_input_blks);
      auto loopKLoad = b.create<scf::ForOp>(loc, zeroConstantOp, KConstantOp, NumInputBlksConstantOp);
      auto lklb = OpBuilder::atBlockTerminator(loopKLoad.getBody());
      auto lkliv = loopKLoad.getInductionVar();

      // TBD. Check if we need to apply coord_transform as well.
      //         a[k_i] = p_a_wave[(k_i + blk_id) * M + blk_td];
      //         b[k_i] = p_b_wave[(k_i + blk_id) * N + blk_td];
      // p_a_wave need to be offseted by threadOffsetA.
      // p_b_wave need to be offseted by threadOffsetB.
      auto sourceOffsetA = lklb.create<AddIOp>(
          loc, op.threadOffsetA(),
          lklb.create<AddIOp>(
              loc,
              lklb.create<MulIOp>(loc, lklb.create<AddIOp>(loc, lkliv, blk_id),
                                  MConstantOp),
              blk_td));

      auto valueA = lklb.create<LoadOp>(loc, dataType, op.matrixA(),
                                        ValueRange{sourceOffsetA});
      lklb.create<StoreOp>(loc, valueA, op.bufferA(), ValueRange{lkliv});

      auto sourceOffsetB = lklb.create<AddIOp>(
          loc, op.threadOffsetB(),
          lklb.create<AddIOp>(
              loc,
              lklb.create<MulIOp>(loc, lklb.create<AddIOp>(loc, lkliv, blk_id),
                                  NConstantOp),
              blk_td));

      auto valueB = lklb.create<LoadOp>(loc, dataType, op.matrixB(),
                                        ValueRange{sourceOffsetB});
      lklb.create<StoreOp>(loc, valueB, op.bufferB(), ValueRange{lkliv});

      // Original C++ logic.
      // for(index_t k_i = 0; k_i < K; k_i += mfma_type.num_input_blks)
      // {
      //     for(index_t i = 0; i < KRepeats; ++i)
      //         p_c_thread = mfma_type.template run<MPerXdlops, NPerXdlops, AStride, BStride>(
      //             &pa[(k_i * KRepeats + i) * mfma_type.k_base],
      //             &pb[(k_i * KRepeats + i) * mfma_type.k_base],
      //             p_c_thread);
      // }

      auto outerLoop = b.create<scf::ForOp>(loc, zeroConstantOp, KConstantOp, NumInputBlksConstantOp, op.vectorCs());
      auto outerLoopb = OpBuilder::atBlockBegin(outerLoop.getBody());
      auto outerLoopiv = outerLoop.getInductionVar();

      auto innerLoop = outerLoopb.create<scf::ForOp>(loc, zeroConstantOp, KRepeatsConstantOp, oneConstantOp, outerLoop.getRegionIterArgs());
      auto innerLoopb = OpBuilder::atBlockBegin(innerLoop.getBody());
      auto innerLoopiv = innerLoop.getInductionVar();

      auto offset = innerLoopb.create<MulIOp>(loc, innerLoopb.create<AddIOp>(loc, innerLoopb.create<MulIOp>(loc, outerLoopiv, KRepeatsConstantOp), innerLoopiv), KBaseConstantOp);

      Value argA, argB;
      if (dataType == b.getF32Type()) {
        argA = innerLoopb.create<LoadOp>(loc, dataType, op.bufferA(), ValueRange{offset});
        argB = innerLoopb.create<LoadOp>(loc, dataType, op.bufferB(), ValueRange{offset});
      } else if (dataType == b.getF16Type() || dataType == b.getBF16Type()) {
        argA = innerLoopb.create<vector::TransferReadOp>(loc, argType.template dyn_cast<VectorType>(), op.bufferA(), ValueRange{offset});
        argB = innerLoopb.create<vector::TransferReadOp>(loc, argType.template dyn_cast<VectorType>(), op.bufferB(), ValueRange{offset});
      }

      SmallVector<Value, 4> mfmas;
      for (int64_t i = 0; i < vectorNumber; ++i) {
        auto vectorC = innerLoop.getRegionIterArgs()[i];
        auto mfma = innerLoopb.create<miopen::MFMAV2Op>(loc, vectorType, argA, argB, vectorC);

        mfma.setAttr("instr", innerLoopb.getStringAttr(mfmaInstr));
        mfma.setAttr("imm", innerLoopb.getArrayAttr({
                              innerLoopb.getI32IntegerAttr(imms[i][0]),
                              innerLoopb.getI32IntegerAttr(imms[i][1]),
                              innerLoopb.getI32IntegerAttr(imms[i][2])
                            }));
        mfmas.push_back(mfma);
      }
      innerLoopb.create<scf::YieldOp>(loc, mfmas);

      outerLoopb.create<scf::YieldOp>(loc, innerLoop.results());

      op.replaceAllUsesWith(outerLoop.results());
      op.erase();
    }

    return success();
  }
};

//===----------------------------------------------------------------------===//
// BlockwiseGemmV2 lowering.
//===----------------------------------------------------------------------===//

struct BlockwiseGemmV2RewritePattern
    : public OpRewritePattern<miopen::BlockwiseGemmV2Op> {
  using OpRewritePattern<miopen::BlockwiseGemmV2Op>::OpRewritePattern;

  LogicalResult matchAndRewrite(miopen::BlockwiseGemmV2Op op,
                                PatternRewriter &b) const override {
    auto loc = op.getLoc();

    int64_t MPerWave =
        op.getAttr("m_per_wave").template dyn_cast<IntegerAttr>().getInt();
    int64_t NPerWave =
        op.getAttr("n_per_wave").template dyn_cast<IntegerAttr>().getInt();

    auto dataType = op.matrixA()
                        .getType()
                        .template dyn_cast<MemRefType>()
                        .getElementType()
                        .template dyn_cast<FloatType>();

    // Original C++ logic.
    // static constexpr index_t MRepeats = (GemmMPerWave > 64) ? (GemmMPerWave /
    // 64) : 1; static constexpr index_t NRepeats = (GemmNPerWave > 64) ?
    // (GemmNPerWave / 64) : 1; static constexpr index_t MPerXdlops =
    // (GemmMPerWave > 64) ? 64 : GemmMPerWave; static constexpr index_t
    // NPerXdlops = (GemmNPerWave > 64) ? 64 : GemmNPerWave;

    int64_t MRepeats = (MPerWave > 64) ? (MPerWave / 64) : 1;
    int64_t NRepeats = (NPerWave > 64) ? (NPerWave / 64) : 1;
    int64_t MPerXdlops = (MPerWave > 64) ? 64 : MPerWave;
    int64_t NPerXdlops = (NPerWave > 64) ? 64 : NPerWave;

    if (MRepeats == 1 && NRepeats == 1) {
      SmallVector<Type, 2> resultTypes;
      for (auto result : op.vectorDs()) {
        resultTypes.push_back(result.getType());
      }

      auto xdlopsGemmV2Op = b.create<miopen::XdlopsGemmV2Op>(
          loc, resultTypes, op.matrixA(), op.matrixB(), op.threadOffsetA(),
          op.threadOffsetB(), op.bufferA(), op.bufferB(), op.vectorCs());

      xdlopsGemmV2Op.setAttr("m", op.getAttr("m"));
      xdlopsGemmV2Op.setAttr("n", op.getAttr("n"));
      xdlopsGemmV2Op.setAttr("k", op.getAttr("k"));
      xdlopsGemmV2Op.setAttr("m_per_wave", op.getAttr("m_per_wave"));
      xdlopsGemmV2Op.setAttr("n_per_wave", op.getAttr("n_per_wave"));
      xdlopsGemmV2Op.setAttr("coord_transforms",
                             op.getAttr("coord_transforms"));

      op.replaceAllUsesWith(xdlopsGemmV2Op.vectorDs());
      op.erase();
    } else if (MRepeats == 2 && NRepeats == 1) {
      // Original C++ logic.
      // p_c_thread.s.x.l = XdlopsGemm.template Run<M, N, K>(p_a_block, p_b_block, p_c_thread.s.x.l);
      // p_c_thread.s.y.l = XdlopsGemm.template Run<M, N, K>(p_a_block + MPerXdlops, p_b_block, p_c_thread.s.y.l);

      SmallVector<Type, 2> resultTypes0;
      resultTypes0.push_back(op.vectorDs()[0].getType());
      resultTypes0.push_back(op.vectorDs()[1].getType());

      auto xdlopsGemmV2Op0 = b.create<miopen::XdlopsGemmV2Op>(
          loc, resultTypes0, op.matrixA(), op.matrixB(), op.threadOffsetA(),
          op.threadOffsetB(), op.bufferA(), op.bufferB(), ValueRange{op.vectorCs()[0], op.vectorCs()[1]});

      xdlopsGemmV2Op0.setAttr("m", op.getAttr("m"));
      xdlopsGemmV2Op0.setAttr("n", op.getAttr("n"));
      xdlopsGemmV2Op0.setAttr("k", op.getAttr("k"));
      // TBD. hard-coded as 64 for now.
      xdlopsGemmV2Op0.setAttr("m_per_wave", b.getI32IntegerAttr(64));
      //xdlopsGemmV2Op0.setAttr("m_per_wave", op.getAttr("m_per_wave"));
      xdlopsGemmV2Op0.setAttr("n_per_wave", op.getAttr("n_per_wave"));
      xdlopsGemmV2Op0.setAttr("coord_transforms",
                              op.getAttr("coord_transforms"));

      SmallVector<Type, 2> resultTypes1;
      resultTypes1.push_back(op.vectorDs()[2].getType());
      resultTypes1.push_back(op.vectorDs()[3].getType());

      auto MPerXdlopsConstantOp = b.create<ConstantIndexOp>(loc, MPerXdlops);
      auto xdlopsGemmV2Op1 = b.create<miopen::XdlopsGemmV2Op>(
          loc, resultTypes1, op.matrixA(), op.matrixB(),
          b.create<AddIOp>(loc, op.threadOffsetA(), MPerXdlopsConstantOp),
          op.threadOffsetB(), op.bufferA(), op.bufferB(), ValueRange{op.vectorCs()[2], op.vectorCs()[3]});

      xdlopsGemmV2Op1.setAttr("m", op.getAttr("m"));
      xdlopsGemmV2Op1.setAttr("n", op.getAttr("n"));
      xdlopsGemmV2Op1.setAttr("k", op.getAttr("k"));
      // TBD. hard-coded as 64 for now.
      xdlopsGemmV2Op1.setAttr("m_per_wave", b.getI32IntegerAttr(64));
      //xdlopsGemmV2Op1.setAttr("m_per_wave", op.getAttr("m_per_wave"));
      xdlopsGemmV2Op1.setAttr("n_per_wave", op.getAttr("n_per_wave"));
      xdlopsGemmV2Op1.setAttr("coord_transforms",
                              op.getAttr("coord_transforms"));

      op.replaceAllUsesWith(ValueRange{
          xdlopsGemmV2Op0.vectorDs()[0], xdlopsGemmV2Op0.vectorDs()[1],
          xdlopsGemmV2Op1.vectorDs()[0], xdlopsGemmV2Op1.vectorDs()[1]});
      op.erase();
    } else if (MRepeats == 1 && NRepeats == 2) {
      // Original C++ logic.
      // p_c_thread.s.x.l = XdlopsGemm.template Run<M, N, K>(p_a_block, p_b_block, p_c_thread.s.x.l);
      // p_c_thread.s.y.l = XdlopsGemm.template Run<M, N, K>(p_a_block, p_b_block + NPerXdlops, p_c_thread.s.y.l);

      SmallVector<Type, 2> resultTypes0;
      resultTypes0.push_back(op.vectorDs()[0].getType());
      resultTypes0.push_back(op.vectorDs()[1].getType());

      auto xdlopsGemmV2Op0 = b.create<miopen::XdlopsGemmV2Op>(
          loc, resultTypes0, op.matrixA(), op.matrixB(), op.threadOffsetA(),
          op.threadOffsetB(), op.bufferA(), op.bufferB(), ValueRange{op.vectorCs()[0], op.vectorCs()[1]});

      xdlopsGemmV2Op0.setAttr("m", op.getAttr("m"));
      xdlopsGemmV2Op0.setAttr("n", op.getAttr("n"));
      xdlopsGemmV2Op0.setAttr("k", op.getAttr("k"));
      // TBD. hard-coded as 64 for now.
      xdlopsGemmV2Op0.setAttr("m_per_wave", b.getI32IntegerAttr(64));
      //xdlopsGemmV2Op0.setAttr("m_per_wave", op.getAttr("m_per_wave"));
      xdlopsGemmV2Op0.setAttr("n_per_wave", op.getAttr("n_per_wave"));
      xdlopsGemmV2Op0.setAttr("coord_transforms",
                              op.getAttr("coord_transforms"));

      SmallVector<Type, 2> resultTypes1;
      resultTypes1.push_back(op.vectorDs()[2].getType());
      resultTypes1.push_back(op.vectorDs()[3].getType());

      auto NPerXdlopsConstantOp = b.create<ConstantIndexOp>(loc, NPerXdlops);
      auto xdlopsGemmV2Op1 = b.create<miopen::XdlopsGemmV2Op>(
          loc, resultTypes1, op.matrixA(), op.matrixB(), op.threadOffsetA(),
          b.create<AddIOp>(loc, op.threadOffsetB(), NPerXdlopsConstantOp),
          op.bufferA(), op.bufferB(),
          ValueRange{op.vectorCs()[2], op.vectorCs()[3]});

      xdlopsGemmV2Op1.setAttr("m", op.getAttr("m"));
      xdlopsGemmV2Op1.setAttr("n", op.getAttr("n"));
      xdlopsGemmV2Op1.setAttr("k", op.getAttr("k"));
      // TBD. hard-coded as 64 for now.
      xdlopsGemmV2Op1.setAttr("m_per_wave", b.getI32IntegerAttr(64));
      //xdlopsGemmV2Op1.setAttr("m_per_wave", op.getAttr("m_per_wave"));
      xdlopsGemmV2Op1.setAttr("n_per_wave", op.getAttr("n_per_wave"));
      xdlopsGemmV2Op1.setAttr("coord_transforms",
                              op.getAttr("coord_transforms"));

      op.replaceAllUsesWith(ValueRange{
          xdlopsGemmV2Op0.vectorDs()[0], xdlopsGemmV2Op0.vectorDs()[1],
          xdlopsGemmV2Op1.vectorDs()[0], xdlopsGemmV2Op1.vectorDs()[1]});
      op.erase();
    }

    return success();
  }
};
=======
#endif // MLIR_DIALECT_MIOPEN_LOWERMIOPENOPS_H
>>>>>>> be8d9dd1
<|MERGE_RESOLUTION|>--- conflicted
+++ resolved
@@ -947,45 +947,6 @@
   }
 };
 
-<<<<<<< HEAD
-// High level convolution operation always have
-// [filter, input, output]
-// as the convolution argument. The only difference between different
-// hight level convolution operations is the argument sequence. For
-// simplicity, we always arrange the first two arguments to be input
-// and the last argument to be output
-template <>
-const ArgumentFields Conv2DRewritePattern<miopen::Conv2DOp>::fields = {
-    {0, 1, 2},
-    {"KM", "KN", "MN"},
-};
-template <>
-const miopen::ConvOpType Conv2DRewritePattern<miopen::Conv2DOp>::convOpType =
-    miopen::ConvOpType::Conv2DOpType;
-
-template <>
-const ArgumentFields Conv2DRewritePattern<miopen::Conv2DBwdDataOp>::fields = {
-    {0, 2, 1},
-    {"KM", "MN", "KN"},
-};
-
-template <>
-const miopen::ConvOpType Conv2DRewritePattern<miopen::Conv2DBwdDataOp>::convOpType =
-miopen::ConvOpType::Conv2DBwdDataOpType;
-
-template <>
-const ArgumentFields Conv2DRewritePattern<miopen::Conv2DBwdWeightOp>::fields = {
-    {2, 1, 0},
-    {"MN", "KN", "KM"},
-};
-
-template <>
-const miopen::ConvOpType Conv2DRewritePattern<miopen::Conv2DBwdWeightOp>::convOpType =
-miopen::ConvOpType::Conv2DBwdWeightOpType;
-
-
-=======
->>>>>>> be8d9dd1
 // Explicitly instantiate the template to operation type
 template struct Conv2DRewritePattern<miopen::Conv2DOp>;
 template struct Conv2DRewritePattern<miopen::Conv2DBwdDataOp>;
@@ -4501,7 +4462,6 @@
     return success();
   }
 };
-<<<<<<< HEAD
 
 //===----------------------------------------------------------------------===//
 // XdlopsGemmV2 lowering.
@@ -4979,6 +4939,5 @@
     return success();
   }
 };
-=======
-#endif // MLIR_DIALECT_MIOPEN_LOWERMIOPENOPS_H
->>>>>>> be8d9dd1
+
+#endif // MLIR_DIALECT_MIOPEN_LOWERMIOPENOPS_H