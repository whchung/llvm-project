//=== MangleNumberingContext.h - Context for mangling numbers ---*- C++ -*-===//
//
// Part of the LLVM Project, under the Apache License v2.0 with LLVM Exceptions.
// See https://llvm.org/LICENSE.txt for license information.
// SPDX-License-Identifier: Apache-2.0 WITH LLVM-exception
//
//===----------------------------------------------------------------------===//
//
//  This file defines the LambdaBlockMangleContext interface, which keeps track
//  of the Itanium C++ ABI mangling numbers for lambda expressions and block
//  literals.
//
//===----------------------------------------------------------------------===//
#ifndef LLVM_CLANG_AST_MANGLENUMBERINGCONTEXT_H
#define LLVM_CLANG_AST_MANGLENUMBERINGCONTEXT_H

#include "clang/Basic/LLVM.h"
#include "llvm/ADT/IntrusiveRefCntPtr.h"
#include "llvm/Support/ErrorHandling.h"

namespace clang {

class BlockDecl;
class CXXMethodDecl;
class IdentifierInfo;
class TagDecl;
class Type;
class VarDecl;

/// Keeps track of the mangled names of lambda expressions and block
/// literals within a particular context.
class MangleNumberingContext {
public:
  virtual ~MangleNumberingContext() {}

  /// Retrieve the mangling number of a new lambda expression with the
  /// given call operator within this context.
  virtual unsigned getManglingNumber(const CXXMethodDecl *CallOperator) = 0;

  /// Retrieve the mangling number of a new block literal within this
  /// context.
  virtual unsigned getManglingNumber(const BlockDecl *BD) = 0;

  /// Static locals are numbered by source order.
  virtual unsigned getStaticLocalNumber(const VarDecl *VD) = 0;

  /// Retrieve the mangling number of a static local variable within
  /// this context.
  virtual unsigned getManglingNumber(const VarDecl *VD,
                                     unsigned MSLocalManglingNumber) = 0;

  /// Retrieve the mangling number of a static local variable within
  /// this context.
  virtual unsigned getManglingNumber(const TagDecl *TD,
                                     unsigned MSLocalManglingNumber) = 0;

<<<<<<< HEAD
  /// Has device mangle number context.
  virtual bool hasDeviceMangleNumberingContext() { return false; }

  /// Retrieve the mangling number of a new lambda expression with the
  /// given call operator within the device context.
  virtual unsigned getDeviceManglingNumber(const CXXMethodDecl *) {
    llvm_unreachable("There's no device context associated!");
  }
=======
  /// Retrieve the mangling number of a new lambda expression with the
  /// given call operator within the device context. No device number is
  /// assigned if there's no device numbering context is associated.
  virtual unsigned getDeviceManglingNumber(const CXXMethodDecl *) { return 0; }
>>>>>>> ac9dd247
};

} // end namespace clang
#endif<|MERGE_RESOLUTION|>--- conflicted
+++ resolved
@@ -54,21 +54,10 @@
   virtual unsigned getManglingNumber(const TagDecl *TD,
                                      unsigned MSLocalManglingNumber) = 0;
 
-<<<<<<< HEAD
-  /// Has device mangle number context.
-  virtual bool hasDeviceMangleNumberingContext() { return false; }
-
-  /// Retrieve the mangling number of a new lambda expression with the
-  /// given call operator within the device context.
-  virtual unsigned getDeviceManglingNumber(const CXXMethodDecl *) {
-    llvm_unreachable("There's no device context associated!");
-  }
-=======
   /// Retrieve the mangling number of a new lambda expression with the
   /// given call operator within the device context. No device number is
   /// assigned if there's no device numbering context is associated.
   virtual unsigned getDeviceManglingNumber(const CXXMethodDecl *) { return 0; }
->>>>>>> ac9dd247
 };
 
 } // end namespace clang
