// REQUIRES: amdgpu-registered-target
// RUN: %clang_cc1 -include __clang_hip_runtime_wrapper.h \
// RUN:   -internal-isystem %S/../../lib/Headers/cuda_wrappers \
// RUN:   -internal-isystem %S/Inputs/include \
// RUN:   -triple amdgcn-amd-amdhsa -aux-triple x86_64-unknown-unknown \
// RUN:   -target-cpu gfx906 -emit-llvm %s -fcuda-is-device -o - \
// RUN:   -D__HIPCC_RTC__ | FileCheck %s

// RUN: %clang_cc1 -include __clang_hip_runtime_wrapper.h \
// RUN:   -internal-isystem %S/../../lib/Headers/cuda_wrappers \
// RUN:   -internal-isystem %S/Inputs/include \
// RUN:   -include cmath \
// RUN:   -triple amdgcn-amd-amdhsa -aux-triple x86_64-unknown-unknown \
// RUN:   -target-cpu gfx906 -emit-llvm %s -fcuda-is-device -o - \
// RUN:   -D__HIPCC_RTC__ | FileCheck %s  -check-prefixes=AMD_BOOL_RETURN
// RUN: %clang_cc1 -include __clang_hip_runtime_wrapper.h \
// RUN:   -internal-isystem %S/../../lib/Headers/cuda_wrappers \
// RUN:   -internal-isystem %S/Inputs/include \
// RUN:   -include cmath \
// RUN:   -triple amdgcn-amd-amdhsa -aux-triple x86_64-unknown-unknown \
// RUN:   -target-cpu gfx906 -emit-llvm %s -fcuda-is-device -o - \
// RUN:   -D__HIPCC_RTC__ -DUSE_ISNAN_WITH_INT_RETURN | FileCheck %s -check-prefixes=AMD_INT_RETURN
// RUN: %clang_cc1 -include __clang_hip_runtime_wrapper.h \
// RUN:   -internal-isystem %S/../../lib/Headers/cuda_wrappers \
// RUN:   -internal-isystem %S/Inputs/include \
// RUN:   -include cmath \
// RUN:   -triple amdgcn-amd-amdhsa -aux-triple x86_64-unknown-unknown \
// RUN:   -target-cpu gfx906 -emit-llvm %s -fcuda-is-device -o - \
// RUN:   -D__HIPCC_RTC__ | FileCheck %s  -check-prefixes=AMD_BOOL_RETURN
// RUN: %clang_cc1 -include __clang_hip_runtime_wrapper.h \
// RUN:   -internal-isystem %S/../../lib/Headers/cuda_wrappers \
// RUN:   -internal-isystem %S/Inputs/include \
// RUN:   -include cmath \
// RUN:   -triple amdgcn-amd-amdhsa -aux-triple x86_64-unknown-unknown \
// RUN:   -target-cpu gfx906 -emit-llvm %s -fcuda-is-device -o - \
// RUN:   -D__HIPCC_RTC__ -DUSE_ISNAN_WITH_INT_RETURN | FileCheck %s -check-prefixes=AMD_INT_RETURN
// RUN: %clang_cc1 -include __clang_hip_runtime_wrapper.h \
// RUN:   -internal-isystem %S/../../lib/Headers/cuda_wrappers \
// RUN:   -internal-isystem %S/Inputs/include \
// RUN:   -triple amdgcn-amd-amdhsa -aux-triple x86_64-unknown-unknown \
// RUN:   -target-cpu gfx906 -emit-llvm %s -fcuda-is-device -o - \
// RUN:   -D__HIPCC_RTC__ -std=c++14 | FileCheck -check-prefixes=CHECK,CXX14 %s

// expected-no-diagnostics

// Check support for pure and deleted virtual functions
struct base {
  __host__
  __device__
  virtual void pv() = 0;
  __host__
  __device__
  virtual void dv() = delete;
};
struct derived:base {
  __host__
  __device__
  virtual void pv() override {};
};
__device__ void test_vf() {
    derived d;
}
// CHECK: @_ZTV7derived = linkonce_odr unnamed_addr addrspace(1) constant { [4 x i8*] } { [4 x i8*] [i8* null, i8* null, i8* bitcast (void (%struct.derived*)* @_ZN7derived2pvEv to i8*), i8* bitcast (void ()* @__cxa_deleted_virtual to i8*)] }, comdat, align 8
// CHECK: @_ZTV4base = linkonce_odr unnamed_addr addrspace(1) constant { [4 x i8*] } { [4 x i8*] [i8* null, i8* null, i8* bitcast (void ()* @__cxa_pure_virtual to i8*), i8* bitcast (void ()* @__cxa_deleted_virtual to i8*)] }, comdat, align 8

// CHECK: define{{.*}}void @__cxa_pure_virtual()
// CHECK: define{{.*}}void @__cxa_deleted_virtual()

struct Number {
  __device__ Number(float _x) : x(_x) {}
  float x;
};

#if __cplusplus >= 201103L
// Check __hip::__numeric_type can be used with a class without default ctor.
__device__ void test_numeric_type() {
  int x = __hip::__numeric_type<Number>::value;
}

// ToDo: Fix __clang_hip_cmake.h to specialize __hip::is_arithmetic<_Float16>
// to resolve fma(_Float16, _Float16, int) to fma(double, double, double)
// instead of fma(_Float16, _Float16, _Float16).

// CXX14-LABEL: define{{.*}}@_Z8test_fma
// CXX14: call {{.*}}@__ocml_fma_f16
__device__ double test_fma(_Float16 h, int i) {
  return fma(h, h, i);
}

#endif

// CHECK-LABEL: amdgpu_kernel void @_Z4kernPff
__global__ void kern(float *x, float y) {
  *x = sin(y);
}

// CHECK-LABEL: define{{.*}} i64 @_Z11test_size_tv
// CHECK: ret i64 8
__device__ size_t test_size_t() {
  return sizeof(size_t);
}

// Check there is no ambiguity when calling overloaded math functions.

// CHECK-LABEL: define{{.*}}@_Z10test_floorv
// CHECK: call {{.*}}double @__ocml_floor_f64(double
__device__ float test_floor() {
  return floor(5);
}

// CHECK-LABEL: define{{.*}}@_Z8test_maxv
// CHECK: call {{.*}}double @__ocml_fmax_f64(double {{.*}}, double
__device__ float test_max() {
  return max(5, 6.0);
}

<<<<<<< HEAD
// Check that device malloc and free do not conflict with std headers.
#include <cstdlib>
// CHECK-LABEL: define{{.*}}@_Z11test_malloc
// CHECK: call {{.*}}i8* @malloc(i64
// CHECK: define weak {{.*}}i8* @malloc(i64
__device__ void test_malloc(void *a) {
  a = malloc(42);
}

// CHECK-LABEL: define{{.*}}@_Z9test_free
// CHECK: call {{.*}}i8* @free(i8*
// CHECK: define weak {{.*}}i8* @free(i8*
__device__ void test_free(void *a) {
  free(a);
}

=======
>>>>>>> 0e64e13c
// CHECK-LABEL: define{{.*}}@_Z10test_isnanv
__device__ double test_isnan() {
  double r = 0;
  double d = 5.0;
  float f = 5.0;

  // AMD_INT_RETURN: call i32 @__ocml_isnan_f32(float
  // AMD_BOOL_RETURN: call i32 @__ocml_isnan_f32(float
  r += isnan(f);

  // AMD_INT_RETURN: call i32 @__ocml_isnan_f64(double
  // AMD_BOOL_RETURN: call i32 @__ocml_isnan_f64(double
  r += isnan(d);

  return r ;
<<<<<<< HEAD
=======
}

// Check that device malloc and free do not conflict with std headers.
#include <cstdlib>
// CHECK-LABEL: define{{.*}}@_Z11test_malloc
// CHECK: call {{.*}}i8* @malloc(i64
// CHECK: define weak {{.*}}i8* @malloc(i64
__device__ void test_malloc(void *a) {
  a = malloc(42);
}

// CHECK-LABEL: define{{.*}}@_Z9test_free
// CHECK: call {{.*}}i8* @free(i8*
// CHECK: define weak {{.*}}i8* @free(i8*
__device__ void test_free(void *a) {
  free(a);
>>>>>>> 0e64e13c
}<|MERGE_RESOLUTION|>--- conflicted
+++ resolved
@@ -5,21 +5,6 @@
 // RUN:   -triple amdgcn-amd-amdhsa -aux-triple x86_64-unknown-unknown \
 // RUN:   -target-cpu gfx906 -emit-llvm %s -fcuda-is-device -o - \
 // RUN:   -D__HIPCC_RTC__ | FileCheck %s
-
-// RUN: %clang_cc1 -include __clang_hip_runtime_wrapper.h \
-// RUN:   -internal-isystem %S/../../lib/Headers/cuda_wrappers \
-// RUN:   -internal-isystem %S/Inputs/include \
-// RUN:   -include cmath \
-// RUN:   -triple amdgcn-amd-amdhsa -aux-triple x86_64-unknown-unknown \
-// RUN:   -target-cpu gfx906 -emit-llvm %s -fcuda-is-device -o - \
-// RUN:   -D__HIPCC_RTC__ | FileCheck %s  -check-prefixes=AMD_BOOL_RETURN
-// RUN: %clang_cc1 -include __clang_hip_runtime_wrapper.h \
-// RUN:   -internal-isystem %S/../../lib/Headers/cuda_wrappers \
-// RUN:   -internal-isystem %S/Inputs/include \
-// RUN:   -include cmath \
-// RUN:   -triple amdgcn-amd-amdhsa -aux-triple x86_64-unknown-unknown \
-// RUN:   -target-cpu gfx906 -emit-llvm %s -fcuda-is-device -o - \
-// RUN:   -D__HIPCC_RTC__ -DUSE_ISNAN_WITH_INT_RETURN | FileCheck %s -check-prefixes=AMD_INT_RETURN
 // RUN: %clang_cc1 -include __clang_hip_runtime_wrapper.h \
 // RUN:   -internal-isystem %S/../../lib/Headers/cuda_wrappers \
 // RUN:   -internal-isystem %S/Inputs/include \
@@ -114,25 +99,6 @@
   return max(5, 6.0);
 }
 
-<<<<<<< HEAD
-// Check that device malloc and free do not conflict with std headers.
-#include <cstdlib>
-// CHECK-LABEL: define{{.*}}@_Z11test_malloc
-// CHECK: call {{.*}}i8* @malloc(i64
-// CHECK: define weak {{.*}}i8* @malloc(i64
-__device__ void test_malloc(void *a) {
-  a = malloc(42);
-}
-
-// CHECK-LABEL: define{{.*}}@_Z9test_free
-// CHECK: call {{.*}}i8* @free(i8*
-// CHECK: define weak {{.*}}i8* @free(i8*
-__device__ void test_free(void *a) {
-  free(a);
-}
-
-=======
->>>>>>> 0e64e13c
 // CHECK-LABEL: define{{.*}}@_Z10test_isnanv
 __device__ double test_isnan() {
   double r = 0;
@@ -148,8 +114,6 @@
   r += isnan(d);
 
   return r ;
-<<<<<<< HEAD
-=======
 }
 
 // Check that device malloc and free do not conflict with std headers.
@@ -166,5 +130,4 @@
 // CHECK: define weak {{.*}}i8* @free(i8*
 __device__ void test_free(void *a) {
   free(a);
->>>>>>> 0e64e13c
 }