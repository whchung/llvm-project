--- conflicted
+++ resolved
@@ -1,71 +1,5 @@
 // RUN: %clang_cc1 -triple x86_64-linux-gnu -emit-llvm -o - %s | FileCheck %s
-<<<<<<< HEAD
-// RUN: %clang_cc1 -verify -DFENV_ON=1 -triple x86_64-linux-gnu -emit-llvm -o - %s | FileCheck %s
-=======
-// RUN: %clang_cc1 -DFENV_ON=1 -triple x86_64-linux-gnu -emit-llvm -o - %s | FileCheck -check-prefix=CHECK-FENV %s
-// RUN: %clang_cc1 -triple %itanium_abi_triple -O3 -emit-llvm -o - %s | FileCheck -check-prefix=CHECK-O3 %s
-
-// Verify float_control(precise, off) enables fast math flags on fp operations.
-float fp_precise_1(float a, float b, float c) {
-// CHECK-O3: _Z12fp_precise_1fff
-// CHECK-O3: %[[M:.+]] = fmul fast float{{.*}}
-// CHECK-O3: fadd fast float %[[M]], %c
-#pragma float_control(precise, off)
-  return a * b + c;
-}
-
-// Is float_control state cleared on exiting compound statements?
-float fp_precise_2(float a, float b, float c) {
-  // CHECK-O3: _Z12fp_precise_2fff
-  // CHECK-O3: %[[M:.+]] = fmul float{{.*}}
-  // CHECK-O3: fadd float %[[M]], %c
-  {
-#pragma float_control(precise, off)
-  }
-  return a * b + c;
-}
-
-// Does float_control survive template instantiation?
-class Foo {};
-Foo operator+(Foo, Foo);
-
-template <typename T>
-T template_muladd(T a, T b, T c) {
-#pragma float_control(precise, off)
-  return a * b + c;
-}
-
-float fp_precise_3(float a, float b, float c) {
-  // CHECK-O3: _Z12fp_precise_3fff
-  // CHECK-O3: %[[M:.+]] = fmul fast float{{.*}}
-  // CHECK-O3: fadd fast float %[[M]], %c
-  return template_muladd<float>(a, b, c);
-}
-
-template <typename T>
-class fp_precise_4 {
-  float method(float a, float b, float c) {
-#pragma float_control(precise, off)
-    return a * b + c;
-  }
-};
-
-template class fp_precise_4<int>;
-// CHECK-O3: _ZN12fp_precise_4IiE6methodEfff
-// CHECK-O3: %[[M:.+]] = fmul fast float{{.*}}
-// CHECK-O3: fadd fast float %[[M]], %c
-
-// Check file-scoped float_control
-#pragma float_control(push)
-#pragma float_control(precise, off)
-float fp_precise_5(float a, float b, float c) {
-  // CHECK-O3: _Z12fp_precise_5fff
-  // CHECK-O3: %[[M:.+]] = fmul fast float{{.*}}
-  // CHECK-O3: fadd fast float %[[M]], %c
-  return a * b + c;
-}
-#pragma float_control(pop)
->>>>>>> 206e8d89
+// RUN: %clang_cc1 -DFENV_ON=1 -triple x86_64-linux-gnu -emit-llvm -o - %s | FileCheck %s
 
 float fff(float x, float y) {
 // CHECK-LABEL: define float @_Z3fffff{{.*}}
@@ -140,91 +74,5 @@
 void callt() {
   volatile float z;
   z = z * z;
-<<<<<<< HEAD
-//CHECK: = fmul float
-=======
-  //CHECK-FENV: llvm.experimental.constrained.fmul{{.*}}
-}
-
-// CHECK-LABEL: define {{.*}}myAdd{{.*}}
-float myAdd(int i, float f) {
-  if (i<0)
-  return 1.0 + 2.0;
-  // Check that floating point constant folding doesn't occur if
-  // #pragma STC FENV_ACCESS is enabled.
-  //CHECK-FENV: llvm.experimental.constrained.fadd{{.*}}double 1.0{{.*}}double 2.0{{.*}}
-  //CHECK: store float 3.0{{.*}}retval{{.*}}
-  static double v = 1.0 / 3.0;
-  //CHECK-FENV: llvm.experimental.constrained.fptrunc.f32.f64{{.*}}
-  //CHECK-NOT: fdiv
-  return v;
-}
-
-#if EXCEPT
-namespace ns {
-// Check that pragma float_control can appear in namespace.
-#pragma float_control(except, on, push)
-float exc_on(double x, float zero) {
-// CHECK-NS: define {{.*}}exc_on{{.*}}
-  {} try {
-    x = 1.0 / zero; /* division by zero, the result unused */
-//CHECK-NS: llvm.experimental.constrained.fdiv{{.*}}
-  } catch (...) {}
-  return zero;
-}
-}
-
-// Check pragma is still effective after namespace closes
-float exc_still_on(double x, float zero) {
-// CHECK-NS: define {{.*}}exc_still_on{{.*}}
-  {} try {
-    x = 1.0 / zero; /* division by zero, the result unused */
-//CHECK-NS: llvm.experimental.constrained.fdiv{{.*}}
-  } catch (...) {}
-  return zero;
-}
-
-#pragma float_control(pop)
-float exc_off(double x, float zero) {
-// CHECK-NS: define {{.*}}exc_off{{.*}}
-  {} try {
-    x = 1.0 / zero; /* division by zero, the result unused */
-//CHECK-NS: fdiv double
-  } catch (...) {}
-  return zero;
-}
-
-namespace fc_template_namespace {
-#pragma float_control(except, on, push)
-template <class T>
-T exc_on(double x, T zero) {
-// CHECK-NS: define {{.*}}fc_template_namespace{{.*}}
-  {} try {
-    x = 1.0 / zero; /* division by zero, the result unused */
-//CHECK-NS: llvm.experimental.constrained.fdiv{{.*}}
-  } catch (...) {}
-  return zero;
-}
-}
-
-#pragma float_control(pop)
-float xx(double x, float z) {
-  return fc_template_namespace::exc_on<float>(x, z);
-}
-#endif // EXCEPT
-
-float try_lam(float x, unsigned n) {
-// CHECK: define {{.*}}try_lam{{.*}}class.anon{{.*}}
-  float result;
-  auto t =
-        // Lambda expression begins
-        [](float a, float b) {
-#pragma float_control( except, on)
-            return a * b;
-//CHECK: llvm.experimental.constrained.fmul{{.*}}fpexcept.strict
-        } // end of lambda expression
-  (1.0f,2.0f);
-  result = x + t;
-  return result;
->>>>>>> 206e8d89
+//CHECK-FENV: llvm.experimental.constrained.fmul{{.*}}
 }