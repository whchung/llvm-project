--- conflicted
+++ resolved
@@ -1,10 +1,6 @@
 // REQUIRES: x86-registered-target
-<<<<<<< HEAD
-// UNSUPPORTED: darwin
-=======
 // REQUIRES: powerpc-registered-target
 // UNSUPPORTED: darwin, aix
->>>>>>> ff0d9e6c
 
 //
 // Generate all the types of files we can bundle.
