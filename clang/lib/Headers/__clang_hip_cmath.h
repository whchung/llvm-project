/*===---- __clang_hip_cmath.h - HIP cmath decls -----------------------------===
 *
 * Part of the LLVM Project, under the Apache License v2.0 with LLVM Exceptions.
 * See https://llvm.org/LICENSE.txt for license information.
 * SPDX-License-Identifier: Apache-2.0 WITH LLVM-exception
 *
 *===-----------------------------------------------------------------------===
 */

#ifndef __CLANG_HIP_CMATH_H__
#define __CLANG_HIP_CMATH_H__

#if !defined(__HIP__) && !defined(__OPENMP_AMDGCN__) 
#error "This file is for HIP and OpenMP AMDGCN device compilation only."
#endif

#if !defined(__HIPCC_RTC__)
#if defined(__cplusplus)
#include <limits>
#include <type_traits>
#include <utility>
#endif
#include <limits.h>
#include <stdint.h>
#endif // !defined(__HIPCC_RTC__)

// __DEVICE__ is a helper macro with common set of attributes for the wrappers
// we implement in this file. We need static in order to avoid emitting unused
// functions.
#pragma push_macro("__DEVICE__")
#ifdef __OPENMP_AMDGCN__
#define __DEVICE__ static constexpr __attribute__((always_inline, nothrow))
#else
#define __DEVICE__ static __device__ inline __attribute__((always_inline))
#endif

// Start with functions that cannot be defined by DEF macros below.
#if defined(__cplusplus)
__DEVICE__ double abs(double __x) { return ::fabs(__x); }
__DEVICE__ float abs(float __x) { return ::fabsf(__x); }
__DEVICE__ long long abs(long long __n) { return ::llabs(__n); }
__DEVICE__ long abs(long __n) { return ::labs(__n); }
__DEVICE__ float fma(float __x, float __y, float __z) {
  return ::fmaf(__x, __y, __z);
}
#if !defined(__HIPCC_RTC__)
// The value returned by fpclassify is platform dependent, therefore it is not
// supported by hipRTC.
__DEVICE__ int fpclassify(float __x) {
  return __builtin_fpclassify(FP_NAN, FP_INFINITE, FP_NORMAL, FP_SUBNORMAL,
                              FP_ZERO, __x);
}
__DEVICE__ int fpclassify(double __x) {
  return __builtin_fpclassify(FP_NAN, FP_INFINITE, FP_NORMAL, FP_SUBNORMAL,
                              FP_ZERO, __x);
}
#endif // !defined(__HIPCC_RTC__)

__DEVICE__ float frexp(float __arg, int *__exp) {
  return ::frexpf(__arg, __exp);
}
__DEVICE__ bool isfinite(float __x) { return ::__finitef(__x); }
__DEVICE__ bool isfinite(double __x) { return ::__finite(__x); }
__DEVICE__ bool isgreater(float __x, float __y) {
  return __builtin_isgreater(__x, __y);
}
__DEVICE__ bool isgreater(double __x, double __y) {
  return __builtin_isgreater(__x, __y);
}
__DEVICE__ bool isgreaterequal(float __x, float __y) {
  return __builtin_isgreaterequal(__x, __y);
}
__DEVICE__ bool isgreaterequal(double __x, double __y) {
  return __builtin_isgreaterequal(__x, __y);
}
__DEVICE__ bool isinf(float __x) { return ::__isinff(__x); }
__DEVICE__ bool isinf(double __x) { return ::__isinf(__x); }
__DEVICE__ bool isless(float __x, float __y) {
  return __builtin_isless(__x, __y);
}
__DEVICE__ bool isless(double __x, double __y) {
  return __builtin_isless(__x, __y);
}
__DEVICE__ bool islessequal(float __x, float __y) {
  return __builtin_islessequal(__x, __y);
}
__DEVICE__ bool islessequal(double __x, double __y) {
  return __builtin_islessequal(__x, __y);
}
__DEVICE__ bool islessgreater(float __x, float __y) {
  return __builtin_islessgreater(__x, __y);
}
__DEVICE__ bool islessgreater(double __x, double __y) {
  return __builtin_islessgreater(__x, __y);
}
__DEVICE__ bool isnan(float __x) { return ::__isnanf(__x); }
__DEVICE__ bool isnan(double __x) { return ::__isnan(__x); }
__DEVICE__ bool isnormal(float __x) { return __builtin_isnormal(__x); }
__DEVICE__ bool isnormal(double __x) { return __builtin_isnormal(__x); }
__DEVICE__ bool isunordered(float __x, float __y) {
  return __builtin_isunordered(__x, __y);
}
__DEVICE__ bool isunordered(double __x, double __y) {
  return __builtin_isunordered(__x, __y);
}
__DEVICE__ float modf(float __x, float *__iptr) { return ::modff(__x, __iptr); }
__DEVICE__ float pow(float __base, int __iexp) {
  return ::powif(__base, __iexp);
}
__DEVICE__ double pow(double __base, int __iexp) {
  return ::powi(__base, __iexp);
}
__DEVICE__ float remquo(float __x, float __y, int *__quo) {
  return ::remquof(__x, __y, __quo);
}
__DEVICE__ float scalbln(float __x, long int __n) {
  return ::scalblnf(__x, __n);
}
__DEVICE__ bool signbit(float __x) { return ::__signbitf(__x); }
__DEVICE__ bool signbit(double __x) { return ::__signbit(__x); }

// Notably missing above is nexttoward.  We omit it because
// ocml doesn't provide an implementation, and we don't want to be in the
// business of implementing tricky libm functions in this header.

// Other functions.
__DEVICE__ _Float16 fma(_Float16 __x, _Float16 __y, _Float16 __z) {
  return __ocml_fma_f16(__x, __y, __z);
}
__DEVICE__ _Float16 pow(_Float16 __base, int __iexp) {
  return __ocml_pown_f16(__base, __iexp);
}

// BEGIN DEF_FUN and HIP_OVERLOAD

// BEGIN DEF_FUN

#pragma push_macro("__DEF_FUN1")
#pragma push_macro("__DEF_FUN2")
#pragma push_macro("__DEF_FUN2_FI")

// Define cmath functions with float argument and returns __retty.
#define __DEF_FUN1(__retty, __func)                                            \
  __DEVICE__                                                                   \
  __retty __func(float __x) { return __func##f(__x); }

// Define cmath functions with two float arguments and returns __retty.
#define __DEF_FUN2(__retty, __func)                                            \
  __DEVICE__                                                                   \
  __retty __func(float __x, float __y) { return __func##f(__x, __y); }

// Define cmath functions with a float and an int argument and returns __retty.
#define __DEF_FUN2_FI(__retty, __func)                                         \
  __DEVICE__                                                                   \
  __retty __func(float __x, int __y) { return __func##f(__x, __y); }

__DEF_FUN1(float, acos)
__DEF_FUN1(float, acosh)
__DEF_FUN1(float, asin)
__DEF_FUN1(float, asinh)
__DEF_FUN1(float, atan)
__DEF_FUN2(float, atan2)
__DEF_FUN1(float, atanh)
__DEF_FUN1(float, cbrt)
__DEF_FUN1(float, ceil)
__DEF_FUN2(float, copysign)
__DEF_FUN1(float, cos)
__DEF_FUN1(float, cosh)
__DEF_FUN1(float, erf)
__DEF_FUN1(float, erfc)
__DEF_FUN1(float, exp)
__DEF_FUN1(float, exp2)
__DEF_FUN1(float, expm1)
__DEF_FUN1(float, fabs)
__DEF_FUN2(float, fdim)
__DEF_FUN1(float, floor)
__DEF_FUN2(float, fmax)
__DEF_FUN2(float, fmin)
__DEF_FUN2(float, fmod)
__DEF_FUN2(float, hypot)
__DEF_FUN1(int, ilogb)
__DEF_FUN2_FI(float, ldexp)
__DEF_FUN1(float, lgamma)
__DEF_FUN1(float, log)
__DEF_FUN1(float, log10)
__DEF_FUN1(float, log1p)
__DEF_FUN1(float, log2)
__DEF_FUN1(float, logb)
__DEF_FUN1(long long, llrint)
__DEF_FUN1(long long, llround)
__DEF_FUN1(long, lrint)
__DEF_FUN1(long, lround)
__DEF_FUN1(float, nearbyint)
__DEF_FUN2(float, nextafter)
__DEF_FUN2(float, pow)
__DEF_FUN2(float, remainder)
__DEF_FUN1(float, rint)
__DEF_FUN1(float, round)
__DEF_FUN2_FI(float, scalbn)
__DEF_FUN1(float, sin)
__DEF_FUN1(float, sinh)
__DEF_FUN1(float, sqrt)
__DEF_FUN1(float, tan)
__DEF_FUN1(float, tanh)
__DEF_FUN1(float, tgamma)
__DEF_FUN1(float, trunc)

#pragma pop_macro("__DEF_FUN1")
#pragma pop_macro("__DEF_FUN2")
#pragma pop_macro("__DEF_FUN2_FI")

// END DEF_FUN

// BEGIN HIP_OVERLOAD

#pragma push_macro("__HIP_OVERLOAD1")
#pragma push_macro("__HIP_OVERLOAD2")

// __hip_enable_if::type is a type function which returns __T if __B is true.
template <bool __B, class __T = void> struct __hip_enable_if {};

template <class __T> struct __hip_enable_if<true, __T> { typedef __T type; };

namespace __hip {
template <class _Tp> struct is_integral {
  enum { value = 0 };
};
template <> struct is_integral<bool> {
  enum { value = 1 };
};
template <> struct is_integral<char> {
  enum { value = 1 };
};
template <> struct is_integral<signed char> {
  enum { value = 1 };
};
template <> struct is_integral<unsigned char> {
  enum { value = 1 };
};
template <> struct is_integral<wchar_t> {
  enum { value = 1 };
};
template <> struct is_integral<short> {
  enum { value = 1 };
};
template <> struct is_integral<unsigned short> {
  enum { value = 1 };
};
template <> struct is_integral<int> {
  enum { value = 1 };
};
template <> struct is_integral<unsigned int> {
  enum { value = 1 };
};
template <> struct is_integral<long> {
  enum { value = 1 };
};
template <> struct is_integral<unsigned long> {
  enum { value = 1 };
};
template <> struct is_integral<long long> {
  enum { value = 1 };
};
template <> struct is_integral<unsigned long long> {
  enum { value = 1 };
};

// ToDo: specializes is_arithmetic<_Float16>
template <class _Tp> struct is_arithmetic {
  enum { value = 0 };
};
template <> struct is_arithmetic<bool> {
  enum { value = 1 };
};
template <> struct is_arithmetic<char> {
  enum { value = 1 };
};
template <> struct is_arithmetic<signed char> {
  enum { value = 1 };
};
template <> struct is_arithmetic<unsigned char> {
  enum { value = 1 };
};
template <> struct is_arithmetic<wchar_t> {
  enum { value = 1 };
};
template <> struct is_arithmetic<short> {
  enum { value = 1 };
};
template <> struct is_arithmetic<unsigned short> {
  enum { value = 1 };
};
template <> struct is_arithmetic<int> {
  enum { value = 1 };
};
template <> struct is_arithmetic<unsigned int> {
  enum { value = 1 };
};
template <> struct is_arithmetic<long> {
  enum { value = 1 };
};
template <> struct is_arithmetic<unsigned long> {
  enum { value = 1 };
};
template <> struct is_arithmetic<long long> {
  enum { value = 1 };
};
template <> struct is_arithmetic<unsigned long long> {
  enum { value = 1 };
};
template <> struct is_arithmetic<float> {
  enum { value = 1 };
};
template <> struct is_arithmetic<double> {
  enum { value = 1 };
};

struct true_type {
  static const __constant__ bool value = true;
};
struct false_type {
  static const __constant__ bool value = false;
};

template <typename __T, typename __U> struct is_same : public false_type {};
template <typename __T> struct is_same<__T, __T> : public true_type {};

template <typename __T> struct add_rvalue_reference { typedef __T &&type; };

template <typename __T> typename add_rvalue_reference<__T>::type declval();

// decltype is only available in C++11 and above.
#if __cplusplus >= 201103L
// __hip_promote
template <class _Tp> struct __numeric_type {
  static void __test(...);
  static _Float16 __test(_Float16);
  static float __test(float);
  static double __test(char);
  static double __test(int);
  static double __test(unsigned);
  static double __test(long);
  static double __test(unsigned long);
  static double __test(long long);
  static double __test(unsigned long long);
  static double __test(double);
  // No support for long double, use double instead.
  static double __test(long double);

  typedef decltype(__test(declval<_Tp>())) type;
  static const bool value = !is_same<type, void>::value;
};

template <> struct __numeric_type<void> { static const bool value = true; };

template <class _A1, class _A2 = void, class _A3 = void,
          bool = __numeric_type<_A1>::value &&__numeric_type<_A2>::value
              &&__numeric_type<_A3>::value>
class __promote_imp {
public:
  static const bool value = false;
};

template <class _A1, class _A2, class _A3>
class __promote_imp<_A1, _A2, _A3, true> {
private:
  typedef typename __promote_imp<_A1>::type __type1;
  typedef typename __promote_imp<_A2>::type __type2;
  typedef typename __promote_imp<_A3>::type __type3;

public:
  typedef decltype(__type1() + __type2() + __type3()) type;
  static const bool value = true;
};

template <class _A1, class _A2> class __promote_imp<_A1, _A2, void, true> {
private:
  typedef typename __promote_imp<_A1>::type __type1;
  typedef typename __promote_imp<_A2>::type __type2;

public:
  typedef decltype(__type1() + __type2()) type;
  static const bool value = true;
};

template <class _A1> class __promote_imp<_A1, void, void, true> {
public:
  typedef typename __numeric_type<_A1>::type type;
  static const bool value = true;
};

template <class _A1, class _A2 = void, class _A3 = void>
class __promote : public __promote_imp<_A1, _A2, _A3> {};
#endif //__cplusplus >= 201103L
} // namespace __hip

// __HIP_OVERLOAD1 is used to resolve function calls with integer argument to
// avoid compilation error due to ambibuity. e.g. floor(5) is resolved with
// floor(double).
#define __HIP_OVERLOAD1(__retty, __fn)                                         \
  template <typename __T>                                                      \
  __DEVICE__                                                                   \
      typename __hip_enable_if<__hip::is_integral<__T>::value, __retty>::type  \
      __fn(__T __x) {                                                          \
    return ::__fn((double)__x);                                                \
  }

// __HIP_OVERLOAD2 is used to resolve function calls with mixed float/double
// or integer argument to avoid compilation error due to ambibuity. e.g.
// max(5.0f, 6.0) is resolved with max(double, double).
#if __cplusplus >= 201103L
#define __HIP_OVERLOAD2(__retty, __fn)                                         \
  template <typename __T1, typename __T2>                                      \
  __DEVICE__ typename __hip_enable_if<                                         \
      __hip::is_arithmetic<__T1>::value && __hip::is_arithmetic<__T2>::value,  \
      typename __hip::__promote<__T1, __T2>::type>::type                       \
  __fn(__T1 __x, __T2 __y) {                                                   \
    typedef typename __hip::__promote<__T1, __T2>::type __result_type;         \
    return __fn((__result_type)__x, (__result_type)__y);                       \
  }
#else
#define __HIP_OVERLOAD2(__retty, __fn)                                         \
  template <typename __T1, typename __T2>                                      \
  __DEVICE__ typename __hip_enable_if<__hip::is_arithmetic<__T1>::value &&     \
                                          __hip::is_arithmetic<__T2>::value,   \
                                      __retty>::type                           \
  __fn(__T1 __x, __T2 __y) {                                                   \
    return __fn((double)__x, (double)__y);                                     \
  }
#endif

__HIP_OVERLOAD1(double, acos)
__HIP_OVERLOAD1(double, acosh)
__HIP_OVERLOAD1(double, asin)
__HIP_OVERLOAD1(double, asinh)
__HIP_OVERLOAD1(double, atan)
__HIP_OVERLOAD2(double, atan2)
__HIP_OVERLOAD1(double, atanh)
__HIP_OVERLOAD1(double, cbrt)
__HIP_OVERLOAD1(double, ceil)
__HIP_OVERLOAD2(double, copysign)
__HIP_OVERLOAD1(double, cos)
__HIP_OVERLOAD1(double, cosh)
__HIP_OVERLOAD1(double, erf)
__HIP_OVERLOAD1(double, erfc)
__HIP_OVERLOAD1(double, exp)
__HIP_OVERLOAD1(double, exp2)
__HIP_OVERLOAD1(double, expm1)
__HIP_OVERLOAD1(double, fabs)
__HIP_OVERLOAD2(double, fdim)
__HIP_OVERLOAD1(double, floor)
__HIP_OVERLOAD2(double, fmax)
__HIP_OVERLOAD2(double, fmin)
__HIP_OVERLOAD2(double, fmod)
#if !defined(__HIPCC_RTC__)
__HIP_OVERLOAD1(int, fpclassify)
#endif // !defined(__HIPCC_RTC__)
__HIP_OVERLOAD2(double, hypot)
__HIP_OVERLOAD1(int, ilogb)
__HIP_OVERLOAD1(bool, isfinite)
__HIP_OVERLOAD2(bool, isgreater)
__HIP_OVERLOAD2(bool, isgreaterequal)
__HIP_OVERLOAD1(bool, isinf)
__HIP_OVERLOAD2(bool, isless)
__HIP_OVERLOAD2(bool, islessequal)
__HIP_OVERLOAD2(bool, islessgreater)
__HIP_OVERLOAD1(bool, isnan)
__HIP_OVERLOAD1(bool, isnormal)
__HIP_OVERLOAD2(bool, isunordered)
__HIP_OVERLOAD1(double, lgamma)
__HIP_OVERLOAD1(double, log)
__HIP_OVERLOAD1(double, log10)
__HIP_OVERLOAD1(double, log1p)
__HIP_OVERLOAD1(double, log2)
__HIP_OVERLOAD1(double, logb)
__HIP_OVERLOAD1(long long, llrint)
__HIP_OVERLOAD1(long long, llround)
__HIP_OVERLOAD1(long, lrint)
__HIP_OVERLOAD1(long, lround)
__HIP_OVERLOAD1(double, nearbyint)
__HIP_OVERLOAD2(double, nextafter)
__HIP_OVERLOAD2(double, pow)
__HIP_OVERLOAD2(double, remainder)
__HIP_OVERLOAD1(double, rint)
__HIP_OVERLOAD1(double, round)
__HIP_OVERLOAD1(bool, signbit)
__HIP_OVERLOAD1(double, sin)
__HIP_OVERLOAD1(double, sinh)
__HIP_OVERLOAD1(double, sqrt)
__HIP_OVERLOAD1(double, tan)
__HIP_OVERLOAD1(double, tanh)
__HIP_OVERLOAD1(double, tgamma)
__HIP_OVERLOAD1(double, trunc)

// Overload these but don't add them to std, they are not part of cmath.
__HIP_OVERLOAD2(double, max)
__HIP_OVERLOAD2(double, min)

// Additional Overloads that don't quite match HIP_OVERLOAD.
#if __cplusplus >= 201103L
template <typename __T1, typename __T2, typename __T3>
__DEVICE__ typename __hip_enable_if<
    __hip::is_arithmetic<__T1>::value && __hip::is_arithmetic<__T2>::value &&
        __hip::is_arithmetic<__T3>::value,
    typename __hip::__promote<__T1, __T2, __T3>::type>::type
fma(__T1 __x, __T2 __y, __T3 __z) {
  typedef typename __hip::__promote<__T1, __T2, __T3>::type __result_type;
  return ::fma((__result_type)__x, (__result_type)__y, (__result_type)__z);
}
#else
template <typename __T1, typename __T2, typename __T3>
__DEVICE__ typename __hip_enable_if<__hip::is_arithmetic<__T1>::value &&
                                        __hip::is_arithmetic<__T2>::value &&
                                        __hip::is_arithmetic<__T3>::value,
                                    double>::type
fma(__T1 __x, __T2 __y, __T3 __z) {
  return ::fma((double)__x, (double)__y, (double)__z);
}
#endif

template <typename __T>
__DEVICE__
    typename __hip_enable_if<__hip::is_integral<__T>::value, double>::type
    frexp(__T __x, int *__exp) {
  return ::frexp((double)__x, __exp);
}

template <typename __T>
__DEVICE__
    typename __hip_enable_if<__hip::is_integral<__T>::value, double>::type
    ldexp(__T __x, int __exp) {
  return ::ldexp((double)__x, __exp);
}

template <typename __T>
__DEVICE__
    typename __hip_enable_if<__hip::is_integral<__T>::value, double>::type
    modf(__T __x, double *__exp) {
  return ::modf((double)__x, __exp);
}

#if __cplusplus >= 201103L
template <typename __T1, typename __T2>
__DEVICE__
    typename __hip_enable_if<__hip::is_arithmetic<__T1>::value &&
                                 __hip::is_arithmetic<__T2>::value,
                             typename __hip::__promote<__T1, __T2>::type>::type
    remquo(__T1 __x, __T2 __y, int *__quo) {
  typedef typename __hip::__promote<__T1, __T2>::type __result_type;
  return ::remquo((__result_type)__x, (__result_type)__y, __quo);
}
#else
template <typename __T1, typename __T2>
__DEVICE__ typename __hip_enable_if<__hip::is_arithmetic<__T1>::value &&
                                        __hip::is_arithmetic<__T2>::value,
                                    double>::type
remquo(__T1 __x, __T2 __y, int *__quo) {
  return ::remquo((double)__x, (double)__y, __quo);
}
#endif

template <typename __T>
__DEVICE__
    typename __hip_enable_if<__hip::is_integral<__T>::value, double>::type
    scalbln(__T __x, long int __exp) {
  return ::scalbln((double)__x, __exp);
}

template <typename __T>
__DEVICE__
    typename __hip_enable_if<__hip::is_integral<__T>::value, double>::type
    scalbn(__T __x, int __exp) {
  return ::scalbn((double)__x, __exp);
}

#pragma pop_macro("__HIP_OVERLOAD1")
#pragma pop_macro("__HIP_OVERLOAD2")

// END HIP_OVERLOAD

// END DEF_FUN and HIP_OVERLOAD

#endif // defined(__cplusplus)

// Define these overloads inside the namespace our standard library uses.
#if !defined(__HIPCC_RTC__)
#ifdef _LIBCPP_BEGIN_NAMESPACE_STD
_LIBCPP_BEGIN_NAMESPACE_STD
#else
namespace std {
#ifdef _GLIBCXX_BEGIN_NAMESPACE_VERSION
_GLIBCXX_BEGIN_NAMESPACE_VERSION
<<<<<<< HEAD
#endif
#endif // !defined(__HIPCC_RTC__)
=======
#endif // _GLIBCXX_BEGIN_NAMESPACE_VERSION
#endif // _LIBCPP_BEGIN_NAMESPACE_STD
>>>>>>> 234bcc90

// Pull the new overloads we defined above into namespace std.
// using ::abs; - This may be considered for C++.
using ::acos;
using ::acosh;
using ::asin;
using ::asinh;
using ::atan;
using ::atan2;
using ::atanh;
using ::cbrt;
using ::ceil;
using ::copysign;
using ::cos;
using ::cosh;
using ::erf;
using ::erfc;
using ::exp;
using ::exp2;
using ::expm1;
using ::fabs;
using ::fdim;
using ::floor;
using ::fma;
using ::fmax;
using ::fmin;
using ::fmod;
using ::fpclassify;
using ::frexp;
using ::hypot;
using ::ilogb;
using ::isfinite;
using ::isgreater;
using ::isgreaterequal;
using ::isless;
using ::islessequal;
using ::islessgreater;
using ::isnormal;
using ::isunordered;
using ::ldexp;
using ::lgamma;
using ::llrint;
using ::llround;
using ::log;
using ::log10;
using ::log1p;
using ::log2;
using ::logb;
using ::lrint;
using ::lround;
using ::modf;
// using ::nan; - This may be considered for C++.
// using ::nanf; - This may be considered for C++.
// using ::nanl; - This is not yet defined.
using ::nearbyint;
using ::nextafter;
// using ::nexttoward; - Omit this since we do not have a definition.
using ::pow;
using ::remainder;
using ::remquo;
using ::rint;
using ::round;
using ::scalbln;
using ::scalbn;
using ::signbit;
using ::sin;
using ::sinh;
using ::sqrt;
using ::tan;
using ::tanh;
using ::tgamma;
using ::trunc;

// Well this is fun: We need to pull these symbols in for libc++, but we can't
// pull them in with libstdc++, because its ::isinf and ::isnan are different
// than its std::isinf and std::isnan.
#ifndef __GLIBCXX__
using ::isinf;
using ::isnan;
#endif

// Finally, pull the "foobarf" functions that HIP defines into std.
using ::acosf;
using ::acoshf;
using ::asinf;
using ::asinhf;
using ::atan2f;
using ::atanf;
using ::atanhf;
using ::cbrtf;
using ::ceilf;
using ::copysignf;
using ::cosf;
using ::coshf;
using ::erfcf;
using ::erff;
using ::exp2f;
using ::expf;
using ::expm1f;
using ::fabsf;
using ::fdimf;
using ::floorf;
using ::fmaf;
using ::fmaxf;
using ::fminf;
using ::fmodf;
using ::frexpf;
using ::hypotf;
using ::ilogbf;
using ::ldexpf;
using ::lgammaf;
using ::llrintf;
using ::llroundf;
using ::log10f;
using ::log1pf;
using ::log2f;
using ::logbf;
using ::logf;
using ::lrintf;
using ::lroundf;
using ::modff;
using ::nearbyintf;
using ::nextafterf;
// using ::nexttowardf; - Omit this since we do not have a definition.
using ::powf;
using ::remainderf;
using ::remquof;
using ::rintf;
using ::roundf;
using ::scalblnf;
using ::scalbnf;
using ::sinf;
using ::sinhf;
using ::sqrtf;
using ::tanf;
using ::tanhf;
using ::tgammaf;
using ::truncf;

#ifdef _LIBCPP_END_NAMESPACE_STD
_LIBCPP_END_NAMESPACE_STD
#else
#ifdef _GLIBCXX_BEGIN_NAMESPACE_VERSION
_GLIBCXX_END_NAMESPACE_VERSION
#endif // _GLIBCXX_BEGIN_NAMESPACE_VERSION
} // namespace std
<<<<<<< HEAD
#endif
=======
#endif // _LIBCPP_END_NAMESPACE_STD
>>>>>>> 234bcc90
#endif // !defined(__HIPCC_RTC__)

// Define device-side math functions from <ymath.h> on MSVC.
#if !defined(__HIPCC_RTC__)
#if defined(_MSC_VER)

// Before VS2019, `<ymath.h>` is also included in `<limits>` and other headers.
// But, from VS2019, it's only included in `<complex>`. Need to include
// `<ymath.h>` here to ensure C functions declared there won't be markded as
// `__host__` and `__device__` through `<complex>` wrapper.
#include <ymath.h>

#if defined(__cplusplus)
extern "C" {
#endif // defined(__cplusplus)
__DEVICE__ __attribute__((overloadable)) double _Cosh(double x, double y) {
  return cosh(x) * y;
}
__DEVICE__ __attribute__((overloadable)) float _FCosh(float x, float y) {
  return coshf(x) * y;
}
__DEVICE__ __attribute__((overloadable)) short _Dtest(double *p) {
  return fpclassify(*p);
}
__DEVICE__ __attribute__((overloadable)) short _FDtest(float *p) {
  return fpclassify(*p);
}
__DEVICE__ __attribute__((overloadable)) double _Sinh(double x, double y) {
  return sinh(x) * y;
}
__DEVICE__ __attribute__((overloadable)) float _FSinh(float x, float y) {
  return sinhf(x) * y;
}
#if defined(__cplusplus)
}
#endif // defined(__cplusplus)
#endif // defined(_MSC_VER)
#endif // !defined(__HIPCC_RTC__)

#pragma pop_macro("__DEVICE__")

#endif // __CLANG_HIP_CMATH_H__<|MERGE_RESOLUTION|>--- conflicted
+++ resolved
@@ -590,13 +590,8 @@
 namespace std {
 #ifdef _GLIBCXX_BEGIN_NAMESPACE_VERSION
 _GLIBCXX_BEGIN_NAMESPACE_VERSION
-<<<<<<< HEAD
-#endif
-#endif // !defined(__HIPCC_RTC__)
-=======
 #endif // _GLIBCXX_BEGIN_NAMESPACE_VERSION
 #endif // _LIBCPP_BEGIN_NAMESPACE_STD
->>>>>>> 234bcc90
 
 // Pull the new overloads we defined above into namespace std.
 // using ::abs; - This may be considered for C++.
@@ -743,11 +738,7 @@
 _GLIBCXX_END_NAMESPACE_VERSION
 #endif // _GLIBCXX_BEGIN_NAMESPACE_VERSION
 } // namespace std
-<<<<<<< HEAD
-#endif
-=======
 #endif // _LIBCPP_END_NAMESPACE_STD
->>>>>>> 234bcc90
 #endif // !defined(__HIPCC_RTC__)
 
 // Define device-side math functions from <ymath.h> on MSVC.
