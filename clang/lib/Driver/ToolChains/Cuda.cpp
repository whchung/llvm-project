--- conflicted
+++ resolved
@@ -580,15 +580,10 @@
   const char *NVLinkWrapper =
       Args.MakeArgString(getToolChain().GetProgramPath("clang-nvlink-wrapper"));
   C.addCommand(std::make_unique<Command>(
-<<<<<<< HEAD
-      JA, *this, ResponseFileSupport::AtFileCurCP(),
-      NVLinkWrapper, CmdArgs, Inputs));
-=======
       JA, *this,
       ResponseFileSupport{ResponseFileSupport::RF_Full, llvm::sys::WEM_UTF8,
                           "--options-file"},
-      Exec, CmdArgs, Inputs, Output));
->>>>>>> 99cafe00
+      NVLinkWrapper, CmdArgs, Inputs, Output));
 }
 
 /// CUDA toolchain.  Our assembler is ptxas, and our "linker" is fatbinary,
