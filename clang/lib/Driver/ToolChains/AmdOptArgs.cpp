//===--- AmdOptArgs.cpp - Args handling for multiple toolchains -*- C++ -*-===//
//
// Part of the LLVM Project, under the Apache License v2.0 with LLVM Exceptions.
// See https://llvm.org/LICENSE.txt for license information.
// SPDX-License-Identifier: Apache-2.0 WITH LLVM-exception
//
// Closed optimization compiler is invoked if -famd-opt is specified, or
// if any of the closed optimization flags are specified on the command line.
// These can also include -mllvm options as well as -f<options>
//===----------------------------------------------------------------------===//

#include "CommonArgs.h"
#include "clang/Driver/DriverDiagnostic.h"
#include "llvm/Option/ArgList.h"
#include "llvm/Support/VirtualFileSystem.h"

using namespace clang::driver;
using namespace clang::driver::tools;
using namespace clang;
using namespace llvm::opt;

static bool hasLlvmAoccOption(const ArgList &Args) {
  llvm::StringMap<bool> Flags;
  Flags.insert(std::make_pair("-enable-X86-prefetching", true));
  Flags.insert(std::make_pair("-enable-licm-vrp", true));
  Flags.insert(std::make_pair("-function-specialize", true));
  Flags.insert(std::make_pair("-enable-nans-for-sqrt", true));
  Flags.insert(std::make_pair("-phi-elim-preserve-cmpjmp-glue", true));
  Flags.insert(std::make_pair("-delay-vectorization-to-lto", true));
  Flags.insert(std::make_pair("-enable-partial-unswitch", true));
  Flags.insert(std::make_pair("-aggressive-loop-unswitch", true));
  Flags.insert(std::make_pair("-convert-pow-exp-to-int", true));
  Flags.insert(std::make_pair("-global-vectorize-slp", true));
  Flags.insert(std::make_pair("-move-load-slice-gslp", true));
  Flags.insert(std::make_pair("-reduce-array-computations", true));
  Flags.insert(std::make_pair("-remap-arrays", true));
  Flags.insert(std::make_pair("-struct-peel-mem-block-size", true));
  Flags.insert(std::make_pair("-lv-function-specialization", true));
  Flags.insert(std::make_pair("-disable-itodcalls", true));
  Flags.insert(std::make_pair("-disable-itodcallsbyclone", true));
  Flags.insert(std::make_pair("-rv-boscc", true));
  Flags.insert(std::make_pair("-region-vectorize", true));
  Flags.insert(std::make_pair("-mark-rv-outline", true));
  Flags.insert(std::make_pair("-rv-outline", true));
  Flags.insert(std::make_pair("-rv-depth", true));
  Flags.insert(std::make_pair("-rv-max-reg-size", true));
  Flags.insert(std::make_pair("-enable-branch-combine", true));
  Flags.insert(std::make_pair("-simplifycfg-no-storesink", true));
  Flags.insert(std::make_pair("-inline-aggressive", true));
  Flags.insert(std::make_pair("-global-vectorize-slp", true));

  for (Arg *A : Args) {
    if (!A->getNumValues()) continue;
    std::string S(A->getValue(0));
    if (Flags.count(S))
      return true;
  }
  return false;
}

static bool hasOption(const ArgList &Args, const char *opt) {
   for (auto begin = Args.begin(), end = Args.end(); begin != end; begin++) {
       if ((*begin)->containsValue(opt)) {
          return true;
       }
   }
   return false;
}

static void addCmdArgs(const ArgList &Args, ArgStringList &CmdArgs,
                       bool isLLD, bool checkOnly, const char *Arg,
		       bool noPrefix=false) {
  if (checkOnly)
    return;
  if (noPrefix)
    CmdArgs.push_back(Arg);
  else if (!isLLD) {
    CmdArgs.push_back("-mllvm");
    CmdArgs.push_back(Arg);
  } else {
    const Twine Str = "-plugin-opt=";
    CmdArgs.push_back(Args.MakeArgString(Str + Arg));
  }
}

static bool checkForPropOpts(const ToolChain &TC, const Driver &D,
                             const ArgList &Args, ArgStringList &CmdArgs,
                             bool isLLD, bool checkOnly) {
  bool OFastEnabled = isOptimizationLevelFast(Args);
  bool ClosedToolChainNeeded = hasLlvmAoccOption(Args);

  // Enable -loop-unswitch-aggressive opt flag, only when
  // 1) -Ofast
  // 2) -floop-unswitch-aggressive
  if (((OFastEnabled &&
        !Args.hasArg(options::OPT_fno_loop_unswitch_aggressive)) ||
       Args.hasArg(options::OPT_floop_unswitch_aggressive)) &&
      !hasOption(Args, Args.MakeArgString("-aggressive-loop-unswitch"))) {
    if (!checkOnly) {
    CmdArgs.push_back("-mllvm");
    CmdArgs.push_back("-aggressive-loop-unswitch");
    }
    ClosedToolChainNeeded = true;
  }

  if (Args.hasFlag(options::OPT_finline_aggressive,
                   options::OPT_fno_inline_aggressive, false)) {
    addCmdArgs(Args, CmdArgs, isLLD, checkOnly, "-inline-aggressive");
    ClosedToolChainNeeded = true;
  }

  if (Arg *A = Args.getLastArg(options::OPT_fnt_store_EQ)) {
    StringRef Val = A->getValue();
    addCmdArgs(Args, CmdArgs, isLLD, checkOnly,
               Args.MakeArgString("-nt-store=" + Val));
    ClosedToolChainNeeded = true;
  }

  if (Arg *A = Args.getLastArg(options::OPT_fveclib)) {
    StringRef Name = A->getValue();
    if ((Name == "Accelerate") || (Name == "none") ||
       (Name == "MASSV") || (Name == "SVML") ||
        (Name == "AMDLIBM"))
      addCmdArgs(Args, CmdArgs, isLLD, checkOnly,
                 Args.MakeArgString("-vector-library=" + Name));
    else if (( Name == "libmvec")) {
      switch(TC.getTriple().getArch()) {
      default:
        break;
      case llvm::Triple::x86_64:
        addCmdArgs(Args, CmdArgs, isLLD, checkOnly,
                   Args.MakeArgString("-vector-library=LIBMVEC-X86"));
        break;
      }
    }
<<<<<<< HEAD
    // fveclib supported prior to amd-opt, if its AMDLIBM then
    // we want to trigger closed compiler, otherwise not.
    if (Name == "AMDLIBM")
      ClosedToolChainNeeded = true;
=======
    ClosedToolChainNeeded = true;
>>>>>>> 4066f223
  }

  if (Arg *A = Args.getLastArg(options::OPT_fstruct_layout_EQ)) {
    StringRef Val = A->getValue();
    addCmdArgs(Args, CmdArgs, isLLD, checkOnly,
               Args.MakeArgString("-struct-layout=" + Val), !isLLD);
    ClosedToolChainNeeded = true;
  }

  if (Args.hasFlag(options::OPT_fremove_unused_array_ops,
                   options::OPT_fnoremove_unused_array_ops, false)) {
    addCmdArgs(Args, CmdArgs, isLLD, checkOnly,
               Args.MakeArgString("-remove-unused-array-ops"));
    ClosedToolChainNeeded = true;
  }

  if (Arg *A = Args.getLastArg(options::OPT_finline_recursion_EQ)) {
    StringRef Val = A->getValue();
    addCmdArgs(Args, CmdArgs, isLLD, checkOnly,
               Args.MakeArgString("-inline-recursion=" + Val));
    ClosedToolChainNeeded = true;
  }
  if (Args.hasFlag(options::OPT_farray_remap, options::OPT_fno_array_remap,
                   false)) {
    addCmdArgs(Args, CmdArgs, isLLD, checkOnly, "-remap-arrays", !isLLD);
    addCmdArgs(Args, CmdArgs, isLLD, checkOnly, "-simplifycfg-no-storesink");
    ClosedToolChainNeeded = true;
  }

  if (Arg *A = Args.getLastArg(options::OPT_fstruct_peel_ptr_size_EQ)) {
    StringRef Val = A->getValue();
    addCmdArgs(Args, CmdArgs, isLLD, checkOnly,
               Args.MakeArgString("-struct-peel-ptr-size=" + Val));
    ClosedToolChainNeeded = true;
  }

  if (Arg *A = Args.getLastArg(options::OPT_Rpass_EQ)) {
    StringRef Val = A->getValue();
    addCmdArgs(Args, CmdArgs, isLLD, checkOnly,
               Args.MakeArgString("-pass-remarks=" + Val));
    ClosedToolChainNeeded = true;
  }

  if (Arg *A = Args.getLastArg(options::OPT_Rpass_missed_EQ)) {
    StringRef Val = A->getValue();
    addCmdArgs(Args, CmdArgs, isLLD, checkOnly,
               Args.MakeArgString("-pass-remarks-missed=" + Val));
    ClosedToolChainNeeded = true;
  }

  if (Arg *A = Args.getLastArg(options::OPT_Rpass_analysis_EQ)) {
    StringRef Val = A->getValue();
    addCmdArgs(Args, CmdArgs, isLLD, checkOnly,
               Args.MakeArgString("-pass-remarks-analysis=" + Val));
    ClosedToolChainNeeded = true;
  }

  if (Args.hasFlag(options::OPT_fsimplify_pow, options::OPT_fno_simplify_pow,
                   false)) {
    addCmdArgs(Args, CmdArgs, isLLD, checkOnly, "-simplify-pow");
    ClosedToolChainNeeded = true;
  }

  if (Args.hasFlag(options::OPT_floop_splitting,
                   options::OPT_fno_loop_splitting, false)) {
    addCmdArgs(Args, CmdArgs, isLLD, checkOnly, "-loop-splitting");
    ClosedToolChainNeeded = true;
  }

  if (Args.hasFlag(options::OPT_fno_loop_splitting,
                   options::OPT_floop_splitting, false)) {
    addCmdArgs(Args, CmdArgs, isLLD, checkOnly, "-loop-splitting=false");
    ClosedToolChainNeeded = true;
  }

  if (Args.hasFlag(options::OPT_fproactive_loop_fusion_analysis,
                   options::OPT_fno_proactive_loop_fusion_analysis, false)) {
    addCmdArgs(Args, CmdArgs, isLLD, checkOnly,
               "-proactive-loop-fusion-analysis");
    ClosedToolChainNeeded = true;
  }

  if (Args.hasFlag(options::OPT_fproactive_loop_fusion,
                   options::OPT_fno_proactive_loop_fusion, false)) {
    addCmdArgs(Args, CmdArgs, isLLD, checkOnly, "-proactive-loop-fusion");
    ClosedToolChainNeeded = true;
  }

  // Screwball logic warning: the following code keys off the march
  // and we only want to add these closed options if we are already closed.
  if (Arg *A = Args.getLastArg(options::OPT_fstruct_peel_mem_block_size_EQ)) {
    StringRef Val = A->getValue();
    addCmdArgs(Args, CmdArgs, isLLD, checkOnly,
               Args.MakeArgString("-struct-peel-mem-block-size=" + Val),
	       !isLLD);
    ClosedToolChainNeeded = true;
  } else if (Arg *A = Args.getLastArg(options::OPT_march_EQ)) {
    if (ClosedToolChainNeeded) {
      std::string CPU = getCPUName(Args, TC.getTriple());
      StringRef MArch = A->getValue();
#define ZNVER1_MEMBLOCK_SIZE "8192"
#define ZNVER2_MEMBLOCK_SIZE "16384"
      if (MArch == "znver1" || (MArch == "native" && CPU == "znver1")) {
        // Tune mem-block-szie for znver1
        addCmdArgs(Args, CmdArgs, isLLD, checkOnly,
                   Args.MakeArgString(
                       "-struct-peel-mem-block-size=" ZNVER1_MEMBLOCK_SIZE),
		   !isLLD);
        ClosedToolChainNeeded = true;
      }
      if (MArch == "znver2" || (MArch == "native" && CPU == "znver2")) {
        // Tune mem-block-size for znver2
        addCmdArgs(Args, CmdArgs, isLLD, checkOnly,
                   Args.MakeArgString(
                       "-struct-peel-mem-block-size=" ZNVER2_MEMBLOCK_SIZE),
		   !isLLD);
        ClosedToolChainNeeded = true;
      }
      if (MArch == "znver3" || (MArch == "native" && CPU == "znver3")) {
        // Tune mem-block-size for znver3
        addCmdArgs(Args, CmdArgs, isLLD, checkOnly,
                   Args.MakeArgString(
                       "-struct-peel-mem-block-size=" ZNVER2_MEMBLOCK_SIZE),
		   !isLLD);
        addCmdArgs(Args, CmdArgs, isLLD, checkOnly,
                   Args.MakeArgString("-x86-convert-cmpmr-to-cmprm"));
        ClosedToolChainNeeded = true;
      }
    }
  }
  if (Arg *A = Args.getLastArg(options::OPT_march_EQ)) {
    if (ClosedToolChainNeeded) {
      StringRef MArch = A->getValue();
      if (MArch == "znver1") {
      if (!checkOnly) {
        CmdArgs.push_back("-mllvm");
        CmdArgs.push_back("-slp-max-reg-size-def=128");
      }
        ClosedToolChainNeeded = true;
      } else if ((MArch == "znver2") || (MArch == "znver3")) {
        // -rv-max-reg-size=256 around 5% gain on nab
      if (!checkOnly) {
        CmdArgs.push_back("-mllvm");
        CmdArgs.push_back("-rv-max-reg-size=256");
      }
        ClosedToolChainNeeded = true;
      }
    }
  }
  if (Args.hasFlag(options::OPT_fno_branch_combine,
                   options::OPT_fno_branch_combine, false)) {
    addCmdArgs(Args, CmdArgs, isLLD, checkOnly, "-enable-branch-combine=false");
    addCmdArgs(Args, CmdArgs, isLLD, checkOnly,
               "-phi-elim-preserve-cmpjmp-glue=false");
    ClosedToolChainNeeded = true;
  } else if (Arg *A = Args.getLastArg(options::OPT_march_EQ)) {
    if (ClosedToolChainNeeded) {
      StringRef MArch = A->getValue();
      if (MArch == "znver1" || MArch == "znver2" || MArch == "znver3") {
        addCmdArgs(Args, CmdArgs, isLLD, checkOnly, "-enable-branch-combine");
        addCmdArgs(Args, CmdArgs, isLLD, checkOnly,
                   "-phi-elim-preserve-cmpjmp-glue");
        ClosedToolChainNeeded = true;
      }
    }
  }
  if (Args.hasFlag(options::OPT_flv_function_specialization,
                   options::OPT_fno_lv_function_specialization, false)) {
    addCmdArgs(Args, CmdArgs, isLLD, checkOnly,
               "-lv-function-specialization", !isLLD);
    if (!isLLD)
      addCmdArgs(Args, CmdArgs, isLLD, checkOnly, "-delay-vectorization-to-lto");
    ClosedToolChainNeeded = true;
  }

  if (ClosedToolChainNeeded && isLLD) {
    if (Args.hasFlag(options::OPT_fno_itodcalls, options::OPT_fitodcalls,
                     false)) {
      addCmdArgs(Args, CmdArgs, isLLD, checkOnly, "-disable-itodcalls");
    } else {
      addCmdArgs(Args, CmdArgs, isLLD, checkOnly, "-disable-itodcalls=false");
    }

    if (Args.hasFlag(options::OPT_fno_itodcallsbyclone,
                     options::OPT_fitodcallsbyclone, false)) {
      addCmdArgs(Args, CmdArgs, isLLD, checkOnly, "-disable-itodcallsbyclone");
    } else {
      addCmdArgs(Args, CmdArgs, isLLD, checkOnly,
                 "-disable-itodcallsbyclone=false");
    }
  }

  return ClosedToolChainNeeded;
}

bool tools::checkForAMDProprietaryOptOptions(
    const ToolChain &TC, const Driver &D, const ArgList &Args,
    ArgStringList &CmdArgs, bool isLLD, bool checkOnly) {

  bool ProprietaryToolChainNeeded = false;
  std::string AltPath = D.getInstalledDir();
  AltPath += "/../alt/bin";
  // -famd-opt enables prorietary compiler and lto
  if (Args.hasFlag(options::OPT_famd_opt, options::OPT_fno_amd_opt, false)) {
    if (!TC.getVFS().exists(AltPath)) {
      D.Diag(diag::warn_drv_amd_opt_not_found);
      return false;
    }
    ProprietaryToolChainNeeded = true;
  }
  // disables amd proprietary compiler
  if (Args.hasFlag(options::OPT_fno_amd_opt, options::OPT_famd_opt, false)) {
    return false;
  }

  // check for more AOCC options
  ProprietaryToolChainNeeded |=
      checkForPropOpts(TC, D, Args, CmdArgs, isLLD, checkOnly);

  if (ProprietaryToolChainNeeded && !TC.getVFS().exists(AltPath)) {
    D.Diag(diag::warn_drv_amd_opt_not_found);
    return false;
  }
  return ProprietaryToolChainNeeded;
}<|MERGE_RESOLUTION|>--- conflicted
+++ resolved
@@ -133,14 +133,10 @@
         break;
       }
     }
-<<<<<<< HEAD
     // fveclib supported prior to amd-opt, if its AMDLIBM then
     // we want to trigger closed compiler, otherwise not.
     if (Name == "AMDLIBM")
       ClosedToolChainNeeded = true;
-=======
-    ClosedToolChainNeeded = true;
->>>>>>> 4066f223
   }
 
   if (Arg *A = Args.getLastArg(options::OPT_fstruct_layout_EQ)) {
