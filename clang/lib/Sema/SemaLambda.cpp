//===--- SemaLambda.cpp - Semantic Analysis for C++11 Lambdas -------------===//
//
// Part of the LLVM Project, under the Apache License v2.0 with LLVM Exceptions.
// See https://llvm.org/LICENSE.txt for license information.
// SPDX-License-Identifier: Apache-2.0 WITH LLVM-exception
//
//===----------------------------------------------------------------------===//
//
//  This file implements semantic analysis for C++ lambda expressions.
//
//===----------------------------------------------------------------------===//
#include "clang/Sema/DeclSpec.h"
#include "TypeLocBuilder.h"
#include "clang/AST/ASTLambda.h"
#include "clang/AST/ExprCXX.h"
#include "clang/Basic/TargetInfo.h"
#include "clang/Sema/Initialization.h"
#include "clang/Sema/Lookup.h"
#include "clang/Sema/Scope.h"
#include "clang/Sema/ScopeInfo.h"
#include "clang/Sema/SemaInternal.h"
#include "clang/Sema/SemaLambda.h"
#include "llvm/ADT/STLExtras.h"
using namespace clang;
using namespace sema;

/// Examines the FunctionScopeInfo stack to determine the nearest
/// enclosing lambda (to the current lambda) that is 'capture-ready' for
/// the variable referenced in the current lambda (i.e. \p VarToCapture).
/// If successful, returns the index into Sema's FunctionScopeInfo stack
/// of the capture-ready lambda's LambdaScopeInfo.
///
/// Climbs down the stack of lambdas (deepest nested lambda - i.e. current
/// lambda - is on top) to determine the index of the nearest enclosing/outer
/// lambda that is ready to capture the \p VarToCapture being referenced in
/// the current lambda.
/// As we climb down the stack, we want the index of the first such lambda -
/// that is the lambda with the highest index that is 'capture-ready'.
///
/// A lambda 'L' is capture-ready for 'V' (var or this) if:
///  - its enclosing context is non-dependent
///  - and if the chain of lambdas between L and the lambda in which
///    V is potentially used (i.e. the lambda at the top of the scope info
///    stack), can all capture or have already captured V.
/// If \p VarToCapture is 'null' then we are trying to capture 'this'.
///
/// Note that a lambda that is deemed 'capture-ready' still needs to be checked
/// for whether it is 'capture-capable' (see
/// getStackIndexOfNearestEnclosingCaptureCapableLambda), before it can truly
/// capture.
///
/// \param FunctionScopes - Sema's stack of nested FunctionScopeInfo's (which a
///  LambdaScopeInfo inherits from).  The current/deepest/innermost lambda
///  is at the top of the stack and has the highest index.
/// \param VarToCapture - the variable to capture.  If NULL, capture 'this'.
///
/// \returns An Optional<unsigned> Index that if evaluates to 'true' contains
/// the index (into Sema's FunctionScopeInfo stack) of the innermost lambda
/// which is capture-ready.  If the return value evaluates to 'false' then
/// no lambda is capture-ready for \p VarToCapture.

static inline Optional<unsigned>
getStackIndexOfNearestEnclosingCaptureReadyLambda(
    ArrayRef<const clang::sema::FunctionScopeInfo *> FunctionScopes,
    VarDecl *VarToCapture) {
  // Label failure to capture.
  const Optional<unsigned> NoLambdaIsCaptureReady;

  // Ignore all inner captured regions.
  unsigned CurScopeIndex = FunctionScopes.size() - 1;
  while (CurScopeIndex > 0 && isa<clang::sema::CapturedRegionScopeInfo>(
                                  FunctionScopes[CurScopeIndex]))
    --CurScopeIndex;
  assert(
      isa<clang::sema::LambdaScopeInfo>(FunctionScopes[CurScopeIndex]) &&
      "The function on the top of sema's function-info stack must be a lambda");

  // If VarToCapture is null, we are attempting to capture 'this'.
  const bool IsCapturingThis = !VarToCapture;
  const bool IsCapturingVariable = !IsCapturingThis;

  // Start with the current lambda at the top of the stack (highest index).
  DeclContext *EnclosingDC =
      cast<sema::LambdaScopeInfo>(FunctionScopes[CurScopeIndex])->CallOperator;

  do {
    const clang::sema::LambdaScopeInfo *LSI =
        cast<sema::LambdaScopeInfo>(FunctionScopes[CurScopeIndex]);
    // IF we have climbed down to an intervening enclosing lambda that contains
    // the variable declaration - it obviously can/must not capture the
    // variable.
    // Since its enclosing DC is dependent, all the lambdas between it and the
    // innermost nested lambda are dependent (otherwise we wouldn't have
    // arrived here) - so we don't yet have a lambda that can capture the
    // variable.
    if (IsCapturingVariable &&
        VarToCapture->getDeclContext()->Equals(EnclosingDC))
      return NoLambdaIsCaptureReady;

    // For an enclosing lambda to be capture ready for an entity, all
    // intervening lambda's have to be able to capture that entity. If even
    // one of the intervening lambda's is not capable of capturing the entity
    // then no enclosing lambda can ever capture that entity.
    // For e.g.
    // const int x = 10;
    // [=](auto a) {    #1
    //   [](auto b) {   #2 <-- an intervening lambda that can never capture 'x'
    //    [=](auto c) { #3
    //       f(x, c);  <-- can not lead to x's speculative capture by #1 or #2
    //    }; }; };
    // If they do not have a default implicit capture, check to see
    // if the entity has already been explicitly captured.
    // If even a single dependent enclosing lambda lacks the capability
    // to ever capture this variable, there is no further enclosing
    // non-dependent lambda that can capture this variable.
    if (LSI->ImpCaptureStyle == sema::LambdaScopeInfo::ImpCap_None) {
      if (IsCapturingVariable && !LSI->isCaptured(VarToCapture))
        return NoLambdaIsCaptureReady;
      if (IsCapturingThis && !LSI->isCXXThisCaptured())
        return NoLambdaIsCaptureReady;
    }
    EnclosingDC = getLambdaAwareParentOfDeclContext(EnclosingDC);

    assert(CurScopeIndex);
    --CurScopeIndex;
  } while (!EnclosingDC->isTranslationUnit() &&
           EnclosingDC->isDependentContext() &&
           isLambdaCallOperator(EnclosingDC));

  assert(CurScopeIndex < (FunctionScopes.size() - 1));
  // If the enclosingDC is not dependent, then the immediately nested lambda
  // (one index above) is capture-ready.
  if (!EnclosingDC->isDependentContext())
    return CurScopeIndex + 1;
  return NoLambdaIsCaptureReady;
}

/// Examines the FunctionScopeInfo stack to determine the nearest
/// enclosing lambda (to the current lambda) that is 'capture-capable' for
/// the variable referenced in the current lambda (i.e. \p VarToCapture).
/// If successful, returns the index into Sema's FunctionScopeInfo stack
/// of the capture-capable lambda's LambdaScopeInfo.
///
/// Given the current stack of lambdas being processed by Sema and
/// the variable of interest, to identify the nearest enclosing lambda (to the
/// current lambda at the top of the stack) that can truly capture
/// a variable, it has to have the following two properties:
///  a) 'capture-ready' - be the innermost lambda that is 'capture-ready':
///     - climb down the stack (i.e. starting from the innermost and examining
///       each outer lambda step by step) checking if each enclosing
///       lambda can either implicitly or explicitly capture the variable.
///       Record the first such lambda that is enclosed in a non-dependent
///       context. If no such lambda currently exists return failure.
///  b) 'capture-capable' - make sure the 'capture-ready' lambda can truly
///  capture the variable by checking all its enclosing lambdas:
///     - check if all outer lambdas enclosing the 'capture-ready' lambda
///       identified above in 'a' can also capture the variable (this is done
///       via tryCaptureVariable for variables and CheckCXXThisCapture for
///       'this' by passing in the index of the Lambda identified in step 'a')
///
/// \param FunctionScopes - Sema's stack of nested FunctionScopeInfo's (which a
/// LambdaScopeInfo inherits from).  The current/deepest/innermost lambda
/// is at the top of the stack.
///
/// \param VarToCapture - the variable to capture.  If NULL, capture 'this'.
///
///
/// \returns An Optional<unsigned> Index that if evaluates to 'true' contains
/// the index (into Sema's FunctionScopeInfo stack) of the innermost lambda
/// which is capture-capable.  If the return value evaluates to 'false' then
/// no lambda is capture-capable for \p VarToCapture.

Optional<unsigned> clang::getStackIndexOfNearestEnclosingCaptureCapableLambda(
    ArrayRef<const sema::FunctionScopeInfo *> FunctionScopes,
    VarDecl *VarToCapture, Sema &S) {

  const Optional<unsigned> NoLambdaIsCaptureCapable;

  const Optional<unsigned> OptionalStackIndex =
      getStackIndexOfNearestEnclosingCaptureReadyLambda(FunctionScopes,
                                                        VarToCapture);
  if (!OptionalStackIndex)
    return NoLambdaIsCaptureCapable;

  const unsigned IndexOfCaptureReadyLambda = OptionalStackIndex.getValue();
  assert(((IndexOfCaptureReadyLambda != (FunctionScopes.size() - 1)) ||
          S.getCurGenericLambda()) &&
         "The capture ready lambda for a potential capture can only be the "
         "current lambda if it is a generic lambda");

  const sema::LambdaScopeInfo *const CaptureReadyLambdaLSI =
      cast<sema::LambdaScopeInfo>(FunctionScopes[IndexOfCaptureReadyLambda]);

  // If VarToCapture is null, we are attempting to capture 'this'
  const bool IsCapturingThis = !VarToCapture;
  const bool IsCapturingVariable = !IsCapturingThis;

  if (IsCapturingVariable) {
    // Check if the capture-ready lambda can truly capture the variable, by
    // checking whether all enclosing lambdas of the capture-ready lambda allow
    // the capture - i.e. make sure it is capture-capable.
    QualType CaptureType, DeclRefType;
    const bool CanCaptureVariable =
        !S.tryCaptureVariable(VarToCapture,
                              /*ExprVarIsUsedInLoc*/ SourceLocation(),
                              clang::Sema::TryCapture_Implicit,
                              /*EllipsisLoc*/ SourceLocation(),
                              /*BuildAndDiagnose*/ false, CaptureType,
                              DeclRefType, &IndexOfCaptureReadyLambda);
    if (!CanCaptureVariable)
      return NoLambdaIsCaptureCapable;
  } else {
    // Check if the capture-ready lambda can truly capture 'this' by checking
    // whether all enclosing lambdas of the capture-ready lambda can capture
    // 'this'.
    const bool CanCaptureThis =
        !S.CheckCXXThisCapture(
             CaptureReadyLambdaLSI->PotentialThisCaptureLocation,
             /*Explicit*/ false, /*BuildAndDiagnose*/ false,
             &IndexOfCaptureReadyLambda);
    if (!CanCaptureThis)
      return NoLambdaIsCaptureCapable;
  }
  return IndexOfCaptureReadyLambda;
}

static inline TemplateParameterList *
getGenericLambdaTemplateParameterList(LambdaScopeInfo *LSI, Sema &SemaRef) {
  if (!LSI->GLTemplateParameterList && !LSI->TemplateParams.empty()) {
    LSI->GLTemplateParameterList = TemplateParameterList::Create(
        SemaRef.Context,
        /*Template kw loc*/ SourceLocation(),
        /*L angle loc*/ LSI->ExplicitTemplateParamsRange.getBegin(),
        LSI->TemplateParams,
        /*R angle loc*/LSI->ExplicitTemplateParamsRange.getEnd(),
        nullptr);
  }
  return LSI->GLTemplateParameterList;
}

CXXRecordDecl *Sema::createLambdaClosureType(SourceRange IntroducerRange,
                                             TypeSourceInfo *Info,
                                             bool KnownDependent,
                                             LambdaCaptureDefault CaptureDefault) {
  DeclContext *DC = CurContext;
  while (!(DC->isFunctionOrMethod() || DC->isRecord() || DC->isFileContext()))
    DC = DC->getParent();
  bool IsGenericLambda = getGenericLambdaTemplateParameterList(getCurLambda(),
                                                               *this);
  // Start constructing the lambda class.
  CXXRecordDecl *Class = CXXRecordDecl::CreateLambda(Context, DC, Info,
                                                     IntroducerRange.getBegin(),
                                                     KnownDependent,
                                                     IsGenericLambda,
                                                     CaptureDefault);
  DC->addDecl(Class);

  return Class;
}

/// Determine whether the given context is or is enclosed in an inline
/// function.
static bool isInInlineFunction(const DeclContext *DC) {
  while (!DC->isFileContext()) {
    if (const FunctionDecl *FD = dyn_cast<FunctionDecl>(DC))
      if (FD->isInlined())
        return true;

    DC = DC->getLexicalParent();
  }

  return false;
}

<<<<<<< HEAD
MangleNumberingContext *
Sema::getCurrentMangleNumberContext(const DeclContext *DC,
                                    Decl *&ManglingContextDecl,
                                    bool SkpNoODRChk, bool *Forced) {
=======
std::tuple<MangleNumberingContext *, Decl *>
Sema::getCurrentMangleNumberContext(const DeclContext *DC) {
>>>>>>> 5d8870bc
  // Compute the context for allocating mangling numbers in the current
  // expression, if the ABI requires them.
  Decl *ManglingContextDecl = ExprEvalContexts.back().ManglingContextDecl;

  enum ContextKind {
    Normal,
    DefaultArgument,
    DataMember,
    StaticDataMember,
    InlineVariable,
    VariableTemplate
  } Kind = Normal;

  // Default arguments of member function parameters that appear in a class
  // definition, as well as the initializers of data members, receive special
  // treatment. Identify them.
  if (ManglingContextDecl) {
    if (ParmVarDecl *Param = dyn_cast<ParmVarDecl>(ManglingContextDecl)) {
      if (const DeclContext *LexicalDC
          = Param->getDeclContext()->getLexicalParent())
        if (LexicalDC->isRecord())
          Kind = DefaultArgument;
    } else if (VarDecl *Var = dyn_cast<VarDecl>(ManglingContextDecl)) {
      if (Var->getDeclContext()->isRecord())
        Kind = StaticDataMember;
      else if (Var->getMostRecentDecl()->isInline())
        Kind = InlineVariable;
      else if (Var->getDescribedVarTemplate())
        Kind = VariableTemplate;
      else if (auto *VTS = dyn_cast<VarTemplateSpecializationDecl>(Var)) {
        if (!VTS->isExplicitSpecialization())
          Kind = VariableTemplate;
      }
    } else if (isa<FieldDecl>(ManglingContextDecl)) {
      Kind = DataMember;
    }
  }

  // Itanium ABI [5.1.7]:
  //   In the following contexts [...] the one-definition rule requires closure
  //   types in different translation units to "correspond":
  bool IsInNonspecializedTemplate =
      inTemplateInstantiation() || CurContext->isDependentContext();
  switch (Kind) {
  case Normal: {
    //  -- the bodies of non-exported nonspecialized template functions
    //  -- the bodies of inline functions
    bool NeedODR =
        (IsInNonspecializedTemplate &&
         !(ManglingContextDecl && isa<ParmVarDecl>(ManglingContextDecl))) ||
<<<<<<< HEAD
        isInInlineFunction(CurContext);
    if (NeedODR || SkpNoODRChk) {
      // Set forced if it don't need to follow ODR originally.
      if (SkpNoODRChk && Forced)
        *Forced = !NeedODR;
      ManglingContextDecl = nullptr;
=======
        isInInlineFunction(CurContext)) {
>>>>>>> 5d8870bc
      while (auto *CD = dyn_cast<CapturedDecl>(DC))
        DC = CD->getParent();
      return std::make_tuple(&Context.getManglingNumberContext(DC), nullptr);
    }

    return std::make_tuple(nullptr, nullptr);
  }

  case StaticDataMember:
    //  -- the initializers of nonspecialized static members of template classes
<<<<<<< HEAD
    if (!SkpNoODRChk && !IsInNonspecializedTemplate) {
      ManglingContextDecl = nullptr;
      return nullptr;
    }
    // Set forced if it don't need to follow ODR originally.
    if (SkpNoODRChk && Forced)
      *Forced = !IsInNonspecializedTemplate;
=======
    if (!IsInNonspecializedTemplate)
      return std::make_tuple(nullptr, nullptr);
>>>>>>> 5d8870bc
    // Fall through to get the current context.
    LLVM_FALLTHROUGH;

  case DataMember:
    //  -- the in-class initializers of class members
  case DefaultArgument:
    //  -- default arguments appearing in class definitions
  case InlineVariable:
    //  -- the initializers of inline variables
  case VariableTemplate:
    //  -- the initializers of templated variables
    return std::make_tuple(
        &Context.getManglingNumberContext(ASTContext::NeedExtraManglingDecl,
                                          ManglingContextDecl),
        ManglingContextDecl);
  }

  llvm_unreachable("unexpected context");
}

CXXMethodDecl *Sema::startLambdaDefinition(
    CXXRecordDecl *Class, SourceRange IntroducerRange,
    TypeSourceInfo *MethodTypeInfo, SourceLocation EndLoc,
    ArrayRef<ParmVarDecl *> Params, ConstexprSpecKind ConstexprKind,
    Optional<std::pair<unsigned, Decl *>> Mangling) {
  QualType MethodType = MethodTypeInfo->getType();
  TemplateParameterList *TemplateParams =
            getGenericLambdaTemplateParameterList(getCurLambda(), *this);
  // If a lambda appears in a dependent context or is a generic lambda (has
  // template parameters) and has an 'auto' return type, deduce it to a
  // dependent type.
  if (Class->isDependentContext() || TemplateParams) {
    const FunctionProtoType *FPT = MethodType->castAs<FunctionProtoType>();
    QualType Result = FPT->getReturnType();
    if (Result->isUndeducedType()) {
      Result = SubstAutoType(Result, Context.DependentTy);
      MethodType = Context.getFunctionType(Result, FPT->getParamTypes(),
                                           FPT->getExtProtoInfo());
    }
  }

  // C++11 [expr.prim.lambda]p5:
  //   The closure type for a lambda-expression has a public inline function
  //   call operator (13.5.4) whose parameters and return type are described by
  //   the lambda-expression's parameter-declaration-clause and
  //   trailing-return-type respectively.
  DeclarationName MethodName
    = Context.DeclarationNames.getCXXOperatorName(OO_Call);
  DeclarationNameLoc MethodNameLoc;
  MethodNameLoc.CXXOperatorName.BeginOpNameLoc
    = IntroducerRange.getBegin().getRawEncoding();
  MethodNameLoc.CXXOperatorName.EndOpNameLoc
    = IntroducerRange.getEnd().getRawEncoding();
  CXXMethodDecl *Method = CXXMethodDecl::Create(
      Context, Class, EndLoc,
      DeclarationNameInfo(MethodName, IntroducerRange.getBegin(),
                          MethodNameLoc),
      MethodType, MethodTypeInfo, SC_None,
      /*isInline=*/true, ConstexprKind, EndLoc);
  Method->setAccess(AS_public);
  if (!TemplateParams)
    Class->addDecl(Method);

  // Temporarily set the lexical declaration context to the current
  // context, so that the Scope stack matches the lexical nesting.
  Method->setLexicalDeclContext(CurContext);
  // Create a function template if we have a template parameter list
  FunctionTemplateDecl *const TemplateMethod = TemplateParams ?
            FunctionTemplateDecl::Create(Context, Class,
                                         Method->getLocation(), MethodName,
                                         TemplateParams,
                                         Method) : nullptr;
  if (TemplateMethod) {
    TemplateMethod->setAccess(AS_public);
    Method->setDescribedFunctionTemplate(TemplateMethod);
    Class->addDecl(TemplateMethod);
    TemplateMethod->setLexicalDeclContext(CurContext);
  }

  // Add parameters.
  if (!Params.empty()) {
    Method->setParams(Params);
    CheckParmsForFunctionDef(Params,
                             /*CheckParameterNames=*/false);

    for (auto P : Method->parameters())
      P->setOwningFunction(Method);
  }

  if (Mangling) {
    Class->setLambdaMangling(Mangling->first, Mangling->second);
  } else {
    MangleNumberingContext *MCtx;
    Decl *ManglingContextDecl;
<<<<<<< HEAD
    bool Forced = false;
    if (MangleNumberingContext *MCtx = getCurrentMangleNumberContext(
            Class->getDeclContext(), ManglingContextDecl,
            getLangOpts().CUDAForceLambdaODR, &Forced)) {
=======
    std::tie(MCtx, ManglingContextDecl) =
        getCurrentMangleNumberContext(Class->getDeclContext());
    if (MCtx) {
>>>>>>> 5d8870bc
      unsigned ManglingNumber = MCtx->getManglingNumber(Method);
      Class->setLambdaMangling(ManglingNumber, ManglingContextDecl, Forced);
      if (MCtx->hasDeviceMangleNumberingContext()) {
        Class->setDeviceLambdaManglingNumber(
            MCtx->getDeviceManglingNumber(Method));
      }
    }
  }

  return Method;
}

void Sema::buildLambdaScope(LambdaScopeInfo *LSI,
                                        CXXMethodDecl *CallOperator,
                                        SourceRange IntroducerRange,
                                        LambdaCaptureDefault CaptureDefault,
                                        SourceLocation CaptureDefaultLoc,
                                        bool ExplicitParams,
                                        bool ExplicitResultType,
                                        bool Mutable) {
  LSI->CallOperator = CallOperator;
  CXXRecordDecl *LambdaClass = CallOperator->getParent();
  LSI->Lambda = LambdaClass;
  if (CaptureDefault == LCD_ByCopy)
    LSI->ImpCaptureStyle = LambdaScopeInfo::ImpCap_LambdaByval;
  else if (CaptureDefault == LCD_ByRef)
    LSI->ImpCaptureStyle = LambdaScopeInfo::ImpCap_LambdaByref;
  LSI->CaptureDefaultLoc = CaptureDefaultLoc;
  LSI->IntroducerRange = IntroducerRange;
  LSI->ExplicitParams = ExplicitParams;
  LSI->Mutable = Mutable;

  if (ExplicitResultType) {
    LSI->ReturnType = CallOperator->getReturnType();

    if (!LSI->ReturnType->isDependentType() &&
        !LSI->ReturnType->isVoidType()) {
      if (RequireCompleteType(CallOperator->getBeginLoc(), LSI->ReturnType,
                              diag::err_lambda_incomplete_result)) {
        // Do nothing.
      }
    }
  } else {
    LSI->HasImplicitReturnType = true;
  }
}

void Sema::finishLambdaExplicitCaptures(LambdaScopeInfo *LSI) {
  LSI->finishedExplicitCaptures();
}

void Sema::ActOnLambdaExplicitTemplateParameterList(SourceLocation LAngleLoc,
                                                    ArrayRef<NamedDecl *> TParams,
                                                    SourceLocation RAngleLoc) {
  LambdaScopeInfo *LSI = getCurLambda();
  assert(LSI && "Expected a lambda scope");
  assert(LSI->NumExplicitTemplateParams == 0 &&
         "Already acted on explicit template parameters");
  assert(LSI->TemplateParams.empty() &&
         "Explicit template parameters should come "
         "before invented (auto) ones");
  assert(!TParams.empty() &&
         "No template parameters to act on");
  LSI->TemplateParams.append(TParams.begin(), TParams.end());
  LSI->NumExplicitTemplateParams = TParams.size();
  LSI->ExplicitTemplateParamsRange = {LAngleLoc, RAngleLoc};
}

void Sema::addLambdaParameters(
    ArrayRef<LambdaIntroducer::LambdaCapture> Captures,
    CXXMethodDecl *CallOperator, Scope *CurScope) {
  // Introduce our parameters into the function scope
  for (unsigned p = 0, NumParams = CallOperator->getNumParams();
       p < NumParams; ++p) {
    ParmVarDecl *Param = CallOperator->getParamDecl(p);

    // If this has an identifier, add it to the scope stack.
    if (CurScope && Param->getIdentifier()) {
      bool Error = false;
      // Resolution of CWG 2211 in C++17 renders shadowing ill-formed, but we
      // retroactively apply it.
      for (const auto &Capture : Captures) {
        if (Capture.Id == Param->getIdentifier()) {
          Error = true;
          Diag(Param->getLocation(), diag::err_parameter_shadow_capture);
          Diag(Capture.Loc, diag::note_var_explicitly_captured_here)
              << Capture.Id << true;
        }
      }
      if (!Error)
        CheckShadow(CurScope, Param);

      PushOnScopeChains(Param, CurScope);
    }
  }
}

/// If this expression is an enumerator-like expression of some type
/// T, return the type T; otherwise, return null.
///
/// Pointer comparisons on the result here should always work because
/// it's derived from either the parent of an EnumConstantDecl
/// (i.e. the definition) or the declaration returned by
/// EnumType::getDecl() (i.e. the definition).
static EnumDecl *findEnumForBlockReturn(Expr *E) {
  // An expression is an enumerator-like expression of type T if,
  // ignoring parens and parens-like expressions:
  E = E->IgnoreParens();

  //  - it is an enumerator whose enum type is T or
  if (DeclRefExpr *DRE = dyn_cast<DeclRefExpr>(E)) {
    if (EnumConstantDecl *D
          = dyn_cast<EnumConstantDecl>(DRE->getDecl())) {
      return cast<EnumDecl>(D->getDeclContext());
    }
    return nullptr;
  }

  //  - it is a comma expression whose RHS is an enumerator-like
  //    expression of type T or
  if (BinaryOperator *BO = dyn_cast<BinaryOperator>(E)) {
    if (BO->getOpcode() == BO_Comma)
      return findEnumForBlockReturn(BO->getRHS());
    return nullptr;
  }

  //  - it is a statement-expression whose value expression is an
  //    enumerator-like expression of type T or
  if (StmtExpr *SE = dyn_cast<StmtExpr>(E)) {
    if (Expr *last = dyn_cast_or_null<Expr>(SE->getSubStmt()->body_back()))
      return findEnumForBlockReturn(last);
    return nullptr;
  }

  //   - it is a ternary conditional operator (not the GNU ?:
  //     extension) whose second and third operands are
  //     enumerator-like expressions of type T or
  if (ConditionalOperator *CO = dyn_cast<ConditionalOperator>(E)) {
    if (EnumDecl *ED = findEnumForBlockReturn(CO->getTrueExpr()))
      if (ED == findEnumForBlockReturn(CO->getFalseExpr()))
        return ED;
    return nullptr;
  }

  // (implicitly:)
  //   - it is an implicit integral conversion applied to an
  //     enumerator-like expression of type T or
  if (ImplicitCastExpr *ICE = dyn_cast<ImplicitCastExpr>(E)) {
    // We can sometimes see integral conversions in valid
    // enumerator-like expressions.
    if (ICE->getCastKind() == CK_IntegralCast)
      return findEnumForBlockReturn(ICE->getSubExpr());

    // Otherwise, just rely on the type.
  }

  //   - it is an expression of that formal enum type.
  if (const EnumType *ET = E->getType()->getAs<EnumType>()) {
    return ET->getDecl();
  }

  // Otherwise, nope.
  return nullptr;
}

/// Attempt to find a type T for which the returned expression of the
/// given statement is an enumerator-like expression of that type.
static EnumDecl *findEnumForBlockReturn(ReturnStmt *ret) {
  if (Expr *retValue = ret->getRetValue())
    return findEnumForBlockReturn(retValue);
  return nullptr;
}

/// Attempt to find a common type T for which all of the returned
/// expressions in a block are enumerator-like expressions of that
/// type.
static EnumDecl *findCommonEnumForBlockReturns(ArrayRef<ReturnStmt*> returns) {
  ArrayRef<ReturnStmt*>::iterator i = returns.begin(), e = returns.end();

  // Try to find one for the first return.
  EnumDecl *ED = findEnumForBlockReturn(*i);
  if (!ED) return nullptr;

  // Check that the rest of the returns have the same enum.
  for (++i; i != e; ++i) {
    if (findEnumForBlockReturn(*i) != ED)
      return nullptr;
  }

  // Never infer an anonymous enum type.
  if (!ED->hasNameForLinkage()) return nullptr;

  return ED;
}

/// Adjust the given return statements so that they formally return
/// the given type.  It should require, at most, an IntegralCast.
static void adjustBlockReturnsToEnum(Sema &S, ArrayRef<ReturnStmt*> returns,
                                     QualType returnType) {
  for (ArrayRef<ReturnStmt*>::iterator
         i = returns.begin(), e = returns.end(); i != e; ++i) {
    ReturnStmt *ret = *i;
    Expr *retValue = ret->getRetValue();
    if (S.Context.hasSameType(retValue->getType(), returnType))
      continue;

    // Right now we only support integral fixup casts.
    assert(returnType->isIntegralOrUnscopedEnumerationType());
    assert(retValue->getType()->isIntegralOrUnscopedEnumerationType());

    ExprWithCleanups *cleanups = dyn_cast<ExprWithCleanups>(retValue);

    Expr *E = (cleanups ? cleanups->getSubExpr() : retValue);
    E = ImplicitCastExpr::Create(S.Context, returnType, CK_IntegralCast,
                                 E, /*base path*/ nullptr, VK_RValue);
    if (cleanups) {
      cleanups->setSubExpr(E);
    } else {
      ret->setRetValue(E);
    }
  }
}

void Sema::deduceClosureReturnType(CapturingScopeInfo &CSI) {
  assert(CSI.HasImplicitReturnType);
  // If it was ever a placeholder, it had to been deduced to DependentTy.
  assert(CSI.ReturnType.isNull() || !CSI.ReturnType->isUndeducedType());
  assert((!isa<LambdaScopeInfo>(CSI) || !getLangOpts().CPlusPlus14) &&
         "lambda expressions use auto deduction in C++14 onwards");

  // C++ core issue 975:
  //   If a lambda-expression does not include a trailing-return-type,
  //   it is as if the trailing-return-type denotes the following type:
  //     - if there are no return statements in the compound-statement,
  //       or all return statements return either an expression of type
  //       void or no expression or braced-init-list, the type void;
  //     - otherwise, if all return statements return an expression
  //       and the types of the returned expressions after
  //       lvalue-to-rvalue conversion (4.1 [conv.lval]),
  //       array-to-pointer conversion (4.2 [conv.array]), and
  //       function-to-pointer conversion (4.3 [conv.func]) are the
  //       same, that common type;
  //     - otherwise, the program is ill-formed.
  //
  // C++ core issue 1048 additionally removes top-level cv-qualifiers
  // from the types of returned expressions to match the C++14 auto
  // deduction rules.
  //
  // In addition, in blocks in non-C++ modes, if all of the return
  // statements are enumerator-like expressions of some type T, where
  // T has a name for linkage, then we infer the return type of the
  // block to be that type.

  // First case: no return statements, implicit void return type.
  ASTContext &Ctx = getASTContext();
  if (CSI.Returns.empty()) {
    // It's possible there were simply no /valid/ return statements.
    // In this case, the first one we found may have at least given us a type.
    if (CSI.ReturnType.isNull())
      CSI.ReturnType = Ctx.VoidTy;
    return;
  }

  // Second case: at least one return statement has dependent type.
  // Delay type checking until instantiation.
  assert(!CSI.ReturnType.isNull() && "We should have a tentative return type.");
  if (CSI.ReturnType->isDependentType())
    return;

  // Try to apply the enum-fuzz rule.
  if (!getLangOpts().CPlusPlus) {
    assert(isa<BlockScopeInfo>(CSI));
    const EnumDecl *ED = findCommonEnumForBlockReturns(CSI.Returns);
    if (ED) {
      CSI.ReturnType = Context.getTypeDeclType(ED);
      adjustBlockReturnsToEnum(*this, CSI.Returns, CSI.ReturnType);
      return;
    }
  }

  // Third case: only one return statement. Don't bother doing extra work!
  if (CSI.Returns.size() == 1)
    return;

  // General case: many return statements.
  // Check that they all have compatible return types.

  // We require the return types to strictly match here.
  // Note that we've already done the required promotions as part of
  // processing the return statement.
  for (const ReturnStmt *RS : CSI.Returns) {
    const Expr *RetE = RS->getRetValue();

    QualType ReturnType =
        (RetE ? RetE->getType() : Context.VoidTy).getUnqualifiedType();
    if (Context.getCanonicalFunctionResultType(ReturnType) ==
          Context.getCanonicalFunctionResultType(CSI.ReturnType)) {
      // Use the return type with the strictest possible nullability annotation.
      auto RetTyNullability = ReturnType->getNullability(Ctx);
      auto BlockNullability = CSI.ReturnType->getNullability(Ctx);
      if (BlockNullability &&
          (!RetTyNullability ||
           hasWeakerNullability(*RetTyNullability, *BlockNullability)))
        CSI.ReturnType = ReturnType;
      continue;
    }

    // FIXME: This is a poor diagnostic for ReturnStmts without expressions.
    // TODO: It's possible that the *first* return is the divergent one.
    Diag(RS->getBeginLoc(),
         diag::err_typecheck_missing_return_type_incompatible)
        << ReturnType << CSI.ReturnType << isa<LambdaScopeInfo>(CSI);
    // Continue iterating so that we keep emitting diagnostics.
  }
}

QualType Sema::buildLambdaInitCaptureInitialization(
    SourceLocation Loc, bool ByRef, SourceLocation EllipsisLoc,
    Optional<unsigned> NumExpansions, IdentifierInfo *Id, bool IsDirectInit,
    Expr *&Init) {
  // Create an 'auto' or 'auto&' TypeSourceInfo that we can use to
  // deduce against.
  QualType DeductType = Context.getAutoDeductType();
  TypeLocBuilder TLB;
  TLB.pushTypeSpec(DeductType).setNameLoc(Loc);
  if (ByRef) {
    DeductType = BuildReferenceType(DeductType, true, Loc, Id);
    assert(!DeductType.isNull() && "can't build reference to auto");
    TLB.push<ReferenceTypeLoc>(DeductType).setSigilLoc(Loc);
  }
  if (EllipsisLoc.isValid()) {
    if (Init->containsUnexpandedParameterPack()) {
      Diag(EllipsisLoc, getLangOpts().CPlusPlus2a
                            ? diag::warn_cxx17_compat_init_capture_pack
                            : diag::ext_init_capture_pack);
      DeductType = Context.getPackExpansionType(DeductType, NumExpansions);
      TLB.push<PackExpansionTypeLoc>(DeductType).setEllipsisLoc(EllipsisLoc);
    } else {
      // Just ignore the ellipsis for now and form a non-pack variable. We'll
      // diagnose this later when we try to capture it.
    }
  }
  TypeSourceInfo *TSI = TLB.getTypeSourceInfo(Context, DeductType);

  // Deduce the type of the init capture.
  QualType DeducedType = deduceVarTypeFromInitializer(
      /*VarDecl*/nullptr, DeclarationName(Id), DeductType, TSI,
      SourceRange(Loc, Loc), IsDirectInit, Init);
  if (DeducedType.isNull())
    return QualType();

  // Are we a non-list direct initialization?
  ParenListExpr *CXXDirectInit = dyn_cast<ParenListExpr>(Init);

  // Perform initialization analysis and ensure any implicit conversions
  // (such as lvalue-to-rvalue) are enforced.
  InitializedEntity Entity =
      InitializedEntity::InitializeLambdaCapture(Id, DeducedType, Loc);
  InitializationKind Kind =
      IsDirectInit
          ? (CXXDirectInit ? InitializationKind::CreateDirect(
                                 Loc, Init->getBeginLoc(), Init->getEndLoc())
                           : InitializationKind::CreateDirectList(Loc))
          : InitializationKind::CreateCopy(Loc, Init->getBeginLoc());

  MultiExprArg Args = Init;
  if (CXXDirectInit)
    Args =
        MultiExprArg(CXXDirectInit->getExprs(), CXXDirectInit->getNumExprs());
  QualType DclT;
  InitializationSequence InitSeq(*this, Entity, Kind, Args);
  ExprResult Result = InitSeq.Perform(*this, Entity, Kind, Args, &DclT);

  if (Result.isInvalid())
    return QualType();

  Init = Result.getAs<Expr>();
  return DeducedType;
}

VarDecl *Sema::createLambdaInitCaptureVarDecl(SourceLocation Loc,
                                              QualType InitCaptureType,
                                              SourceLocation EllipsisLoc,
                                              IdentifierInfo *Id,
                                              unsigned InitStyle, Expr *Init) {
  // FIXME: Retain the TypeSourceInfo from buildLambdaInitCaptureInitialization
  // rather than reconstructing it here.
  TypeSourceInfo *TSI = Context.getTrivialTypeSourceInfo(InitCaptureType, Loc);
  if (auto PETL = TSI->getTypeLoc().getAs<PackExpansionTypeLoc>())
    PETL.setEllipsisLoc(EllipsisLoc);

  // Create a dummy variable representing the init-capture. This is not actually
  // used as a variable, and only exists as a way to name and refer to the
  // init-capture.
  // FIXME: Pass in separate source locations for '&' and identifier.
  VarDecl *NewVD = VarDecl::Create(Context, CurContext, Loc,
                                   Loc, Id, InitCaptureType, TSI, SC_Auto);
  NewVD->setInitCapture(true);
  NewVD->setReferenced(true);
  // FIXME: Pass in a VarDecl::InitializationStyle.
  NewVD->setInitStyle(static_cast<VarDecl::InitializationStyle>(InitStyle));
  NewVD->markUsed(Context);
  NewVD->setInit(Init);
  if (NewVD->isParameterPack())
    getCurLambda()->LocalPacks.push_back(NewVD);
  return NewVD;
}

void Sema::addInitCapture(LambdaScopeInfo *LSI, VarDecl *Var) {
  assert(Var->isInitCapture() && "init capture flag should be set");
  LSI->addCapture(Var, /*isBlock*/false, Var->getType()->isReferenceType(),
                  /*isNested*/false, Var->getLocation(), SourceLocation(),
                  Var->getType(), /*Invalid*/false);
}

void Sema::ActOnStartOfLambdaDefinition(LambdaIntroducer &Intro,
                                        Declarator &ParamInfo,
                                        Scope *CurScope) {
  LambdaScopeInfo *const LSI = getCurLambda();
  assert(LSI && "LambdaScopeInfo should be on stack!");

  // Determine if we're within a context where we know that the lambda will
  // be dependent, because there are template parameters in scope.
  bool KnownDependent;
  if (LSI->NumExplicitTemplateParams > 0) {
    auto *TemplateParamScope = CurScope->getTemplateParamParent();
    assert(TemplateParamScope &&
           "Lambda with explicit template param list should establish a "
           "template param scope");
    assert(TemplateParamScope->getParent());
    KnownDependent = TemplateParamScope->getParent()
                                       ->getTemplateParamParent() != nullptr;
  } else {
    KnownDependent = CurScope->getTemplateParamParent() != nullptr;
  }

  // Determine the signature of the call operator.
  TypeSourceInfo *MethodTyInfo;
  bool ExplicitParams = true;
  bool ExplicitResultType = true;
  bool ContainsUnexpandedParameterPack = false;
  SourceLocation EndLoc;
  SmallVector<ParmVarDecl *, 8> Params;
  if (ParamInfo.getNumTypeObjects() == 0) {
    // C++11 [expr.prim.lambda]p4:
    //   If a lambda-expression does not include a lambda-declarator, it is as
    //   if the lambda-declarator were ().
    FunctionProtoType::ExtProtoInfo EPI(Context.getDefaultCallingConvention(
        /*IsVariadic=*/false, /*IsCXXMethod=*/true));
    EPI.HasTrailingReturn = true;
    EPI.TypeQuals.addConst();
    // C++1y [expr.prim.lambda]:
    //   The lambda return type is 'auto', which is replaced by the
    //   trailing-return type if provided and/or deduced from 'return'
    //   statements
    // We don't do this before C++1y, because we don't support deduced return
    // types there.
    QualType DefaultTypeForNoTrailingReturn =
        getLangOpts().CPlusPlus14 ? Context.getAutoDeductType()
                                  : Context.DependentTy;
    QualType MethodTy =
        Context.getFunctionType(DefaultTypeForNoTrailingReturn, None, EPI);
    MethodTyInfo = Context.getTrivialTypeSourceInfo(MethodTy);
    ExplicitParams = false;
    ExplicitResultType = false;
    EndLoc = Intro.Range.getEnd();
  } else {
    assert(ParamInfo.isFunctionDeclarator() &&
           "lambda-declarator is a function");
    DeclaratorChunk::FunctionTypeInfo &FTI = ParamInfo.getFunctionTypeInfo();

    // C++11 [expr.prim.lambda]p5:
    //   This function call operator is declared const (9.3.1) if and only if
    //   the lambda-expression's parameter-declaration-clause is not followed
    //   by mutable. It is neither virtual nor declared volatile. [...]
    if (!FTI.hasMutableQualifier()) {
      FTI.getOrCreateMethodQualifiers().SetTypeQual(DeclSpec::TQ_const,
                                                    SourceLocation());
    }

    MethodTyInfo = GetTypeForDeclarator(ParamInfo, CurScope);
    assert(MethodTyInfo && "no type from lambda-declarator");
    EndLoc = ParamInfo.getSourceRange().getEnd();

    ExplicitResultType = FTI.hasTrailingReturnType();

    if (FTIHasNonVoidParameters(FTI)) {
      Params.reserve(FTI.NumParams);
      for (unsigned i = 0, e = FTI.NumParams; i != e; ++i)
        Params.push_back(cast<ParmVarDecl>(FTI.Params[i].Param));
    }

    // Check for unexpanded parameter packs in the method type.
    if (MethodTyInfo->getType()->containsUnexpandedParameterPack())
      DiagnoseUnexpandedParameterPack(Intro.Range.getBegin(), MethodTyInfo,
                                      UPPC_DeclarationType);
  }

  CXXRecordDecl *Class = createLambdaClosureType(Intro.Range, MethodTyInfo,
                                                 KnownDependent, Intro.Default);
  CXXMethodDecl *Method =
      startLambdaDefinition(Class, Intro.Range, MethodTyInfo, EndLoc, Params,
                            ParamInfo.getDeclSpec().getConstexprSpecifier());
  if (ExplicitParams)
    CheckCXXDefaultArguments(Method);

  // This represents the function body for the lambda function, check if we
  // have to apply optnone due to a pragma.
  AddRangeBasedOptnone(Method);

  // code_seg attribute on lambda apply to the method.
  if (Attr *A = getImplicitCodeSegOrSectionAttrForFunction(Method, /*IsDefinition=*/true))
    Method->addAttr(A);

  // Attributes on the lambda apply to the method.
  ProcessDeclAttributes(CurScope, Method, ParamInfo);

  // CUDA lambdas get implicit attributes based on the scope in which they're
  // declared.
  if (getLangOpts().CUDA)
    CUDASetLambdaAttrs(Method);

  // Introduce the function call operator as the current declaration context.
  PushDeclContext(CurScope, Method);

  // Build the lambda scope.
  buildLambdaScope(LSI, Method, Intro.Range, Intro.Default, Intro.DefaultLoc,
                   ExplicitParams, ExplicitResultType, !Method->isConst());

  // C++11 [expr.prim.lambda]p9:
  //   A lambda-expression whose smallest enclosing scope is a block scope is a
  //   local lambda expression; any other lambda expression shall not have a
  //   capture-default or simple-capture in its lambda-introducer.
  //
  // For simple-captures, this is covered by the check below that any named
  // entity is a variable that can be captured.
  //
  // For DR1632, we also allow a capture-default in any context where we can
  // odr-use 'this' (in particular, in a default initializer for a non-static
  // data member).
  if (Intro.Default != LCD_None && !Class->getParent()->isFunctionOrMethod() &&
      (getCurrentThisType().isNull() ||
       CheckCXXThisCapture(SourceLocation(), /*Explicit*/true,
                           /*BuildAndDiagnose*/false)))
    Diag(Intro.DefaultLoc, diag::err_capture_default_non_local);

  // Distinct capture names, for diagnostics.
  llvm::SmallSet<IdentifierInfo*, 8> CaptureNames;

  // Handle explicit captures.
  SourceLocation PrevCaptureLoc
    = Intro.Default == LCD_None? Intro.Range.getBegin() : Intro.DefaultLoc;
  for (auto C = Intro.Captures.begin(), E = Intro.Captures.end(); C != E;
       PrevCaptureLoc = C->Loc, ++C) {
    if (C->Kind == LCK_This || C->Kind == LCK_StarThis) {
      if (C->Kind == LCK_StarThis)
        Diag(C->Loc, !getLangOpts().CPlusPlus17
                             ? diag::ext_star_this_lambda_capture_cxx17
                             : diag::warn_cxx14_compat_star_this_lambda_capture);

      // C++11 [expr.prim.lambda]p8:
      //   An identifier or this shall not appear more than once in a
      //   lambda-capture.
      if (LSI->isCXXThisCaptured()) {
        Diag(C->Loc, diag::err_capture_more_than_once)
            << "'this'" << SourceRange(LSI->getCXXThisCapture().getLocation())
            << FixItHint::CreateRemoval(
                   SourceRange(getLocForEndOfToken(PrevCaptureLoc), C->Loc));
        continue;
      }

      // C++2a [expr.prim.lambda]p8:
      //  If a lambda-capture includes a capture-default that is =,
      //  each simple-capture of that lambda-capture shall be of the form
      //  "&identifier", "this", or "* this". [ Note: The form [&,this] is
      //  redundant but accepted for compatibility with ISO C++14. --end note ]
      if (Intro.Default == LCD_ByCopy && C->Kind != LCK_StarThis)
        Diag(C->Loc, !getLangOpts().CPlusPlus2a
                         ? diag::ext_equals_this_lambda_capture_cxx2a
                         : diag::warn_cxx17_compat_equals_this_lambda_capture);

      // C++11 [expr.prim.lambda]p12:
      //   If this is captured by a local lambda expression, its nearest
      //   enclosing function shall be a non-static member function.
      QualType ThisCaptureType = getCurrentThisType();
      if (ThisCaptureType.isNull()) {
        Diag(C->Loc, diag::err_this_capture) << true;
        continue;
      }

      CheckCXXThisCapture(C->Loc, /*Explicit=*/true, /*BuildAndDiagnose*/ true,
                          /*FunctionScopeIndexToStopAtPtr*/ nullptr,
                          C->Kind == LCK_StarThis);
      if (!LSI->Captures.empty())
        LSI->ExplicitCaptureRanges[LSI->Captures.size() - 1] = C->ExplicitRange;
      continue;
    }

    assert(C->Id && "missing identifier for capture");

    if (C->Init.isInvalid())
      continue;

    VarDecl *Var = nullptr;
    if (C->Init.isUsable()) {
      Diag(C->Loc, getLangOpts().CPlusPlus14
                       ? diag::warn_cxx11_compat_init_capture
                       : diag::ext_init_capture);

      // If the initializer expression is usable, but the InitCaptureType
      // is not, then an error has occurred - so ignore the capture for now.
      // for e.g., [n{0}] { }; <-- if no <initializer_list> is included.
      // FIXME: we should create the init capture variable and mark it invalid
      // in this case.
      if (C->InitCaptureType.get().isNull())
        continue;

      if (C->Init.get()->containsUnexpandedParameterPack() &&
          !C->InitCaptureType.get()->getAs<PackExpansionType>())
        DiagnoseUnexpandedParameterPack(C->Init.get(), UPPC_Initializer);

      unsigned InitStyle;
      switch (C->InitKind) {
      case LambdaCaptureInitKind::NoInit:
        llvm_unreachable("not an init-capture?");
      case LambdaCaptureInitKind::CopyInit:
        InitStyle = VarDecl::CInit;
        break;
      case LambdaCaptureInitKind::DirectInit:
        InitStyle = VarDecl::CallInit;
        break;
      case LambdaCaptureInitKind::ListInit:
        InitStyle = VarDecl::ListInit;
        break;
      }
      Var = createLambdaInitCaptureVarDecl(C->Loc, C->InitCaptureType.get(),
                                           C->EllipsisLoc, C->Id, InitStyle,
                                           C->Init.get());
      // C++1y [expr.prim.lambda]p11:
      //   An init-capture behaves as if it declares and explicitly
      //   captures a variable [...] whose declarative region is the
      //   lambda-expression's compound-statement
      if (Var)
        PushOnScopeChains(Var, CurScope, false);
    } else {
      assert(C->InitKind == LambdaCaptureInitKind::NoInit &&
             "init capture has valid but null init?");

      // C++11 [expr.prim.lambda]p8:
      //   If a lambda-capture includes a capture-default that is &, the
      //   identifiers in the lambda-capture shall not be preceded by &.
      //   If a lambda-capture includes a capture-default that is =, [...]
      //   each identifier it contains shall be preceded by &.
      if (C->Kind == LCK_ByRef && Intro.Default == LCD_ByRef) {
        Diag(C->Loc, diag::err_reference_capture_with_reference_default)
            << FixItHint::CreateRemoval(
                SourceRange(getLocForEndOfToken(PrevCaptureLoc), C->Loc));
        continue;
      } else if (C->Kind == LCK_ByCopy && Intro.Default == LCD_ByCopy) {
        Diag(C->Loc, diag::err_copy_capture_with_copy_default)
            << FixItHint::CreateRemoval(
                SourceRange(getLocForEndOfToken(PrevCaptureLoc), C->Loc));
        continue;
      }

      // C++11 [expr.prim.lambda]p10:
      //   The identifiers in a capture-list are looked up using the usual
      //   rules for unqualified name lookup (3.4.1)
      DeclarationNameInfo Name(C->Id, C->Loc);
      LookupResult R(*this, Name, LookupOrdinaryName);
      LookupName(R, CurScope);
      if (R.isAmbiguous())
        continue;
      if (R.empty()) {
        // FIXME: Disable corrections that would add qualification?
        CXXScopeSpec ScopeSpec;
        DeclFilterCCC<VarDecl> Validator{};
        if (DiagnoseEmptyLookup(CurScope, ScopeSpec, R, Validator))
          continue;
      }

      Var = R.getAsSingle<VarDecl>();
      if (Var && DiagnoseUseOfDecl(Var, C->Loc))
        continue;
    }

    // C++11 [expr.prim.lambda]p8:
    //   An identifier or this shall not appear more than once in a
    //   lambda-capture.
    if (!CaptureNames.insert(C->Id).second) {
      if (Var && LSI->isCaptured(Var)) {
        Diag(C->Loc, diag::err_capture_more_than_once)
            << C->Id << SourceRange(LSI->getCapture(Var).getLocation())
            << FixItHint::CreateRemoval(
                   SourceRange(getLocForEndOfToken(PrevCaptureLoc), C->Loc));
      } else
        // Previous capture captured something different (one or both was
        // an init-cpature): no fixit.
        Diag(C->Loc, diag::err_capture_more_than_once) << C->Id;
      continue;
    }

    // C++11 [expr.prim.lambda]p10:
    //   [...] each such lookup shall find a variable with automatic storage
    //   duration declared in the reaching scope of the local lambda expression.
    // Note that the 'reaching scope' check happens in tryCaptureVariable().
    if (!Var) {
      Diag(C->Loc, diag::err_capture_does_not_name_variable) << C->Id;
      continue;
    }

    // Ignore invalid decls; they'll just confuse the code later.
    if (Var->isInvalidDecl())
      continue;

    if (!Var->hasLocalStorage()) {
      Diag(C->Loc, diag::err_capture_non_automatic_variable) << C->Id;
      Diag(Var->getLocation(), diag::note_previous_decl) << C->Id;
      continue;
    }

    // C++11 [expr.prim.lambda]p23:
    //   A capture followed by an ellipsis is a pack expansion (14.5.3).
    SourceLocation EllipsisLoc;
    if (C->EllipsisLoc.isValid()) {
      if (Var->isParameterPack()) {
        EllipsisLoc = C->EllipsisLoc;
      } else {
        Diag(C->EllipsisLoc, diag::err_pack_expansion_without_parameter_packs)
            << (C->Init.isUsable() ? C->Init.get()->getSourceRange()
                                   : SourceRange(C->Loc));

        // Just ignore the ellipsis.
      }
    } else if (Var->isParameterPack()) {
      ContainsUnexpandedParameterPack = true;
    }

    if (C->Init.isUsable()) {
      addInitCapture(LSI, Var);
    } else {
      TryCaptureKind Kind = C->Kind == LCK_ByRef ? TryCapture_ExplicitByRef :
                                                   TryCapture_ExplicitByVal;
      tryCaptureVariable(Var, C->Loc, Kind, EllipsisLoc);
    }
    if (!LSI->Captures.empty())
      LSI->ExplicitCaptureRanges[LSI->Captures.size() - 1] = C->ExplicitRange;
  }
  finishLambdaExplicitCaptures(LSI);

  LSI->ContainsUnexpandedParameterPack |= ContainsUnexpandedParameterPack;

  // Add lambda parameters into scope.
  addLambdaParameters(Intro.Captures, Method, CurScope);

  // Enter a new evaluation context to insulate the lambda from any
  // cleanups from the enclosing full-expression.
  PushExpressionEvaluationContext(
      ExpressionEvaluationContext::PotentiallyEvaluated);
}

void Sema::ActOnLambdaError(SourceLocation StartLoc, Scope *CurScope,
                            bool IsInstantiation) {
  LambdaScopeInfo *LSI = cast<LambdaScopeInfo>(FunctionScopes.back());

  // Leave the expression-evaluation context.
  DiscardCleanupsInEvaluationContext();
  PopExpressionEvaluationContext();

  // Leave the context of the lambda.
  if (!IsInstantiation)
    PopDeclContext();

  // Finalize the lambda.
  CXXRecordDecl *Class = LSI->Lambda;
  Class->setInvalidDecl();
  SmallVector<Decl*, 4> Fields(Class->fields());
  ActOnFields(nullptr, Class->getLocation(), Class, Fields, SourceLocation(),
              SourceLocation(), ParsedAttributesView());
  CheckCompletedCXXClass(Class);

  PopFunctionScopeInfo();
}

QualType Sema::getLambdaConversionFunctionResultType(
    const FunctionProtoType *CallOpProto) {
  // The function type inside the pointer type is the same as the call
  // operator with some tweaks. The calling convention is the default free
  // function convention, and the type qualifications are lost.
  const FunctionProtoType::ExtProtoInfo CallOpExtInfo =
      CallOpProto->getExtProtoInfo();
  FunctionProtoType::ExtProtoInfo InvokerExtInfo = CallOpExtInfo;
  CallingConv CC = Context.getDefaultCallingConvention(
      CallOpProto->isVariadic(), /*IsCXXMethod=*/false);
  InvokerExtInfo.ExtInfo = InvokerExtInfo.ExtInfo.withCallingConv(CC);
  InvokerExtInfo.TypeQuals = Qualifiers();
  assert(InvokerExtInfo.RefQualifier == RQ_None &&
      "Lambda's call operator should not have a reference qualifier");
  return Context.getFunctionType(CallOpProto->getReturnType(),
                                 CallOpProto->getParamTypes(), InvokerExtInfo);
}

/// Add a lambda's conversion to function pointer, as described in
/// C++11 [expr.prim.lambda]p6.
static void addFunctionPointerConversion(Sema &S,
                                         SourceRange IntroducerRange,
                                         CXXRecordDecl *Class,
                                         CXXMethodDecl *CallOperator) {
  // This conversion is explicitly disabled if the lambda's function has
  // pass_object_size attributes on any of its parameters.
  auto HasPassObjectSizeAttr = [](const ParmVarDecl *P) {
    return P->hasAttr<PassObjectSizeAttr>();
  };
  if (llvm::any_of(CallOperator->parameters(), HasPassObjectSizeAttr))
    return;

  // Add the conversion to function pointer.
  QualType InvokerFunctionTy = S.getLambdaConversionFunctionResultType(
      CallOperator->getType()->castAs<FunctionProtoType>());
  QualType PtrToFunctionTy = S.Context.getPointerType(InvokerFunctionTy);

  // Create the type of the conversion function.
  FunctionProtoType::ExtProtoInfo ConvExtInfo(
      S.Context.getDefaultCallingConvention(
      /*IsVariadic=*/false, /*IsCXXMethod=*/true));
  // The conversion function is always const and noexcept.
  ConvExtInfo.TypeQuals = Qualifiers();
  ConvExtInfo.TypeQuals.addConst();
  ConvExtInfo.ExceptionSpec.Type = EST_BasicNoexcept;
  QualType ConvTy =
      S.Context.getFunctionType(PtrToFunctionTy, None, ConvExtInfo);

  SourceLocation Loc = IntroducerRange.getBegin();
  DeclarationName ConversionName
    = S.Context.DeclarationNames.getCXXConversionFunctionName(
        S.Context.getCanonicalType(PtrToFunctionTy));
  DeclarationNameLoc ConvNameLoc;
  // Construct a TypeSourceInfo for the conversion function, and wire
  // all the parameters appropriately for the FunctionProtoTypeLoc
  // so that everything works during transformation/instantiation of
  // generic lambdas.
  // The main reason for wiring up the parameters of the conversion
  // function with that of the call operator is so that constructs
  // like the following work:
  // auto L = [](auto b) {                <-- 1
  //   return [](auto a) -> decltype(a) { <-- 2
  //      return a;
  //   };
  // };
  // int (*fp)(int) = L(5);
  // Because the trailing return type can contain DeclRefExprs that refer
  // to the original call operator's variables, we hijack the call
  // operators ParmVarDecls below.
  TypeSourceInfo *ConvNamePtrToFunctionTSI =
      S.Context.getTrivialTypeSourceInfo(PtrToFunctionTy, Loc);
  ConvNameLoc.NamedType.TInfo = ConvNamePtrToFunctionTSI;

  // The conversion function is a conversion to a pointer-to-function.
  TypeSourceInfo *ConvTSI = S.Context.getTrivialTypeSourceInfo(ConvTy, Loc);
  FunctionProtoTypeLoc ConvTL =
      ConvTSI->getTypeLoc().getAs<FunctionProtoTypeLoc>();
  // Get the result of the conversion function which is a pointer-to-function.
  PointerTypeLoc PtrToFunctionTL =
      ConvTL.getReturnLoc().getAs<PointerTypeLoc>();
  // Do the same for the TypeSourceInfo that is used to name the conversion
  // operator.
  PointerTypeLoc ConvNamePtrToFunctionTL =
      ConvNamePtrToFunctionTSI->getTypeLoc().getAs<PointerTypeLoc>();

  // Get the underlying function types that the conversion function will
  // be converting to (should match the type of the call operator).
  FunctionProtoTypeLoc CallOpConvTL =
      PtrToFunctionTL.getPointeeLoc().getAs<FunctionProtoTypeLoc>();
  FunctionProtoTypeLoc CallOpConvNameTL =
    ConvNamePtrToFunctionTL.getPointeeLoc().getAs<FunctionProtoTypeLoc>();

  // Wire up the FunctionProtoTypeLocs with the call operator's parameters.
  // These parameter's are essentially used to transform the name and
  // the type of the conversion operator.  By using the same parameters
  // as the call operator's we don't have to fix any back references that
  // the trailing return type of the call operator's uses (such as
  // decltype(some_type<decltype(a)>::type{} + decltype(a){}) etc.)
  // - we can simply use the return type of the call operator, and
  // everything should work.
  SmallVector<ParmVarDecl *, 4> InvokerParams;
  for (unsigned I = 0, N = CallOperator->getNumParams(); I != N; ++I) {
    ParmVarDecl *From = CallOperator->getParamDecl(I);

    InvokerParams.push_back(ParmVarDecl::Create(
        S.Context,
        // Temporarily add to the TU. This is set to the invoker below.
        S.Context.getTranslationUnitDecl(), From->getBeginLoc(),
        From->getLocation(), From->getIdentifier(), From->getType(),
        From->getTypeSourceInfo(), From->getStorageClass(),
        /*DefArg=*/nullptr));
    CallOpConvTL.setParam(I, From);
    CallOpConvNameTL.setParam(I, From);
  }

  CXXConversionDecl *Conversion = CXXConversionDecl::Create(
      S.Context, Class, Loc,
      DeclarationNameInfo(ConversionName, Loc, ConvNameLoc), ConvTy, ConvTSI,
      /*isInline=*/true, ExplicitSpecifier(),
      S.getLangOpts().CPlusPlus17 ? CSK_constexpr : CSK_unspecified,
      CallOperator->getBody()->getEndLoc());
  Conversion->setAccess(AS_public);
  Conversion->setImplicit(true);

  if (Class->isGenericLambda()) {
    // Create a template version of the conversion operator, using the template
    // parameter list of the function call operator.
    FunctionTemplateDecl *TemplateCallOperator =
            CallOperator->getDescribedFunctionTemplate();
    FunctionTemplateDecl *ConversionTemplate =
                  FunctionTemplateDecl::Create(S.Context, Class,
                                      Loc, ConversionName,
                                      TemplateCallOperator->getTemplateParameters(),
                                      Conversion);
    ConversionTemplate->setAccess(AS_public);
    ConversionTemplate->setImplicit(true);
    Conversion->setDescribedFunctionTemplate(ConversionTemplate);
    Class->addDecl(ConversionTemplate);
  } else
    Class->addDecl(Conversion);
  // Add a non-static member function that will be the result of
  // the conversion with a certain unique ID.
  DeclarationName InvokerName = &S.Context.Idents.get(
                                                 getLambdaStaticInvokerName());
  // FIXME: Instead of passing in the CallOperator->getTypeSourceInfo()
  // we should get a prebuilt TrivialTypeSourceInfo from Context
  // using FunctionTy & Loc and get its TypeLoc as a FunctionProtoTypeLoc
  // then rewire the parameters accordingly, by hoisting up the InvokeParams
  // loop below and then use its Params to set Invoke->setParams(...) below.
  // This would avoid the 'const' qualifier of the calloperator from
  // contaminating the type of the invoker, which is currently adjusted
  // in SemaTemplateDeduction.cpp:DeduceTemplateArguments.  Fixing the
  // trailing return type of the invoker would require a visitor to rebuild
  // the trailing return type and adjusting all back DeclRefExpr's to refer
  // to the new static invoker parameters - not the call operator's.
  CXXMethodDecl *Invoke = CXXMethodDecl::Create(
      S.Context, Class, Loc, DeclarationNameInfo(InvokerName, Loc),
      InvokerFunctionTy, CallOperator->getTypeSourceInfo(), SC_Static,
      /*isInline=*/true, CSK_unspecified, CallOperator->getBody()->getEndLoc());
  for (unsigned I = 0, N = CallOperator->getNumParams(); I != N; ++I)
    InvokerParams[I]->setOwningFunction(Invoke);
  Invoke->setParams(InvokerParams);
  Invoke->setAccess(AS_private);
  Invoke->setImplicit(true);
  if (Class->isGenericLambda()) {
    FunctionTemplateDecl *TemplateCallOperator =
            CallOperator->getDescribedFunctionTemplate();
    FunctionTemplateDecl *StaticInvokerTemplate = FunctionTemplateDecl::Create(
                          S.Context, Class, Loc, InvokerName,
                          TemplateCallOperator->getTemplateParameters(),
                          Invoke);
    StaticInvokerTemplate->setAccess(AS_private);
    StaticInvokerTemplate->setImplicit(true);
    Invoke->setDescribedFunctionTemplate(StaticInvokerTemplate);
    Class->addDecl(StaticInvokerTemplate);
  } else
    Class->addDecl(Invoke);
}

/// Add a lambda's conversion to block pointer.
static void addBlockPointerConversion(Sema &S,
                                      SourceRange IntroducerRange,
                                      CXXRecordDecl *Class,
                                      CXXMethodDecl *CallOperator) {
  QualType FunctionTy = S.getLambdaConversionFunctionResultType(
      CallOperator->getType()->castAs<FunctionProtoType>());
  QualType BlockPtrTy = S.Context.getBlockPointerType(FunctionTy);

  FunctionProtoType::ExtProtoInfo ConversionEPI(
      S.Context.getDefaultCallingConvention(
          /*IsVariadic=*/false, /*IsCXXMethod=*/true));
  ConversionEPI.TypeQuals = Qualifiers();
  ConversionEPI.TypeQuals.addConst();
  QualType ConvTy = S.Context.getFunctionType(BlockPtrTy, None, ConversionEPI);

  SourceLocation Loc = IntroducerRange.getBegin();
  DeclarationName Name
    = S.Context.DeclarationNames.getCXXConversionFunctionName(
        S.Context.getCanonicalType(BlockPtrTy));
  DeclarationNameLoc NameLoc;
  NameLoc.NamedType.TInfo = S.Context.getTrivialTypeSourceInfo(BlockPtrTy, Loc);
  CXXConversionDecl *Conversion = CXXConversionDecl::Create(
      S.Context, Class, Loc, DeclarationNameInfo(Name, Loc, NameLoc), ConvTy,
      S.Context.getTrivialTypeSourceInfo(ConvTy, Loc),
      /*isInline=*/true, ExplicitSpecifier(), CSK_unspecified,
      CallOperator->getBody()->getEndLoc());
  Conversion->setAccess(AS_public);
  Conversion->setImplicit(true);
  Class->addDecl(Conversion);
}

ExprResult Sema::BuildCaptureInit(const Capture &Cap,
                                  SourceLocation ImplicitCaptureLoc,
                                  bool IsOpenMPMapping) {
  // VLA captures don't have a stored initialization expression.
  if (Cap.isVLATypeCapture())
    return ExprResult();

  // An init-capture is initialized directly from its stored initializer.
  if (Cap.isInitCapture())
    return Cap.getVariable()->getInit();

  // For anything else, build an initialization expression. For an implicit
  // capture, the capture notionally happens at the capture-default, so use
  // that location here.
  SourceLocation Loc =
      ImplicitCaptureLoc.isValid() ? ImplicitCaptureLoc : Cap.getLocation();

  // C++11 [expr.prim.lambda]p21:
  //   When the lambda-expression is evaluated, the entities that
  //   are captured by copy are used to direct-initialize each
  //   corresponding non-static data member of the resulting closure
  //   object. (For array members, the array elements are
  //   direct-initialized in increasing subscript order.) These
  //   initializations are performed in the (unspecified) order in
  //   which the non-static data members are declared.

  // C++ [expr.prim.lambda]p12:
  //   An entity captured by a lambda-expression is odr-used (3.2) in
  //   the scope containing the lambda-expression.
  ExprResult Init;
  IdentifierInfo *Name = nullptr;
  if (Cap.isThisCapture()) {
    QualType ThisTy = getCurrentThisType();
    Expr *This = BuildCXXThisExpr(Loc, ThisTy, ImplicitCaptureLoc.isValid());
    if (Cap.isCopyCapture())
      Init = CreateBuiltinUnaryOp(Loc, UO_Deref, This);
    else
      Init = This;
  } else {
    assert(Cap.isVariableCapture() && "unknown kind of capture");
    VarDecl *Var = Cap.getVariable();
    Name = Var->getIdentifier();
    Init = BuildDeclarationNameExpr(
      CXXScopeSpec(), DeclarationNameInfo(Var->getDeclName(), Loc), Var);
  }

  // In OpenMP, the capture kind doesn't actually describe how to capture:
  // variables are "mapped" onto the device in a process that does not formally
  // make a copy, even for a "copy capture".
  if (IsOpenMPMapping)
    return Init;

  if (Init.isInvalid())
    return ExprError();

  Expr *InitExpr = Init.get();
  InitializedEntity Entity = InitializedEntity::InitializeLambdaCapture(
      Name, Cap.getCaptureType(), Loc);
  InitializationKind InitKind =
      InitializationKind::CreateDirect(Loc, Loc, Loc);
  InitializationSequence InitSeq(*this, Entity, InitKind, InitExpr);
  return InitSeq.Perform(*this, Entity, InitKind, InitExpr);
}

ExprResult Sema::ActOnLambdaExpr(SourceLocation StartLoc, Stmt *Body,
                                 Scope *CurScope) {
  LambdaScopeInfo LSI = *cast<LambdaScopeInfo>(FunctionScopes.back());
  ActOnFinishFunctionBody(LSI.CallOperator, Body);
  return BuildLambdaExpr(StartLoc, Body->getEndLoc(), &LSI);
}

static LambdaCaptureDefault
mapImplicitCaptureStyle(CapturingScopeInfo::ImplicitCaptureStyle ICS) {
  switch (ICS) {
  case CapturingScopeInfo::ImpCap_None:
    return LCD_None;
  case CapturingScopeInfo::ImpCap_LambdaByval:
    return LCD_ByCopy;
  case CapturingScopeInfo::ImpCap_CapturedRegion:
  case CapturingScopeInfo::ImpCap_LambdaByref:
    return LCD_ByRef;
  case CapturingScopeInfo::ImpCap_Block:
    llvm_unreachable("block capture in lambda");
  }
  llvm_unreachable("Unknown implicit capture style");
}

bool Sema::CaptureHasSideEffects(const Capture &From) {
  if (From.isInitCapture()) {
    Expr *Init = From.getVariable()->getInit();
    if (Init && Init->HasSideEffects(Context))
      return true;
  }

  if (!From.isCopyCapture())
    return false;

  const QualType T = From.isThisCapture()
                         ? getCurrentThisType()->getPointeeType()
                         : From.getCaptureType();

  if (T.isVolatileQualified())
    return true;

  const Type *BaseT = T->getBaseElementTypeUnsafe();
  if (const CXXRecordDecl *RD = BaseT->getAsCXXRecordDecl())
    return !RD->isCompleteDefinition() || !RD->hasTrivialCopyConstructor() ||
           !RD->hasTrivialDestructor();

  return false;
}

bool Sema::DiagnoseUnusedLambdaCapture(SourceRange CaptureRange,
                                       const Capture &From) {
  if (CaptureHasSideEffects(From))
    return false;

  if (From.isVLATypeCapture())
    return false;

  auto diag = Diag(From.getLocation(), diag::warn_unused_lambda_capture);
  if (From.isThisCapture())
    diag << "'this'";
  else
    diag << From.getVariable();
  diag << From.isNonODRUsed();
  diag << FixItHint::CreateRemoval(CaptureRange);
  return true;
}

/// Create a field within the lambda class or captured statement record for the
/// given capture.
FieldDecl *Sema::BuildCaptureField(RecordDecl *RD,
                                   const sema::Capture &Capture) {
  SourceLocation Loc = Capture.getLocation();
  QualType FieldType = Capture.getCaptureType();

  TypeSourceInfo *TSI = nullptr;
  if (Capture.isVariableCapture()) {
    auto *Var = Capture.getVariable();
    if (Var->isInitCapture())
      TSI = Capture.getVariable()->getTypeSourceInfo();
  }

  // FIXME: Should we really be doing this? A null TypeSourceInfo seems more
  // appropriate, at least for an implicit capture.
  if (!TSI)
    TSI = Context.getTrivialTypeSourceInfo(FieldType, Loc);

  // Build the non-static data member.
  FieldDecl *Field =
      FieldDecl::Create(Context, RD, Loc, Loc, nullptr, FieldType, TSI, nullptr,
                        false, ICIS_NoInit);
  // If the variable being captured has an invalid type, mark the class as
  // invalid as well.
  if (!FieldType->isDependentType()) {
    if (RequireCompleteType(Loc, FieldType, diag::err_field_incomplete)) {
      RD->setInvalidDecl();
      Field->setInvalidDecl();
    } else {
      NamedDecl *Def;
      FieldType->isIncompleteType(&Def);
      if (Def && Def->isInvalidDecl()) {
        RD->setInvalidDecl();
        Field->setInvalidDecl();
      }
    }
  }
  Field->setImplicit(true);
  Field->setAccess(AS_private);
  RD->addDecl(Field);

  if (Capture.isVLATypeCapture())
    Field->setCapturedVLAType(Capture.getCapturedVLAType());

  return Field;
}

ExprResult Sema::BuildLambdaExpr(SourceLocation StartLoc, SourceLocation EndLoc,
                                 LambdaScopeInfo *LSI) {
  // Collect information from the lambda scope.
  SmallVector<LambdaCapture, 4> Captures;
  SmallVector<Expr *, 4> CaptureInits;
  SourceLocation CaptureDefaultLoc = LSI->CaptureDefaultLoc;
  LambdaCaptureDefault CaptureDefault =
      mapImplicitCaptureStyle(LSI->ImpCaptureStyle);
  CXXRecordDecl *Class;
  CXXMethodDecl *CallOperator;
  SourceRange IntroducerRange;
  bool ExplicitParams;
  bool ExplicitResultType;
  CleanupInfo LambdaCleanup;
  bool ContainsUnexpandedParameterPack;
  bool IsGenericLambda;
  {
    CallOperator = LSI->CallOperator;
    Class = LSI->Lambda;
    IntroducerRange = LSI->IntroducerRange;
    ExplicitParams = LSI->ExplicitParams;
    ExplicitResultType = !LSI->HasImplicitReturnType;
    LambdaCleanup = LSI->Cleanup;
    ContainsUnexpandedParameterPack = LSI->ContainsUnexpandedParameterPack;
    IsGenericLambda = Class->isGenericLambda();

    CallOperator->setLexicalDeclContext(Class);
    Decl *TemplateOrNonTemplateCallOperatorDecl =
        CallOperator->getDescribedFunctionTemplate()
        ? CallOperator->getDescribedFunctionTemplate()
        : cast<Decl>(CallOperator);

    // FIXME: Is this really the best choice? Keeping the lexical decl context
    // set as CurContext seems more faithful to the source.
    TemplateOrNonTemplateCallOperatorDecl->setLexicalDeclContext(Class);

    PopExpressionEvaluationContext();

    // True if the current capture has a used capture or default before it.
    bool CurHasPreviousCapture = CaptureDefault != LCD_None;
    SourceLocation PrevCaptureLoc = CurHasPreviousCapture ?
        CaptureDefaultLoc : IntroducerRange.getBegin();

    for (unsigned I = 0, N = LSI->Captures.size(); I != N; ++I) {
      const Capture &From = LSI->Captures[I];

      if (From.isInvalid())
        return ExprError();

      assert(!From.isBlockCapture() && "Cannot capture __block variables");
      bool IsImplicit = I >= LSI->NumExplicitCaptures;
      SourceLocation ImplicitCaptureLoc =
          IsImplicit ? CaptureDefaultLoc : SourceLocation();

      // Use source ranges of explicit captures for fixits where available.
      SourceRange CaptureRange = LSI->ExplicitCaptureRanges[I];

      // Warn about unused explicit captures.
      bool IsCaptureUsed = true;
      if (!CurContext->isDependentContext() && !IsImplicit &&
          !From.isODRUsed()) {
        // Initialized captures that are non-ODR used may not be eliminated.
        // FIXME: Where did the IsGenericLambda here come from?
        bool NonODRUsedInitCapture =
            IsGenericLambda && From.isNonODRUsed() && From.isInitCapture();
        if (!NonODRUsedInitCapture) {
          bool IsLast = (I + 1) == LSI->NumExplicitCaptures;
          SourceRange FixItRange;
          if (CaptureRange.isValid()) {
            if (!CurHasPreviousCapture && !IsLast) {
              // If there are no captures preceding this capture, remove the
              // following comma.
              FixItRange = SourceRange(CaptureRange.getBegin(),
                                       getLocForEndOfToken(CaptureRange.getEnd()));
            } else {
              // Otherwise, remove the comma since the last used capture.
              FixItRange = SourceRange(getLocForEndOfToken(PrevCaptureLoc),
                                       CaptureRange.getEnd());
            }
          }

          IsCaptureUsed = !DiagnoseUnusedLambdaCapture(FixItRange, From);
        }
      }

      if (CaptureRange.isValid()) {
        CurHasPreviousCapture |= IsCaptureUsed;
        PrevCaptureLoc = CaptureRange.getEnd();
      }

      // Map the capture to our AST representation.
      LambdaCapture Capture = [&] {
        if (From.isThisCapture()) {
          // Capturing 'this' implicitly with a default of '[=]' is deprecated,
          // because it results in a reference capture. Don't warn prior to
          // C++2a; there's nothing that can be done about it before then.
          if (getLangOpts().CPlusPlus2a && IsImplicit &&
              CaptureDefault == LCD_ByCopy) {
            Diag(From.getLocation(), diag::warn_deprecated_this_capture);
            Diag(CaptureDefaultLoc, diag::note_deprecated_this_capture)
                << FixItHint::CreateInsertion(
                       getLocForEndOfToken(CaptureDefaultLoc), ", this");
          }
          return LambdaCapture(From.getLocation(), IsImplicit,
                               From.isCopyCapture() ? LCK_StarThis : LCK_This);
        } else if (From.isVLATypeCapture()) {
          return LambdaCapture(From.getLocation(), IsImplicit, LCK_VLAType);
        } else {
          assert(From.isVariableCapture() && "unknown kind of capture");
          VarDecl *Var = From.getVariable();
          LambdaCaptureKind Kind =
              From.isCopyCapture() ? LCK_ByCopy : LCK_ByRef;
          return LambdaCapture(From.getLocation(), IsImplicit, Kind, Var,
                               From.getEllipsisLoc());
        }
      }();

      // Form the initializer for the capture field.
      ExprResult Init = BuildCaptureInit(From, ImplicitCaptureLoc);

      // FIXME: Skip this capture if the capture is not used, the initializer
      // has no side-effects, the type of the capture is trivial, and the
      // lambda is not externally visible.

      // Add a FieldDecl for the capture and form its initializer.
      BuildCaptureField(Class, From);
      Captures.push_back(Capture);
      CaptureInits.push_back(Init.get());
    }

    // C++11 [expr.prim.lambda]p6:
    //   The closure type for a lambda-expression with no lambda-capture
    //   has a public non-virtual non-explicit const conversion function
    //   to pointer to function having the same parameter and return
    //   types as the closure type's function call operator.
    if (Captures.empty() && CaptureDefault == LCD_None)
      addFunctionPointerConversion(*this, IntroducerRange, Class,
                                   CallOperator);

    // Objective-C++:
    //   The closure type for a lambda-expression has a public non-virtual
    //   non-explicit const conversion function to a block pointer having the
    //   same parameter and return types as the closure type's function call
    //   operator.
    // FIXME: Fix generic lambda to block conversions.
    if (getLangOpts().Blocks && getLangOpts().ObjC && !IsGenericLambda)
      addBlockPointerConversion(*this, IntroducerRange, Class, CallOperator);

    // Finalize the lambda class.
    SmallVector<Decl*, 4> Fields(Class->fields());
    ActOnFields(nullptr, Class->getLocation(), Class, Fields, SourceLocation(),
                SourceLocation(), ParsedAttributesView());
    CheckCompletedCXXClass(Class);
  }

  Cleanup.mergeFrom(LambdaCleanup);

  LambdaExpr *Lambda = LambdaExpr::Create(Context, Class, IntroducerRange,
                                          CaptureDefault, CaptureDefaultLoc,
                                          Captures,
                                          ExplicitParams, ExplicitResultType,
                                          CaptureInits, EndLoc,
                                          ContainsUnexpandedParameterPack);
  // If the lambda expression's call operator is not explicitly marked constexpr
  // and we are not in a dependent context, analyze the call operator to infer
  // its constexpr-ness, suppressing diagnostics while doing so.
  if (getLangOpts().CPlusPlus17 && !CallOperator->isInvalidDecl() &&
      !CallOperator->isConstexpr() &&
      !isa<CoroutineBodyStmt>(CallOperator->getBody()) &&
      !Class->getDeclContext()->isDependentContext()) {
    CallOperator->setConstexprKind(
        CheckConstexprFunctionDefinition(CallOperator,
                                         CheckConstexprKind::CheckValid)
            ? CSK_constexpr
            : CSK_unspecified);
  }

  // Emit delayed shadowing warnings now that the full capture list is known.
  DiagnoseShadowingLambdaDecls(LSI);

  if (!CurContext->isDependentContext()) {
    switch (ExprEvalContexts.back().Context) {
    // C++11 [expr.prim.lambda]p2:
    //   A lambda-expression shall not appear in an unevaluated operand
    //   (Clause 5).
    case ExpressionEvaluationContext::Unevaluated:
    case ExpressionEvaluationContext::UnevaluatedList:
    case ExpressionEvaluationContext::UnevaluatedAbstract:
    // C++1y [expr.const]p2:
    //   A conditional-expression e is a core constant expression unless the
    //   evaluation of e, following the rules of the abstract machine, would
    //   evaluate [...] a lambda-expression.
    //
    // This is technically incorrect, there are some constant evaluated contexts
    // where this should be allowed.  We should probably fix this when DR1607 is
    // ratified, it lays out the exact set of conditions where we shouldn't
    // allow a lambda-expression.
    case ExpressionEvaluationContext::ConstantEvaluated:
      // We don't actually diagnose this case immediately, because we
      // could be within a context where we might find out later that
      // the expression is potentially evaluated (e.g., for typeid).
      ExprEvalContexts.back().Lambdas.push_back(Lambda);
      break;

    case ExpressionEvaluationContext::DiscardedStatement:
    case ExpressionEvaluationContext::PotentiallyEvaluated:
    case ExpressionEvaluationContext::PotentiallyEvaluatedIfUsed:
      break;
    }
  }

  return MaybeBindToTemporary(Lambda);
}

ExprResult Sema::BuildBlockForLambdaConversion(SourceLocation CurrentLocation,
                                               SourceLocation ConvLocation,
                                               CXXConversionDecl *Conv,
                                               Expr *Src) {
  // Make sure that the lambda call operator is marked used.
  CXXRecordDecl *Lambda = Conv->getParent();
  CXXMethodDecl *CallOperator
    = cast<CXXMethodDecl>(
        Lambda->lookup(
          Context.DeclarationNames.getCXXOperatorName(OO_Call)).front());
  CallOperator->setReferenced();
  CallOperator->markUsed(Context);

  ExprResult Init = PerformCopyInitialization(
      InitializedEntity::InitializeLambdaToBlock(ConvLocation, Src->getType(),
                                                 /*NRVO=*/false),
      CurrentLocation, Src);
  if (!Init.isInvalid())
    Init = ActOnFinishFullExpr(Init.get(), /*DiscardedValue*/ false);

  if (Init.isInvalid())
    return ExprError();

  // Create the new block to be returned.
  BlockDecl *Block = BlockDecl::Create(Context, CurContext, ConvLocation);

  // Set the type information.
  Block->setSignatureAsWritten(CallOperator->getTypeSourceInfo());
  Block->setIsVariadic(CallOperator->isVariadic());
  Block->setBlockMissingReturnType(false);

  // Add parameters.
  SmallVector<ParmVarDecl *, 4> BlockParams;
  for (unsigned I = 0, N = CallOperator->getNumParams(); I != N; ++I) {
    ParmVarDecl *From = CallOperator->getParamDecl(I);
    BlockParams.push_back(ParmVarDecl::Create(
        Context, Block, From->getBeginLoc(), From->getLocation(),
        From->getIdentifier(), From->getType(), From->getTypeSourceInfo(),
        From->getStorageClass(),
        /*DefArg=*/nullptr));
  }
  Block->setParams(BlockParams);

  Block->setIsConversionFromLambda(true);

  // Add capture. The capture uses a fake variable, which doesn't correspond
  // to any actual memory location. However, the initializer copy-initializes
  // the lambda object.
  TypeSourceInfo *CapVarTSI =
      Context.getTrivialTypeSourceInfo(Src->getType());
  VarDecl *CapVar = VarDecl::Create(Context, Block, ConvLocation,
                                    ConvLocation, nullptr,
                                    Src->getType(), CapVarTSI,
                                    SC_None);
  BlockDecl::Capture Capture(/*variable=*/CapVar, /*byRef=*/false,
                             /*nested=*/false, /*copy=*/Init.get());
  Block->setCaptures(Context, Capture, /*CapturesCXXThis=*/false);

  // Add a fake function body to the block. IR generation is responsible
  // for filling in the actual body, which cannot be expressed as an AST.
  Block->setBody(new (Context) CompoundStmt(ConvLocation));

  // Create the block literal expression.
  Expr *BuildBlock = new (Context) BlockExpr(Block, Conv->getConversionType());
  ExprCleanupObjects.push_back(Block);
  Cleanup.setExprNeedsCleanups(true);

  return BuildBlock;
}<|MERGE_RESOLUTION|>--- conflicted
+++ resolved
@@ -272,15 +272,9 @@
   return false;
 }
 
-<<<<<<< HEAD
-MangleNumberingContext *
+std::tuple<MangleNumberingContext *, Decl *>
 Sema::getCurrentMangleNumberContext(const DeclContext *DC,
-                                    Decl *&ManglingContextDecl,
                                     bool SkpNoODRChk, bool *Forced) {
-=======
-std::tuple<MangleNumberingContext *, Decl *>
-Sema::getCurrentMangleNumberContext(const DeclContext *DC) {
->>>>>>> 5d8870bc
   // Compute the context for allocating mangling numbers in the current
   // expression, if the ABI requires them.
   Decl *ManglingContextDecl = ExprEvalContexts.back().ManglingContextDecl;
@@ -331,16 +325,11 @@
     bool NeedODR =
         (IsInNonspecializedTemplate &&
          !(ManglingContextDecl && isa<ParmVarDecl>(ManglingContextDecl))) ||
-<<<<<<< HEAD
         isInInlineFunction(CurContext);
     if (NeedODR || SkpNoODRChk) {
       // Set forced if it don't need to follow ODR originally.
       if (SkpNoODRChk && Forced)
         *Forced = !NeedODR;
-      ManglingContextDecl = nullptr;
-=======
-        isInInlineFunction(CurContext)) {
->>>>>>> 5d8870bc
       while (auto *CD = dyn_cast<CapturedDecl>(DC))
         DC = CD->getParent();
       return std::make_tuple(&Context.getManglingNumberContext(DC), nullptr);
@@ -351,18 +340,11 @@
 
   case StaticDataMember:
     //  -- the initializers of nonspecialized static members of template classes
-<<<<<<< HEAD
-    if (!SkpNoODRChk && !IsInNonspecializedTemplate) {
-      ManglingContextDecl = nullptr;
-      return nullptr;
-    }
+    if (!SkpNoODRChk && !IsInNonspecializedTemplate)
+      return std::make_tuple(nullptr, nullptr);
     // Set forced if it don't need to follow ODR originally.
     if (SkpNoODRChk && Forced)
       *Forced = !IsInNonspecializedTemplate;
-=======
-    if (!IsInNonspecializedTemplate)
-      return std::make_tuple(nullptr, nullptr);
->>>>>>> 5d8870bc
     // Fall through to get the current context.
     LLVM_FALLTHROUGH;
 
@@ -457,16 +439,11 @@
   } else {
     MangleNumberingContext *MCtx;
     Decl *ManglingContextDecl;
-<<<<<<< HEAD
     bool Forced = false;
-    if (MangleNumberingContext *MCtx = getCurrentMangleNumberContext(
-            Class->getDeclContext(), ManglingContextDecl,
-            getLangOpts().CUDAForceLambdaODR, &Forced)) {
-=======
     std::tie(MCtx, ManglingContextDecl) =
-        getCurrentMangleNumberContext(Class->getDeclContext());
+        getCurrentMangleNumberContext(Class->getDeclContext(),
+            getLangOpts().CUDAForceLambdaODR, &Forced);
     if (MCtx) {
->>>>>>> 5d8870bc
       unsigned ManglingNumber = MCtx->getManglingNumber(Method);
       Class->setLambdaMangling(ManglingNumber, ManglingContextDecl, Forced);
       if (MCtx->hasDeviceMangleNumberingContext()) {
