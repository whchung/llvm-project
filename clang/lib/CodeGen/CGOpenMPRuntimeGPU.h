//===------ CGOpenMPRuntimeGPU.h - Interface to OpenMP GPU Runtimes ------===//
//
// Part of the LLVM Project, under the Apache License v2.0 with LLVM Exceptions.
// See https://llvm.org/LICENSE.txt for license information.
// SPDX-License-Identifier: Apache-2.0 WITH LLVM-exception
//
//===----------------------------------------------------------------------===//
//
// This provides a generalized class for OpenMP runtime code generation
// specialized by GPU targets NVPTX and AMDGCN.
//
//===----------------------------------------------------------------------===//

#ifndef LLVM_CLANG_LIB_CODEGEN_CGOPENMPRUNTIMEGPU_H
#define LLVM_CLANG_LIB_CODEGEN_CGOPENMPRUNTIMEGPU_H

#include "CGOpenMPRuntime.h"
#include "CodeGenFunction.h"
#include "clang/AST/StmtOpenMP.h"

namespace clang {
namespace CodeGen {

class CGOpenMPRuntimeGPU : public CGOpenMPRuntime {
public:
  /// Defines the execution mode.
  enum ExecutionMode {
    /// SPMD execution mode (all threads are worker threads).
    EM_SPMD,
    /// Non-SPMD execution mode (1 master thread, others are workers).
    EM_NonSPMD,
    /// Unknown execution mode (orphaned directive).
    EM_Unknown,
  };
private:
  /// Parallel outlined function work for workers to execute.
  llvm::SmallVector<llvm::Function *, 16> Work;

  struct EntryFunctionState {
    SourceLocation Loc;
  };

  ExecutionMode getExecutionMode() const;

  bool requiresFullRuntime() const { return RequiresFullRuntime; }

  /// Get barrier to synchronize all threads in a block.
  void syncCTAThreads(CodeGenFunction &CGF);

  /// Helper for target directive initialization.
  void emitKernelInit(CodeGenFunction &CGF, EntryFunctionState &EST,
                      bool IsSPMD);

  /// Helper for target directive finalization.
  void emitKernelDeinit(CodeGenFunction &CGF, EntryFunctionState &EST,
                        bool IsSPMD);

  void GenerateMetaData(CodeGenModule &CGM, const OMPExecutableDirective &D,
                        llvm::Function *&OutlinedFn, bool isSPMD);

  /// Helper for generic variables globalization prolog.
  void emitGenericVarsProlog(CodeGenFunction &CGF, SourceLocation Loc,
                             bool WithSPMDCheck = false);

  /// Helper for generic variables globalization epilog.
  void emitGenericVarsEpilog(CodeGenFunction &CGF, bool WithSPMDCheck = false);

  //
  // Base class overrides.
  //

  /// Creates offloading entry for the provided entry ID \a ID,
  /// address \a Addr, size \a Size, and flags \a Flags.
  void createOffloadEntry(llvm::Constant *ID, llvm::Constant *Addr,
                          uint64_t Size, int32_t Flags,
                          llvm::GlobalValue::LinkageTypes Linkage) override;

  /// Emit outlined function specialized for the Fork-Join
  /// programming model for applicable target directives on the NVPTX device.
  /// \param D Directive to emit.
  /// \param ParentName Name of the function that encloses the target region.
  /// \param OutlinedFn Outlined function value to be defined by this call.
  /// \param OutlinedFnID Outlined function ID value to be defined by this call.
  /// \param IsOffloadEntry True if the outlined function is an offload entry.
  /// An outlined function may not be an entry if, e.g. the if clause always
  /// evaluates to false.
  void emitNonSPMDKernel(const OMPExecutableDirective &D, StringRef ParentName,
                         llvm::Function *&OutlinedFn,
                         llvm::Constant *&OutlinedFnID, bool IsOffloadEntry,
                         const RegionCodeGenTy &CodeGen);

  /// Emit outlined function specialized for the Single Program
  /// Multiple Data programming model for applicable target directives on the
  /// NVPTX device.
  /// \param D Directive to emit.
  /// \param ParentName Name of the function that encloses the target region.
  /// \param OutlinedFn Outlined function value to be defined by this call.
  /// \param OutlinedFnID Outlined function ID value to be defined by this call.
  /// \param IsOffloadEntry True if the outlined function is an offload entry.
  /// \param CodeGen Object containing the target statements.
  /// An outlined function may not be an entry if, e.g. the if clause always
  /// evaluates to false.
  void emitSPMDKernel(const OMPExecutableDirective &D, StringRef ParentName,
                      llvm::Function *&OutlinedFn,
                      llvm::Constant *&OutlinedFnID, bool IsOffloadEntry,
                      const RegionCodeGenTy &CodeGen);

  /// Emit outlined function for 'target' directive on the NVPTX
  /// device.
  /// \param D Directive to emit.
  /// \param ParentName Name of the function that encloses the target region.
  /// \param OutlinedFn Outlined function value to be defined by this call.
  /// \param OutlinedFnID Outlined function ID value to be defined by this call.
  /// \param IsOffloadEntry True if the outlined function is an offload entry.
  /// An outlined function may not be an entry if, e.g. the if clause always
  /// evaluates to false.
  void emitTargetOutlinedFunction(const OMPExecutableDirective &D,
                                  StringRef ParentName,
                                  llvm::Function *&OutlinedFn,
                                  llvm::Constant *&OutlinedFnID,
                                  bool IsOffloadEntry,
                                  const RegionCodeGenTy &CodeGen) override;

  /// Emits code for parallel or serial call of the \a OutlinedFn with
  /// variables captured in a record which address is stored in \a
  /// CapturedStruct.
  /// This call is for the Non-SPMD Execution Mode.
  /// \param OutlinedFn Outlined function to be run in parallel threads. Type of
  /// this function is void(*)(kmp_int32 *, kmp_int32, struct context_vars*).
  /// \param CapturedVars A pointer to the record with the references to
  /// variables used in \a OutlinedFn function.
  /// \param IfCond Condition in the associated 'if' clause, if it was
  /// specified, nullptr otherwise.
  void emitNonSPMDParallelCall(CodeGenFunction &CGF, SourceLocation Loc,
                               llvm::Value *OutlinedFn,
                               ArrayRef<llvm::Value *> CapturedVars,
                               const Expr *IfCond);

  /// Emits code for parallel or serial call of the \a OutlinedFn with
  /// variables captured in a record which address is stored in \a
  /// CapturedStruct.
  /// This call is for a parallel directive within an SPMD target directive.
  /// \param OutlinedFn Outlined function to be run in parallel threads. Type of
  /// this function is void(*)(kmp_int32 *, kmp_int32, struct context_vars*).
  /// \param CapturedVars A pointer to the record with the references to
  /// variables used in \a OutlinedFn function.
  /// \param IfCond Condition in the associated 'if' clause, if it was
  /// specified, nullptr otherwise.
  ///
  void emitSPMDParallelCall(CodeGenFunction &CGF, SourceLocation Loc,
                            llvm::Function *OutlinedFn,
                            ArrayRef<llvm::Value *> CapturedVars,
                            const Expr *IfCond);

protected:
  /// Get the function name of an outlined region.
  //  The name can be customized depending on the target.
  //
  StringRef getOutlinedHelperName() const override {
    return "__omp_outlined__";
  }

  /// Check if the default location must be constant.
  /// Constant for NVPTX for better optimization.
  bool isDefaultLocationConstant() const override { return true; }

  /// Returns additional flags that can be stored in reserved_2 field of the
  /// default location.
  /// For NVPTX target contains data about SPMD/Non-SPMD execution mode +
  /// Full/Lightweight runtime mode. Used for better optimization.
  unsigned getDefaultLocationReserved2Flags() const override;

public:
  explicit CGOpenMPRuntimeGPU(CodeGenModule &CGM);
  void clear() override;

  /// Declare generalized virtual functions which need to be defined
  /// by all specializations of OpenMPGPURuntime Targets like AMDGCN
  /// and NVPTX.

  /// Get the GPU warp size.
  llvm::Value *getGPUWarpSize(CodeGenFunction &CGF);

  /// Get the id of the current thread on the GPU.
  llvm::Value *getGPUThreadID(CodeGenFunction &CGF);

  /// Get the maximum number of threads in a block of the GPU.
  llvm::Value *getGPUNumThreads(CodeGenFunction &CGF);

  /// Returns whether the current architecture supports fast FP atomics
  bool supportFastFPAtomics() override;

<<<<<<< HEAD
=======
  // Emit call to fast FP intrinsics
  std::pair<bool, RValue> emitFastFPAtomicCall(CodeGenFunction &CGF, LValue X,
                                               RValue Update,
                                               BinaryOperatorKind BO) override;

>>>>>>> 93bae551
  /// Emit call to void __kmpc_push_proc_bind(ident_t *loc, kmp_int32
  /// global_tid, int proc_bind) to generate code for 'proc_bind' clause.
  virtual void emitProcBindClause(CodeGenFunction &CGF,
                                  llvm::omp::ProcBindKind ProcBind,
                                  SourceLocation Loc) override;

  /// Emits call to void __kmpc_push_num_threads(ident_t *loc, kmp_int32
  /// global_tid, kmp_int32 num_threads) to generate code for 'num_threads'
  /// clause.
  /// \param NumThreads An integer value of threads.
  virtual void emitNumThreadsClause(CodeGenFunction &CGF,
                                    llvm::Value *NumThreads,
                                    SourceLocation Loc) override;

  /// This function ought to emit, in the general case, a call to
  // the openmp runtime kmpc_push_num_teams. In NVPTX backend it is not needed
  // as these numbers are obtained through the PTX grid and block configuration.
  /// \param NumTeams An integer expression of teams.
  /// \param ThreadLimit An integer expression of threads.
  void emitNumTeamsClause(CodeGenFunction &CGF, const Expr *NumTeams,
                          const Expr *ThreadLimit, SourceLocation Loc) override;

  /// Emits inlined function for the specified OpenMP parallel
  //  directive.
  /// \a D. This outlined function has type void(*)(kmp_int32 *ThreadID,
  /// kmp_int32 BoundID, struct context_vars*).
  /// \param D OpenMP directive.
  /// \param ThreadIDVar Variable for thread id in the current OpenMP region.
  /// \param InnermostKind Kind of innermost directive (for simple directives it
  /// is a directive itself, for combined - its innermost directive).
  /// \param CodeGen Code generation sequence for the \a D directive.
  llvm::Function *
  emitParallelOutlinedFunction(const OMPExecutableDirective &D,
                               const VarDecl *ThreadIDVar,
                               OpenMPDirectiveKind InnermostKind,
                               const RegionCodeGenTy &CodeGen) override;

  /// Emits inlined function for the specified OpenMP teams
  //  directive.
  /// \a D. This outlined function has type void(*)(kmp_int32 *ThreadID,
  /// kmp_int32 BoundID, struct context_vars*).
  /// \param D OpenMP directive.
  /// \param ThreadIDVar Variable for thread id in the current OpenMP region.
  /// \param InnermostKind Kind of innermost directive (for simple directives it
  /// is a directive itself, for combined - its innermost directive).
  /// \param CodeGen Code generation sequence for the \a D directive.
  llvm::Function *
  emitTeamsOutlinedFunction(const OMPExecutableDirective &D,
                            const VarDecl *ThreadIDVar,
                            OpenMPDirectiveKind InnermostKind,
                            const RegionCodeGenTy &CodeGen) override;

  /// Emits code for teams call of the \a OutlinedFn with
  /// variables captured in a record which address is stored in \a
  /// CapturedStruct.
  /// \param OutlinedFn Outlined function to be run by team masters. Type of
  /// this function is void(*)(kmp_int32 *, kmp_int32, struct context_vars*).
  /// \param CapturedVars A pointer to the record with the references to
  /// variables used in \a OutlinedFn function.
  ///
  void emitTeamsCall(CodeGenFunction &CGF, const OMPExecutableDirective &D,
                     SourceLocation Loc, llvm::Function *OutlinedFn,
                     ArrayRef<llvm::Value *> CapturedVars) override;

  /// Emits code for parallel or serial call of the \a OutlinedFn with
  /// variables captured in a record which address is stored in \a
  /// CapturedStruct.
  /// \param OutlinedFn Outlined function to be run in parallel threads. Type of
  /// this function is void(*)(kmp_int32 *, kmp_int32, struct context_vars*).
  /// \param CapturedVars A pointer to the record with the references to
  /// variables used in \a OutlinedFn function.
  /// \param IfCond Condition in the associated 'if' clause, if it was
  /// specified, nullptr otherwise.
  /// \param NumThreads The value corresponding to the num_threads clause, if
  /// any,
  ///                   or nullptr.
  void emitParallelCall(CodeGenFunction &CGF, SourceLocation Loc,
                        llvm::Function *OutlinedFn,
                        ArrayRef<llvm::Value *> CapturedVars,
                        const Expr *IfCond, llvm::Value *NumThreads) override;

  /// Emit an implicit/explicit barrier for OpenMP threads.
  /// \param Kind Directive for which this implicit barrier call must be
  /// generated. Must be OMPD_barrier for explicit barrier generation.
  /// \param EmitChecks true if need to emit checks for cancellation barriers.
  /// \param ForceSimpleCall true simple barrier call must be emitted, false if
  /// runtime class decides which one to emit (simple or with cancellation
  /// checks).
  ///
  void emitBarrierCall(CodeGenFunction &CGF, SourceLocation Loc,
                       OpenMPDirectiveKind Kind, bool EmitChecks = true,
                       bool ForceSimpleCall = false) override;

  /// Emits a critical region.
  /// \param CriticalName Name of the critical region.
  /// \param CriticalOpGen Generator for the statement associated with the given
  /// critical region.
  /// \param Hint Value of the 'hint' clause (optional).
  void emitCriticalRegion(CodeGenFunction &CGF, StringRef CriticalName,
                          const RegionCodeGenTy &CriticalOpGen,
                          SourceLocation Loc,
                          const Expr *Hint = nullptr) override;

  /// Emit a code for reduction clause.
  ///
  /// \param Privates List of private copies for original reduction arguments.
  /// \param LHSExprs List of LHS in \a ReductionOps reduction operations.
  /// \param RHSExprs List of RHS in \a ReductionOps reduction operations.
  /// \param ReductionOps List of reduction operations in form 'LHS binop RHS'
  /// or 'operator binop(LHS, RHS)'.
  /// \param Options List of options for reduction codegen:
  ///     WithNowait true if parent directive has also nowait clause, false
  ///     otherwise.
  ///     SimpleReduction Emit reduction operation only. Used for omp simd
  ///     directive on the host.
  ///     ReductionKind The kind of reduction to perform.
  virtual void emitReduction(CodeGenFunction &CGF, SourceLocation Loc,
                             ArrayRef<const Expr *> Privates,
                             ArrayRef<const Expr *> LHSExprs,
                             ArrayRef<const Expr *> RHSExprs,
                             ArrayRef<const Expr *> ReductionOps,
                             ReductionOptionsTy Options) override;

  /// Returns specified OpenMP runtime function for the current OpenMP
  /// implementation.  Specialized for the NVPTX device.
  /// \param Function OpenMP runtime function.
  /// \return Specified function.
  llvm::FunctionCallee createNVPTXRuntimeFunction(unsigned Function);

  /// Translates the native parameter of outlined function if this is required
  /// for target.
  /// \param FD Field decl from captured record for the parameter.
  /// \param NativeParam Parameter itself.
  const VarDecl *translateParameter(const FieldDecl *FD,
                                    const VarDecl *NativeParam) const override;

  /// Gets the address of the native argument basing on the address of the
  /// target-specific parameter.
  /// \param NativeParam Parameter itself.
  /// \param TargetParam Corresponding target-specific parameter.
  Address getParameterAddress(CodeGenFunction &CGF, const VarDecl *NativeParam,
                              const VarDecl *TargetParam) const override;

  /// Emits call of the outlined function with the provided arguments,
  /// translating these arguments to correct target-specific arguments.
  void emitOutlinedFunctionCall(
      CodeGenFunction &CGF, SourceLocation Loc, llvm::FunctionCallee OutlinedFn,
      ArrayRef<llvm::Value *> Args = llvm::None) const override;

  /// Emits OpenMP-specific function prolog.
  /// Required for device constructs.
  void emitFunctionProlog(CodeGenFunction &CGF, const Decl *D) override;

  /// Gets the OpenMP-specific address of the local variable.
  Address getAddressOfLocalVariable(CodeGenFunction &CGF,
                                    const VarDecl *VD) override;

  /// Target codegen is specialized based on two data-sharing modes: CUDA, in
  /// which the local variables are actually global threadlocal, and Generic, in
  /// which the local variables are placed in global memory if they may escape
  /// their declaration context.
  enum DataSharingMode {
    /// CUDA data sharing mode.
    CUDA,
    /// Generic data-sharing mode.
    Generic,
  };

  /// Cleans up references to the objects in finished function.
  ///
  void functionFinished(CodeGenFunction &CGF) override;

  /// Choose a default value for the dist_schedule clause.
  void getDefaultDistScheduleAndChunk(CodeGenFunction &CGF,
      const OMPLoopDirective &S, OpenMPDistScheduleClauseKind &ScheduleKind,
      llvm::Value *&Chunk) const override;

  /// Choose a default value for the schedule clause.
  void getDefaultScheduleAndChunk(CodeGenFunction &CGF,
      const OMPLoopDirective &S, OpenMPScheduleClauseKind &ScheduleKind,
      const Expr *&ChunkExpr) const override;

  /// Adjust some parameters for the target-based directives, like addresses of
  /// the variables captured by reference in lambdas.
  void adjustTargetSpecificDataForLambdas(
      CodeGenFunction &CGF, const OMPExecutableDirective &D) const override;

  /// Perform check on requires decl to ensure that target architecture
  /// supports unified addressing
  void processRequiresDirective(const OMPRequiresDecl *D) override;

  /// Checks if the variable has associated OMPAllocateDeclAttr attribute with
  /// the predefined allocator and translates it into the corresponding address
  /// space.
  bool hasAllocateAttributeForGlobalVar(const VarDecl *VD, LangAS &AS) override;

private:
  /// Track the execution mode when codegening directives within a target
  /// region. The appropriate mode (SPMD/NON-SPMD) is set on entry to the
  /// target region and used by containing directives such as 'parallel'
  /// to emit optimized code.
  ExecutionMode CurrentExecutionMode = EM_Unknown;

  /// Check if the full runtime is required (default - yes).
  bool RequiresFullRuntime = true;

  /// true if we're emitting the code for the target region and next parallel
  /// region is L0 for sure.
  bool IsInTargetMasterThreadRegion = false;
  /// true if currently emitting code for target/teams/distribute region, false
  /// - otherwise.
  bool IsInTTDRegion = false;
  /// true if we're definitely in the parallel region.
  bool IsInParallelRegion = false;
  /// Nesting level of parallel region.
  int ParallelLevel = 0;

  /// Map between an outlined function and its wrapper.
  llvm::DenseMap<llvm::Function *, llvm::Function *> WrapperFunctionsMap;

  /// Emit function which wraps the outline parallel region
  /// and controls the parameters which are passed to this function.
  /// The wrapper ensures that the outlined function is called
  /// with the correct arguments when data is shared.
  llvm::Function *createParallelDataSharingWrapper(
      llvm::Function *OutlinedParallelFn, const OMPExecutableDirective &D);

  /// The data for the single globalized variable.
  struct MappedVarData {
    /// Corresponding field in the global record.
    llvm::Value *GlobalizedVal = nullptr;
    /// Corresponding address.
    Address PrivateAddr = Address::invalid();
  };
  /// The map of local variables to their addresses in the global memory.
  using DeclToAddrMapTy = llvm::MapVector<const Decl *, MappedVarData>;
  /// Set of the parameters passed by value escaping OpenMP context.
  using EscapedParamsTy = llvm::SmallPtrSet<const Decl *, 4>;
  struct FunctionData {
    DeclToAddrMapTy LocalVarData;
    llvm::Optional<DeclToAddrMapTy> SecondaryLocalVarData = llvm::None;
    EscapedParamsTy EscapedParameters;
    llvm::SmallVector<const ValueDecl*, 4> EscapedVariableLengthDecls;
    llvm::SmallVector<std::pair<llvm::Value *, llvm::Value *>, 4>
        EscapedVariableLengthDeclsAddrs;
    llvm::Value *IsInSPMDModeFlag = nullptr;
    std::unique_ptr<CodeGenFunction::OMPMapVars> MappedParams;
  };
  /// Maps the function to the list of the globalized variables with their
  /// addresses.
  llvm::SmallDenseMap<llvm::Function *, FunctionData> FunctionGlobalizedDecls;
  llvm::GlobalVariable *KernelTeamsReductionPtr = nullptr;
  /// List of the records with the list of fields for the reductions across the
  /// teams. Used to build the intermediate buffer for the fast teams
  /// reductions.
  /// All the records are gathered into a union `union.type` is created.
  llvm::SmallVector<const RecordDecl *, 4> TeamsReductions;
  /// Shared pointer for the global memory in the global memory buffer used for
  /// the given kernel.
  llvm::GlobalVariable *KernelStaticGlobalized = nullptr;
  /// Pair of the Non-SPMD team and all reductions variables in this team
  /// region.
  std::pair<const Decl *, llvm::SmallVector<const ValueDecl *, 4>>
      TeamAndReductions;
};

} // CodeGen namespace.
} // clang namespace.

#endif // LLVM_CLANG_LIB_CODEGEN_CGOPENMPRUNTIMEGPU_H<|MERGE_RESOLUTION|>--- conflicted
+++ resolved
@@ -190,14 +190,11 @@
   /// Returns whether the current architecture supports fast FP atomics
   bool supportFastFPAtomics() override;
 
-<<<<<<< HEAD
-=======
   // Emit call to fast FP intrinsics
   std::pair<bool, RValue> emitFastFPAtomicCall(CodeGenFunction &CGF, LValue X,
                                                RValue Update,
                                                BinaryOperatorKind BO) override;
 
->>>>>>> 93bae551
   /// Emit call to void __kmpc_push_proc_bind(ident_t *loc, kmp_int32
   /// global_tid, int proc_bind) to generate code for 'proc_bind' clause.
   virtual void emitProcBindClause(CodeGenFunction &CGF,
