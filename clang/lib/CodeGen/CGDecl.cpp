//===--- CGDecl.cpp - Emit LLVM Code for declarations ---------------------===//
//
//                     The LLVM Compiler Infrastructure
//
// This file is distributed under the University of Illinois Open Source
// License. See LICENSE.TXT for details.
//
//===----------------------------------------------------------------------===//
//
// This contains code to emit Decl nodes as LLVM code.
//
//===----------------------------------------------------------------------===//

#include "CodeGenFunction.h"
#include "CGBlocks.h"
#include "CGCXXABI.h"
#include "CGCleanup.h"
#include "CGDebugInfo.h"
#include "CGOpenCLRuntime.h"
#include "CGOpenMPRuntime.h"
#include "CodeGenModule.h"
#include "clang/AST/ASTContext.h"
#include "clang/AST/CharUnits.h"
#include "clang/AST/Decl.h"
#include "clang/AST/DeclObjC.h"
#include "clang/AST/DeclOpenMP.h"
#include "clang/Basic/SourceManager.h"
#include "clang/Basic/TargetInfo.h"
#include "clang/CodeGen/CGFunctionInfo.h"
#include "clang/Frontend/CodeGenOptions.h"
#include "llvm/IR/DataLayout.h"
#include "llvm/IR/GlobalVariable.h"
#include "llvm/IR/Intrinsics.h"
#include "llvm/IR/Type.h"

using namespace clang;
using namespace CodeGen;

void CodeGenFunction::EmitDecl(const Decl &D) {
  switch (D.getKind()) {
  case Decl::BuiltinTemplate:
  case Decl::TranslationUnit:
  case Decl::ExternCContext:
  case Decl::Namespace:
  case Decl::UnresolvedUsingTypename:
  case Decl::ClassTemplateSpecialization:
  case Decl::ClassTemplatePartialSpecialization:
  case Decl::VarTemplateSpecialization:
  case Decl::VarTemplatePartialSpecialization:
  case Decl::TemplateTypeParm:
  case Decl::UnresolvedUsingValue:
  case Decl::NonTypeTemplateParm:
  case Decl::CXXMethod:
  case Decl::CXXConstructor:
  case Decl::CXXDestructor:
  case Decl::CXXConversion:
  case Decl::Field:
  case Decl::MSProperty:
  case Decl::IndirectField:
  case Decl::ObjCIvar:
  case Decl::ObjCAtDefsField:
  case Decl::ParmVar:
  case Decl::ImplicitParam:
  case Decl::ClassTemplate:
  case Decl::VarTemplate:
  case Decl::FunctionTemplate:
  case Decl::TypeAliasTemplate:
  case Decl::TemplateTemplateParm:
  case Decl::ObjCMethod:
  case Decl::ObjCCategory:
  case Decl::ObjCProtocol:
  case Decl::ObjCInterface:
  case Decl::ObjCCategoryImpl:
  case Decl::ObjCImplementation:
  case Decl::ObjCProperty:
  case Decl::ObjCCompatibleAlias:
  case Decl::PragmaComment:
  case Decl::PragmaDetectMismatch:
  case Decl::AccessSpec:
  case Decl::LinkageSpec:
  case Decl::Export:
  case Decl::ObjCPropertyImpl:
  case Decl::FileScopeAsm:
  case Decl::Friend:
  case Decl::FriendTemplate:
  case Decl::Block:
  case Decl::Captured:
  case Decl::ClassScopeFunctionSpecialization:
  case Decl::UsingShadow:
  case Decl::ConstructorUsingShadow:
  case Decl::ObjCTypeParam:
  case Decl::Binding:
    llvm_unreachable("Declaration should not be in declstmts!");
  case Decl::Function:  // void X();
  case Decl::Record:    // struct/union/class X;
  case Decl::Enum:      // enum X;
  case Decl::EnumConstant: // enum ? { X = ? }
  case Decl::CXXRecord: // struct/union/class X; [C++]
  case Decl::StaticAssert: // static_assert(X, ""); [C++0x]
  case Decl::Label:        // __label__ x;
  case Decl::Import:
  case Decl::OMPThreadPrivate:
  case Decl::OMPCapturedExpr:
  case Decl::Empty:
    // None of these decls require codegen support.
    return;

  case Decl::NamespaceAlias:
    if (CGDebugInfo *DI = getDebugInfo())
        DI->EmitNamespaceAlias(cast<NamespaceAliasDecl>(D));
    return;
  case Decl::Using:          // using X; [C++]
    if (CGDebugInfo *DI = getDebugInfo())
        DI->EmitUsingDecl(cast<UsingDecl>(D));
    return;
  case Decl::UsingDirective: // using namespace X; [C++]
    if (CGDebugInfo *DI = getDebugInfo())
      DI->EmitUsingDirective(cast<UsingDirectiveDecl>(D));
    return;
  case Decl::Var:
  case Decl::Decomposition: {
    const VarDecl &VD = cast<VarDecl>(D);
    assert(VD.isLocalVarDecl() &&
           "Should not see file-scope variables inside a function!");
    EmitVarDecl(VD);
    if (auto *DD = dyn_cast<DecompositionDecl>(&VD))
      for (auto *B : DD->bindings())
        if (auto *HD = B->getHoldingVar())
          EmitVarDecl(*HD);
    return;
  }

  case Decl::OMPDeclareReduction:
    return CGM.EmitOMPDeclareReduction(cast<OMPDeclareReductionDecl>(&D), this);

  case Decl::Typedef:      // typedef int X;
  case Decl::TypeAlias: {  // using X = int; [C++0x]
    const TypedefNameDecl &TD = cast<TypedefNameDecl>(D);
    QualType Ty = TD.getUnderlyingType();

    if (Ty->isVariablyModifiedType())
      EmitVariablyModifiedType(Ty);
  }
  }
}

/// EmitVarDecl - This method handles emission of any variable declaration
/// inside a function, including static vars etc.
void CodeGenFunction::EmitVarDecl(const VarDecl &D) {
  if (D.isStaticLocal()) {
    llvm::GlobalValue::LinkageTypes Linkage =
        CGM.getLLVMLinkageVarDefinition(&D, /*isConstant=*/false);

    // FIXME: We need to force the emission/use of a guard variable for
    // some variables even if we can constant-evaluate them because
    // we can't guarantee every translation unit will constant-evaluate them.

    return EmitStaticVarDecl(D, Linkage);
  }

  if (D.hasExternalStorage())
    // Don't emit it now, allow it to be emitted lazily on its first use.
    return;

  if (D.getType().getAddressSpace() == LangAS::opencl_local)
    return CGM.getOpenCLRuntime().EmitWorkGroupLocalVarDecl(*this, D);

  assert(D.hasLocalStorage());
  return EmitAutoVarDecl(D);
}

static std::string getStaticDeclName(CodeGenModule &CGM, const VarDecl &D) {
  if (CGM.getLangOpts().CPlusPlus)
    return CGM.getMangledName(&D).str();

  // If this isn't C++, we don't need a mangled name, just a pretty one.
  assert(!D.isExternallyVisible() && "name shouldn't matter");
  std::string ContextName;
  const DeclContext *DC = D.getDeclContext();
  if (auto *CD = dyn_cast<CapturedDecl>(DC))
    DC = cast<DeclContext>(CD->getNonClosureContext());
  if (const auto *FD = dyn_cast<FunctionDecl>(DC))
    ContextName = CGM.getMangledName(FD);
  else if (const auto *BD = dyn_cast<BlockDecl>(DC))
    ContextName = CGM.getBlockMangledName(GlobalDecl(), BD);
  else if (const auto *OMD = dyn_cast<ObjCMethodDecl>(DC))
    ContextName = OMD->getSelector().getAsString();
  else
    llvm_unreachable("Unknown context for static var decl");

  ContextName += "." + D.getNameAsString();
  return ContextName;
}

llvm::Constant *CodeGenModule::getOrCreateStaticVarDecl(
    const VarDecl &D, llvm::GlobalValue::LinkageTypes Linkage) {
  // In general, we don't always emit static var decls once before we reference
  // them. It is possible to reference them before emitting the function that
  // contains them, and it is possible to emit the containing function multiple
  // times.
  if (llvm::Constant *ExistingGV = StaticLocalDeclMap[&D])
    return ExistingGV;

  QualType Ty = D.getType();
  assert(Ty->isConstantSizeType() && "VLAs can't be static");

  // Use the label if the variable is renamed with the asm-label extension.
  std::string Name;
  if (D.hasAttr<AsmLabelAttr>())
    Name = getMangledName(&D);
  else
    Name = getStaticDeclName(*this, D);

  llvm::Type *LTy = getTypes().ConvertTypeForMem(Ty);
  unsigned AddrSpace =
      GetGlobalVarAddressSpace(&D, getContext().getTargetAddressSpace(Ty));

  // Local address space cannot have an initializer.
  llvm::Constant *Init = nullptr;
  if (Ty.getAddressSpace() != LangAS::opencl_local)
    Init = EmitNullConstant(Ty);
  else
    Init = llvm::UndefValue::get(LTy);

  llvm::GlobalVariable *GV =
    new llvm::GlobalVariable(getModule(), LTy,
                             Ty.isConstant(getContext()), Linkage,
                             Init, Name, nullptr,
                             llvm::GlobalVariable::NotThreadLocal,
                             AddrSpace);
  GV->setAlignment(getContext().getDeclAlign(&D).getQuantity());
  setGlobalVisibility(GV, &D);

  if (supportsCOMDAT() && GV->isWeakForLinker())
    GV->setComdat(TheModule.getOrInsertComdat(GV->getName()));

  if (D.getTLSKind())
    setTLSMode(GV, D);

  if (D.isExternallyVisible()) {
    if (D.hasAttr<DLLImportAttr>())
      GV->setDLLStorageClass(llvm::GlobalVariable::DLLImportStorageClass);
    else if (D.hasAttr<DLLExportAttr>())
      GV->setDLLStorageClass(llvm::GlobalVariable::DLLExportStorageClass);
  }

  // Make sure the result is of the correct type.
  unsigned ExpectedAddrSpace = getContext().getTargetAddressSpace(Ty);
  llvm::Constant *Addr = GV;
  if (AddrSpace != ExpectedAddrSpace) {
    llvm::PointerType *PTy = llvm::PointerType::get(LTy, ExpectedAddrSpace);
    Addr = llvm::ConstantExpr::getAddrSpaceCast(GV, PTy);
  }

  setStaticLocalDeclAddress(&D, Addr);

  // Ensure that the static local gets initialized by making sure the parent
  // function gets emitted eventually.
  const Decl *DC = cast<Decl>(D.getDeclContext());

  // We can't name blocks or captured statements directly, so try to emit their
  // parents.
  if (isa<BlockDecl>(DC) || isa<CapturedDecl>(DC)) {
    DC = DC->getNonClosureContext();
    // FIXME: Ensure that global blocks get emitted.
    if (!DC)
      return Addr;
  }

  GlobalDecl GD;
  if (const auto *CD = dyn_cast<CXXConstructorDecl>(DC))
    GD = GlobalDecl(CD, Ctor_Base);
  else if (const auto *DD = dyn_cast<CXXDestructorDecl>(DC))
    GD = GlobalDecl(DD, Dtor_Base);
  else if (const auto *FD = dyn_cast<FunctionDecl>(DC))
    GD = GlobalDecl(FD);
  else {
    // Don't do anything for Obj-C method decls or global closures. We should
    // never defer them.
    assert(isa<ObjCMethodDecl>(DC) && "unexpected parent code decl");
  }
  if (GD.getDecl())
    (void)GetAddrOfGlobal(GD);

  return Addr;
}

/// hasNontrivialDestruction - Determine whether a type's destruction is
/// non-trivial. If so, and the variable uses static initialization, we must
/// register its destructor to run on exit.
static bool hasNontrivialDestruction(QualType T) {
  CXXRecordDecl *RD = T->getBaseElementTypeUnsafe()->getAsCXXRecordDecl();
  return RD && !RD->hasTrivialDestructor();
}

/// AddInitializerToStaticVarDecl - Add the initializer for 'D' to the
/// global variable that has already been created for it.  If the initializer
/// has a different type than GV does, this may free GV and return a different
/// one.  Otherwise it just returns GV.
llvm::GlobalVariable *
CodeGenFunction::AddInitializerToStaticVarDecl(const VarDecl &D,
                                               llvm::GlobalVariable *GV) {
  llvm::Constant *Init = CGM.EmitConstantInit(D, this);

  // If constant emission failed, then this should be a C++ static
  // initializer.
  if (!Init) {
    if (!getLangOpts().CPlusPlus)
      CGM.ErrorUnsupported(D.getInit(), "constant l-value expression");
    else if (Builder.GetInsertBlock()) {
      // Since we have a static initializer, this global variable can't
      // be constant.
      GV->setConstant(false);

      EmitCXXGuardedInit(D, GV, /*PerformInit*/true);
    }
    return GV;
  }

  // The initializer may differ in type from the global. Rewrite
  // the global to match the initializer.  (We have to do this
  // because some types, like unions, can't be completely represented
  // in the LLVM type system.)
  if (GV->getType()->getElementType() != Init->getType()) {
    llvm::GlobalVariable *OldGV = GV;

    GV = new llvm::GlobalVariable(CGM.getModule(), Init->getType(),
                                  OldGV->isConstant(),
                                  OldGV->getLinkage(), Init, "",
                                  /*InsertBefore*/ OldGV,
                                  OldGV->getThreadLocalMode(),
                           CGM.getContext().getTargetAddressSpace(D.getType()));
    GV->setVisibility(OldGV->getVisibility());
    GV->setComdat(OldGV->getComdat());

    // Steal the name of the old global
    GV->takeName(OldGV);

    // Replace all uses of the old global with the new global
    llvm::Constant *NewPtrForOldDecl =
    llvm::ConstantExpr::getBitCast(GV, OldGV->getType());
    OldGV->replaceAllUsesWith(NewPtrForOldDecl);

    // Erase the old global, since it is no longer used.
    OldGV->eraseFromParent();
  }

  GV->setConstant(CGM.isTypeConstant(D.getType(), true));
  GV->setInitializer(Init);

  if (hasNontrivialDestruction(D.getType())) {
    // We have a constant initializer, but a nontrivial destructor. We still
    // need to perform a guarded "initialization" in order to register the
    // destructor.
    EmitCXXGuardedInit(D, GV, /*PerformInit*/false);
  }

  return GV;
}

void CodeGenFunction::EmitStaticVarDecl(const VarDecl &D,
                                      llvm::GlobalValue::LinkageTypes Linkage) {
  // Check to see if we already have a global variable for this
  // declaration.  This can happen when double-emitting function
  // bodies, e.g. with complete and base constructors.
  llvm::Constant *addr = CGM.getOrCreateStaticVarDecl(D, Linkage);
  CharUnits alignment = getContext().getDeclAlign(&D);

  // Store into LocalDeclMap before generating initializer to handle
  // circular references.
  setAddrOfLocalVar(&D, Address(addr, alignment));

  // We can't have a VLA here, but we can have a pointer to a VLA,
  // even though that doesn't really make any sense.
  // Make sure to evaluate VLA bounds now so that we have them for later.
  if (D.getType()->isVariablyModifiedType())
    EmitVariablyModifiedType(D.getType());

  // Save the type in case adding the initializer forces a type change.
  llvm::Type *expectedType = addr->getType();

  llvm::GlobalVariable *var =
    cast<llvm::GlobalVariable>(addr->stripPointerCasts());

  // CUDA's local and local static __shared__ variables should not
  // have any non-empty initializers. This is ensured by Sema.
  // Whatever initializer such variable may have when it gets here is
  // a no-op and should not be emitted.
  bool isCudaSharedVar = getLangOpts().CUDA && getLangOpts().CUDAIsDevice &&
                         D.hasAttr<CUDASharedAttr>();
  // If this value has an initializer, emit it.
  if (D.getInit() && !isCudaSharedVar)
    var = AddInitializerToStaticVarDecl(D, var);

  var->setAlignment(alignment.getQuantity());

  if (D.hasAttr<AnnotateAttr>())
    CGM.AddGlobalAnnotations(&D, var);

  if (const SectionAttr *SA = D.getAttr<SectionAttr>())
    var->setSection(SA->getName());

  if (D.hasAttr<UsedAttr>())
    CGM.addUsedGlobal(var);

  // We may have to cast the constant because of the initializer
  // mismatch above.
  //
  // FIXME: It is really dangerous to store this in the map; if anyone
  // RAUW's the GV uses of this constant will be invalid.
  llvm::Constant *castedAddr =
    llvm::ConstantExpr::getPointerBitCastOrAddrSpaceCast(var, expectedType);
  if (var != castedAddr)
    LocalDeclMap.find(&D)->second = Address(castedAddr, alignment);
  CGM.setStaticLocalDeclAddress(&D, castedAddr);

  CGM.getSanitizerMetadata()->reportGlobalToASan(var, D);

  // Emit global variable debug descriptor for static vars.
  CGDebugInfo *DI = getDebugInfo();
  if (DI &&
      CGM.getCodeGenOpts().getDebugInfo() >= codegenoptions::LimitedDebugInfo) {
    DI->setLocation(D.getLocation());
    DI->EmitGlobalVariable(var, &D);
  }
}

namespace {
  struct DestroyObject final : EHScopeStack::Cleanup {
    DestroyObject(Address addr, QualType type,
                  CodeGenFunction::Destroyer *destroyer,
                  bool useEHCleanupForArray)
      : addr(addr), type(type), destroyer(destroyer),
        useEHCleanupForArray(useEHCleanupForArray) {}

    Address addr;
    QualType type;
    CodeGenFunction::Destroyer *destroyer;
    bool useEHCleanupForArray;

    void Emit(CodeGenFunction &CGF, Flags flags) override {
      // Don't use an EH cleanup recursively from an EH cleanup.
      bool useEHCleanupForArray =
        flags.isForNormalCleanup() && this->useEHCleanupForArray;

      CGF.emitDestroy(addr, type, destroyer, useEHCleanupForArray);
    }
  };

  struct DestroyNRVOVariable final : EHScopeStack::Cleanup {
    DestroyNRVOVariable(Address addr,
                        const CXXDestructorDecl *Dtor,
                        llvm::Value *NRVOFlag)
      : Dtor(Dtor), NRVOFlag(NRVOFlag), Loc(addr) {}

    const CXXDestructorDecl *Dtor;
    llvm::Value *NRVOFlag;
    Address Loc;

    void Emit(CodeGenFunction &CGF, Flags flags) override {
      // Along the exceptions path we always execute the dtor.
      bool NRVO = flags.isForNormalCleanup() && NRVOFlag;

      llvm::BasicBlock *SkipDtorBB = nullptr;
      if (NRVO) {
        // If we exited via NRVO, we skip the destructor call.
        llvm::BasicBlock *RunDtorBB = CGF.createBasicBlock("nrvo.unused");
        SkipDtorBB = CGF.createBasicBlock("nrvo.skipdtor");
        llvm::Value *DidNRVO =
          CGF.Builder.CreateFlagLoad(NRVOFlag, "nrvo.val");
        CGF.Builder.CreateCondBr(DidNRVO, SkipDtorBB, RunDtorBB);
        CGF.EmitBlock(RunDtorBB);
      }

      CGF.EmitCXXDestructorCall(Dtor, Dtor_Complete,
                                /*ForVirtualBase=*/false,
                                /*Delegating=*/false,
                                Loc);

      if (NRVO) CGF.EmitBlock(SkipDtorBB);
    }
  };

  struct CallStackRestore final : EHScopeStack::Cleanup {
    Address Stack;
    CallStackRestore(Address Stack) : Stack(Stack) {}
    void Emit(CodeGenFunction &CGF, Flags flags) override {
      llvm::Value *V = CGF.Builder.CreateLoad(Stack);
      llvm::Value *F = CGF.CGM.getIntrinsic(llvm::Intrinsic::stackrestore);
      CGF.Builder.CreateCall(F, V);
    }
  };

  struct ExtendGCLifetime final : EHScopeStack::Cleanup {
    const VarDecl &Var;
    ExtendGCLifetime(const VarDecl *var) : Var(*var) {}

    void Emit(CodeGenFunction &CGF, Flags flags) override {
      // Compute the address of the local variable, in case it's a
      // byref or something.
      DeclRefExpr DRE(const_cast<VarDecl*>(&Var), false,
                      Var.getType(), VK_LValue, SourceLocation());
      llvm::Value *value = CGF.EmitLoadOfScalar(CGF.EmitDeclRefLValue(&DRE),
                                                SourceLocation());
      CGF.EmitExtendGCLifetime(value);
    }
  };

  struct CallCleanupFunction final : EHScopeStack::Cleanup {
    llvm::Constant *CleanupFn;
    const CGFunctionInfo &FnInfo;
    const VarDecl &Var;

    CallCleanupFunction(llvm::Constant *CleanupFn, const CGFunctionInfo *Info,
                        const VarDecl *Var)
      : CleanupFn(CleanupFn), FnInfo(*Info), Var(*Var) {}

    void Emit(CodeGenFunction &CGF, Flags flags) override {
      DeclRefExpr DRE(const_cast<VarDecl*>(&Var), false,
                      Var.getType(), VK_LValue, SourceLocation());
      // Compute the address of the local variable, in case it's a byref
      // or something.
      llvm::Value *Addr = CGF.EmitDeclRefLValue(&DRE).getPointer();

      // In some cases, the type of the function argument will be different from
      // the type of the pointer. An example of this is
      // void f(void* arg);
      // __attribute__((cleanup(f))) void *g;
      //
      // To fix this we insert a bitcast here.
      QualType ArgTy = FnInfo.arg_begin()->type;
      llvm::Value *Arg =
        CGF.Builder.CreateBitCast(Addr, CGF.ConvertType(ArgTy));

      CallArgList Args;
      Args.add(RValue::get(Arg),
               CGF.getContext().getPointerType(Var.getType()));
      auto Callee = CGCallee::forDirect(CleanupFn);
      CGF.EmitCall(FnInfo, Callee, ReturnValueSlot(), Args);
    }
  };
} // end anonymous namespace

/// EmitAutoVarWithLifetime - Does the setup required for an automatic
/// variable with lifetime.
static void EmitAutoVarWithLifetime(CodeGenFunction &CGF, const VarDecl &var,
                                    Address addr,
                                    Qualifiers::ObjCLifetime lifetime) {
  switch (lifetime) {
  case Qualifiers::OCL_None:
    llvm_unreachable("present but none");

  case Qualifiers::OCL_ExplicitNone:
    // nothing to do
    break;

  case Qualifiers::OCL_Strong: {
    CodeGenFunction::Destroyer *destroyer =
      (var.hasAttr<ObjCPreciseLifetimeAttr>()
       ? CodeGenFunction::destroyARCStrongPrecise
       : CodeGenFunction::destroyARCStrongImprecise);

    CleanupKind cleanupKind = CGF.getARCCleanupKind();
    CGF.pushDestroy(cleanupKind, addr, var.getType(), destroyer,
                    cleanupKind & EHCleanup);
    break;
  }
  case Qualifiers::OCL_Autoreleasing:
    // nothing to do
    break;

  case Qualifiers::OCL_Weak:
    // __weak objects always get EH cleanups; otherwise, exceptions
    // could cause really nasty crashes instead of mere leaks.
    CGF.pushDestroy(NormalAndEHCleanup, addr, var.getType(),
                    CodeGenFunction::destroyARCWeak,
                    /*useEHCleanup*/ true);
    break;
  }
}

static bool isAccessedBy(const VarDecl &var, const Stmt *s) {
  if (const Expr *e = dyn_cast<Expr>(s)) {
    // Skip the most common kinds of expressions that make
    // hierarchy-walking expensive.
    s = e = e->IgnoreParenCasts();

    if (const DeclRefExpr *ref = dyn_cast<DeclRefExpr>(e))
      return (ref->getDecl() == &var);
    if (const BlockExpr *be = dyn_cast<BlockExpr>(e)) {
      const BlockDecl *block = be->getBlockDecl();
      for (const auto &I : block->captures()) {
        if (I.getVariable() == &var)
          return true;
      }
    }
  }

  for (const Stmt *SubStmt : s->children())
    // SubStmt might be null; as in missing decl or conditional of an if-stmt.
    if (SubStmt && isAccessedBy(var, SubStmt))
      return true;

  return false;
}

static bool isAccessedBy(const ValueDecl *decl, const Expr *e) {
  if (!decl) return false;
  if (!isa<VarDecl>(decl)) return false;
  const VarDecl *var = cast<VarDecl>(decl);
  return isAccessedBy(*var, e);
}

static bool tryEmitARCCopyWeakInit(CodeGenFunction &CGF,
                                   const LValue &destLV, const Expr *init) {
  bool needsCast = false;

  while (auto castExpr = dyn_cast<CastExpr>(init->IgnoreParens())) {
    switch (castExpr->getCastKind()) {
    // Look through casts that don't require representation changes.
    case CK_NoOp:
    case CK_BitCast:
    case CK_BlockPointerToObjCPointerCast:
      needsCast = true;
      break;

    // If we find an l-value to r-value cast from a __weak variable,
    // emit this operation as a copy or move.
    case CK_LValueToRValue: {
      const Expr *srcExpr = castExpr->getSubExpr();
      if (srcExpr->getType().getObjCLifetime() != Qualifiers::OCL_Weak)
        return false;

      // Emit the source l-value.
      LValue srcLV = CGF.EmitLValue(srcExpr);

      // Handle a formal type change to avoid asserting.
      auto srcAddr = srcLV.getAddress();
      if (needsCast) {
        srcAddr = CGF.Builder.CreateElementBitCast(srcAddr,
                                         destLV.getAddress().getElementType());
      }

      // If it was an l-value, use objc_copyWeak.
      if (srcExpr->getValueKind() == VK_LValue) {
        CGF.EmitARCCopyWeak(destLV.getAddress(), srcAddr);
      } else {
        assert(srcExpr->getValueKind() == VK_XValue);
        CGF.EmitARCMoveWeak(destLV.getAddress(), srcAddr);
      }
      return true;
    }

    // Stop at anything else.
    default:
      return false;
    }

    init = castExpr->getSubExpr();
  }
  return false;
}

static void drillIntoBlockVariable(CodeGenFunction &CGF,
                                   LValue &lvalue,
                                   const VarDecl *var) {
  lvalue.setAddress(CGF.emitBlockByrefAddress(lvalue.getAddress(), var));
}

void CodeGenFunction::EmitScalarInit(const Expr *init, const ValueDecl *D,
                                     LValue lvalue, bool capturedByInit) {
  Qualifiers::ObjCLifetime lifetime = lvalue.getObjCLifetime();
  if (!lifetime) {
    llvm::Value *value = EmitScalarExpr(init);
    if (capturedByInit)
      drillIntoBlockVariable(*this, lvalue, cast<VarDecl>(D));
    EmitStoreThroughLValue(RValue::get(value), lvalue, true);
    return;
  }

  if (const CXXDefaultInitExpr *DIE = dyn_cast<CXXDefaultInitExpr>(init))
    init = DIE->getExpr();

  // If we're emitting a value with lifetime, we have to do the
  // initialization *before* we leave the cleanup scopes.
  if (const ExprWithCleanups *ewc = dyn_cast<ExprWithCleanups>(init)) {
    enterFullExpression(ewc);
    init = ewc->getSubExpr();
  }
  CodeGenFunction::RunCleanupsScope Scope(*this);

  // We have to maintain the illusion that the variable is
  // zero-initialized.  If the variable might be accessed in its
  // initializer, zero-initialize before running the initializer, then
  // actually perform the initialization with an assign.
  bool accessedByInit = false;
  if (lifetime != Qualifiers::OCL_ExplicitNone)
    accessedByInit = (capturedByInit || isAccessedBy(D, init));
  if (accessedByInit) {
    LValue tempLV = lvalue;
    // Drill down to the __block object if necessary.
    if (capturedByInit) {
      // We can use a simple GEP for this because it can't have been
      // moved yet.
      tempLV.setAddress(emitBlockByrefAddress(tempLV.getAddress(),
                                              cast<VarDecl>(D),
                                              /*follow*/ false));
    }

    auto ty = cast<llvm::PointerType>(tempLV.getAddress().getElementType());
<<<<<<< HEAD
    llvm::Value *zero = CGM.getNullPtr(ty, tempLV.getType());
=======
    llvm::Value *zero = CGM.getNullPointer(ty, tempLV.getType());
>>>>>>> 410306bf

    // If __weak, we want to use a barrier under certain conditions.
    if (lifetime == Qualifiers::OCL_Weak)
      EmitARCInitWeak(tempLV.getAddress(), zero);

    // Otherwise just do a simple store.
    else
      EmitStoreOfScalar(zero, tempLV, /* isInitialization */ true);
  }

  // Emit the initializer.
  llvm::Value *value = nullptr;

  switch (lifetime) {
  case Qualifiers::OCL_None:
    llvm_unreachable("present but none");

  case Qualifiers::OCL_ExplicitNone:
    value = EmitARCUnsafeUnretainedScalarExpr(init);
    break;

  case Qualifiers::OCL_Strong: {
    value = EmitARCRetainScalarExpr(init);
    break;
  }

  case Qualifiers::OCL_Weak: {
    // If it's not accessed by the initializer, try to emit the
    // initialization with a copy or move.
    if (!accessedByInit && tryEmitARCCopyWeakInit(*this, lvalue, init)) {
      return;
    }

    // No way to optimize a producing initializer into this.  It's not
    // worth optimizing for, because the value will immediately
    // disappear in the common case.
    value = EmitScalarExpr(init);

    if (capturedByInit) drillIntoBlockVariable(*this, lvalue, cast<VarDecl>(D));
    if (accessedByInit)
      EmitARCStoreWeak(lvalue.getAddress(), value, /*ignored*/ true);
    else
      EmitARCInitWeak(lvalue.getAddress(), value);
    return;
  }

  case Qualifiers::OCL_Autoreleasing:
    value = EmitARCRetainAutoreleaseScalarExpr(init);
    break;
  }

  if (capturedByInit) drillIntoBlockVariable(*this, lvalue, cast<VarDecl>(D));

  // If the variable might have been accessed by its initializer, we
  // might have to initialize with a barrier.  We have to do this for
  // both __weak and __strong, but __weak got filtered out above.
  if (accessedByInit && lifetime == Qualifiers::OCL_Strong) {
    llvm::Value *oldValue = EmitLoadOfScalar(lvalue, init->getExprLoc());
    EmitStoreOfScalar(value, lvalue, /* isInitialization */ true);
    EmitARCRelease(oldValue, ARCImpreciseLifetime);
    return;
  }

  EmitStoreOfScalar(value, lvalue, /* isInitialization */ true);
}

/// canEmitInitWithFewStoresAfterMemset - Decide whether we can emit the
/// non-zero parts of the specified initializer with equal or fewer than
/// NumStores scalar stores.
static bool canEmitInitWithFewStoresAfterMemset(llvm::Constant *Init,
                                                unsigned &NumStores) {
  // Zero and Undef never requires any extra stores.
  if (isa<llvm::ConstantAggregateZero>(Init) ||
      isa<llvm::ConstantPointerNull>(Init) ||
      isa<llvm::UndefValue>(Init))
    return true;
  if (isa<llvm::ConstantInt>(Init) || isa<llvm::ConstantFP>(Init) ||
      isa<llvm::ConstantVector>(Init) || isa<llvm::BlockAddress>(Init) ||
      isa<llvm::ConstantExpr>(Init))
    return Init->isNullValue() || NumStores--;

  // See if we can emit each element.
  if (isa<llvm::ConstantArray>(Init) || isa<llvm::ConstantStruct>(Init)) {
    for (unsigned i = 0, e = Init->getNumOperands(); i != e; ++i) {
      llvm::Constant *Elt = cast<llvm::Constant>(Init->getOperand(i));
      if (!canEmitInitWithFewStoresAfterMemset(Elt, NumStores))
        return false;
    }
    return true;
  }

  if (llvm::ConstantDataSequential *CDS =
        dyn_cast<llvm::ConstantDataSequential>(Init)) {
    for (unsigned i = 0, e = CDS->getNumElements(); i != e; ++i) {
      llvm::Constant *Elt = CDS->getElementAsConstant(i);
      if (!canEmitInitWithFewStoresAfterMemset(Elt, NumStores))
        return false;
    }
    return true;
  }

  // Anything else is hard and scary.
  return false;
}

/// emitStoresForInitAfterMemset - For inits that
/// canEmitInitWithFewStoresAfterMemset returned true for, emit the scalar
/// stores that would be required.
static void emitStoresForInitAfterMemset(llvm::Constant *Init, llvm::Value *Loc,
                                         bool isVolatile, CGBuilderTy &Builder) {
  assert(!Init->isNullValue() && !isa<llvm::UndefValue>(Init) &&
         "called emitStoresForInitAfterMemset for zero or undef value.");

  if (isa<llvm::ConstantInt>(Init) || isa<llvm::ConstantFP>(Init) ||
      isa<llvm::ConstantVector>(Init) || isa<llvm::BlockAddress>(Init) ||
      isa<llvm::ConstantExpr>(Init)) {
    Builder.CreateDefaultAlignedStore(Init, Loc, isVolatile);
    return;
  }

  if (llvm::ConstantDataSequential *CDS =
          dyn_cast<llvm::ConstantDataSequential>(Init)) {
    for (unsigned i = 0, e = CDS->getNumElements(); i != e; ++i) {
      llvm::Constant *Elt = CDS->getElementAsConstant(i);

      // If necessary, get a pointer to the element and emit it.
      if (!Elt->isNullValue() && !isa<llvm::UndefValue>(Elt))
        emitStoresForInitAfterMemset(
            Elt, Builder.CreateConstGEP2_32(Init->getType(), Loc, 0, i),
            isVolatile, Builder);
    }
    return;
  }

  assert((isa<llvm::ConstantStruct>(Init) || isa<llvm::ConstantArray>(Init)) &&
         "Unknown value type!");

  for (unsigned i = 0, e = Init->getNumOperands(); i != e; ++i) {
    llvm::Constant *Elt = cast<llvm::Constant>(Init->getOperand(i));

    // If necessary, get a pointer to the element and emit it.
    if (!Elt->isNullValue() && !isa<llvm::UndefValue>(Elt))
      emitStoresForInitAfterMemset(
          Elt, Builder.CreateConstGEP2_32(Init->getType(), Loc, 0, i),
          isVolatile, Builder);
  }
}

/// shouldUseMemSetPlusStoresToInitialize - Decide whether we should use memset
/// plus some stores to initialize a local variable instead of using a memcpy
/// from a constant global.  It is beneficial to use memset if the global is all
/// zeros, or mostly zeros and large.
static bool shouldUseMemSetPlusStoresToInitialize(llvm::Constant *Init,
                                                  uint64_t GlobalSize) {
  // If a global is all zeros, always use a memset.
  if (isa<llvm::ConstantAggregateZero>(Init)) return true;

  // If a non-zero global is <= 32 bytes, always use a memcpy.  If it is large,
  // do it if it will require 6 or fewer scalar stores.
  // TODO: Should budget depends on the size?  Avoiding a large global warrants
  // plopping in more stores.
  unsigned StoreBudget = 6;
  uint64_t SizeLimit = 32;

  return GlobalSize > SizeLimit &&
         canEmitInitWithFewStoresAfterMemset(Init, StoreBudget);
}

/// EmitAutoVarDecl - Emit code and set up an entry in LocalDeclMap for a
/// variable declaration with auto, register, or no storage class specifier.
/// These turn into simple stack objects, or GlobalValues depending on target.
void CodeGenFunction::EmitAutoVarDecl(const VarDecl &D) {
  AutoVarEmission emission = EmitAutoVarAlloca(D);
  EmitAutoVarInit(emission);
  EmitAutoVarCleanups(emission);
}

/// Emit a lifetime.begin marker if some criteria are satisfied.
/// \return a pointer to the temporary size Value if a marker was emitted, null
/// otherwise
llvm::Value *CodeGenFunction::EmitLifetimeStart(uint64_t Size,
                                                llvm::Value *Addr) {
  if (!ShouldEmitLifetimeMarkers)
    return nullptr;

  llvm::Value *SizeV = llvm::ConstantInt::get(Int64Ty, Size);
  Addr = Builder.CreateBitCast(Addr, Int8PtrTy);
  llvm::CallInst *C =
      Builder.CreateCall(CGM.getLLVMLifetimeStartFn(), {SizeV, Addr});
  C->setDoesNotThrow();
  return SizeV;
}

void CodeGenFunction::EmitLifetimeEnd(llvm::Value *Size, llvm::Value *Addr) {
  Addr = Builder.CreateBitCast(Addr, Int8PtrTy);
  llvm::CallInst *C =
      Builder.CreateCall(CGM.getLLVMLifetimeEndFn(), {Size, Addr});
  C->setDoesNotThrow();
}

/// EmitAutoVarAlloca - Emit the alloca and debug information for a
/// local variable.  Does not emit initialization or destruction.
CodeGenFunction::AutoVarEmission
CodeGenFunction::EmitAutoVarAlloca(const VarDecl &D) {
  QualType Ty = D.getType();

  AutoVarEmission emission(D);

  bool isByRef = D.hasAttr<BlocksAttr>();
  emission.IsByRef = isByRef;

  CharUnits alignment = getContext().getDeclAlign(&D);

  // If the type is variably-modified, emit all the VLA sizes for it.
  if (Ty->isVariablyModifiedType())
    EmitVariablyModifiedType(Ty);

  Address address = Address::invalid();
  if (Ty->isConstantSizeType()) {
    bool NRVO = getLangOpts().ElideConstructors &&
      D.isNRVOVariable();

    // If this value is an array or struct with a statically determinable
    // constant initializer, there are optimizations we can do.
    //
    // TODO: We should constant-evaluate the initializer of any variable,
    // as long as it is initialized by a constant expression. Currently,
    // isConstantInitializer produces wrong answers for structs with
    // reference or bitfield members, and a few other cases, and checking
    // for POD-ness protects us from some of these.
    if (D.getInit() && (Ty->isArrayType() || Ty->isRecordType()) &&
        (D.isConstexpr() ||
         ((Ty.isPODType(getContext()) ||
           getContext().getBaseElementType(Ty)->isObjCObjectPointerType()) &&
          D.getInit()->isConstantInitializer(getContext(), false)))) {

      // If the variable's a const type, and it's neither an NRVO
      // candidate nor a __block variable and has no mutable members,
      // emit it as a global instead.
      // Exception is if a variable is located in non-constant address space
      // in OpenCL.
      if ((!getLangOpts().OpenCL ||
           Ty.getAddressSpace() == LangAS::opencl_constant) &&
          (CGM.getCodeGenOpts().MergeAllConstants && !NRVO && !isByRef &&
           CGM.isTypeConstant(Ty, true))) {
        EmitStaticVarDecl(D, llvm::GlobalValue::InternalLinkage);

        // Signal this condition to later callbacks.
        emission.Addr = Address::invalid();
        assert(emission.wasEmittedAsGlobal());
        return emission;
      }

      // Otherwise, tell the initialization code that we're in this case.
      emission.IsConstantAggregate = true;
    }

    // A normal fixed sized variable becomes an alloca in the entry block,
    // unless it's an NRVO variable.

    if (NRVO) {
      // The named return value optimization: allocate this variable in the
      // return slot, so that we can elide the copy when returning this
      // variable (C++0x [class.copy]p34).
      address = ReturnValue;

      if (const RecordType *RecordTy = Ty->getAs<RecordType>()) {
        if (!cast<CXXRecordDecl>(RecordTy->getDecl())->hasTrivialDestructor()) {
          // Create a flag that is used to indicate when the NRVO was applied
          // to this variable. Set it to zero to indicate that NRVO was not
          // applied.
          llvm::Value *Zero = Builder.getFalse();
          Address NRVOFlag =
            CreateTempAlloca(Zero->getType(), CharUnits::One(), "nrvo");
          EnsureInsertPoint();
          Builder.CreateStore(Zero, NRVOFlag);

          // Record the NRVO flag for this variable.
          NRVOFlags[&D] = NRVOFlag.getPointer();
          emission.NRVOFlag = NRVOFlag.getPointer();
        }
      }
    } else {
      CharUnits allocaAlignment;
      llvm::Type *allocaTy;
      if (isByRef) {
        auto &byrefInfo = getBlockByrefInfo(&D);
        allocaTy = byrefInfo.Type;
        allocaAlignment = byrefInfo.ByrefAlignment;
      } else {
        allocaTy = ConvertTypeForMem(Ty);
        allocaAlignment = alignment;
      }

      // Create the alloca.  Note that we set the name separately from
      // building the instruction so that it's there even in no-asserts
      // builds.
      address = CreateTempAlloca(allocaTy, allocaAlignment);
      address.getPointer()->setName(D.getName());

      // Don't emit lifetime markers for MSVC catch parameters. The lifetime of
      // the catch parameter starts in the catchpad instruction, and we can't
      // insert code in those basic blocks.
      bool IsMSCatchParam =
          D.isExceptionVariable() && getTarget().getCXXABI().isMicrosoft();

      // Emit a lifetime intrinsic if meaningful. There's no point in doing this
      // if we don't have a valid insertion point (?).
      if (HaveInsertPoint() && !IsMSCatchParam) {
        // goto or switch-case statements can break lifetime into several
        // regions which need more efforts to handle them correctly. PR28267
        // This is rare case, but it's better just omit intrinsics than have
        // them incorrectly placed.
        if (!Bypasses.IsBypassed(&D)) {
          uint64_t size = CGM.getDataLayout().getTypeAllocSize(allocaTy);
          emission.SizeForLifetimeMarkers =
              EmitLifetimeStart(size, address.getPointer());
        }
      } else {
        assert(!emission.useLifetimeMarkers());
      }
    }
  } else {
    EnsureInsertPoint();

    if (!DidCallStackSave) {
      // Save the stack.
      Address Stack =
        CreateTempAlloca(Int8PtrTy, getPointerAlign(), "saved_stack");

      llvm::Value *F = CGM.getIntrinsic(llvm::Intrinsic::stacksave);
      llvm::Value *V = Builder.CreateCall(F);
      Builder.CreateStore(V, Stack);

      DidCallStackSave = true;

      // Push a cleanup block and restore the stack there.
      // FIXME: in general circumstances, this should be an EH cleanup.
      pushStackRestore(NormalCleanup, Stack);
    }

    llvm::Value *elementCount;
    QualType elementType;
    std::tie(elementCount, elementType) = getVLASize(Ty);

    llvm::Type *llvmTy = ConvertTypeForMem(elementType);

    // Allocate memory for the array.
    llvm::AllocaInst *vla = Builder.CreateAlloca(llvmTy, elementCount, "vla");
    vla->setAlignment(alignment.getQuantity());

    address = Address(vla, alignment);
  }

  setAddrOfLocalVar(&D, address);
  emission.Addr = address;

  // Emit debug info for local var declaration.
  if (HaveInsertPoint())
    if (CGDebugInfo *DI = getDebugInfo()) {
      if (CGM.getCodeGenOpts().getDebugInfo() >=
          codegenoptions::LimitedDebugInfo) {
        DI->setLocation(D.getLocation());
        DI->EmitDeclareOfAutoVariable(&D, address.getPointer(), Builder);
      }
    }

  if (D.hasAttr<AnnotateAttr>())
    EmitVarAnnotations(&D, address.getPointer());

  return emission;
}

/// Determines whether the given __block variable is potentially
/// captured by the given expression.
static bool isCapturedBy(const VarDecl &var, const Expr *e) {
  // Skip the most common kinds of expressions that make
  // hierarchy-walking expensive.
  e = e->IgnoreParenCasts();

  if (const BlockExpr *be = dyn_cast<BlockExpr>(e)) {
    const BlockDecl *block = be->getBlockDecl();
    for (const auto &I : block->captures()) {
      if (I.getVariable() == &var)
        return true;
    }

    // No need to walk into the subexpressions.
    return false;
  }

  if (const StmtExpr *SE = dyn_cast<StmtExpr>(e)) {
    const CompoundStmt *CS = SE->getSubStmt();
    for (const auto *BI : CS->body())
      if (const auto *E = dyn_cast<Expr>(BI)) {
        if (isCapturedBy(var, E))
            return true;
      }
      else if (const auto *DS = dyn_cast<DeclStmt>(BI)) {
          // special case declarations
          for (const auto *I : DS->decls()) {
              if (const auto *VD = dyn_cast<VarDecl>((I))) {
                const Expr *Init = VD->getInit();
                if (Init && isCapturedBy(var, Init))
                  return true;
              }
          }
      }
      else
        // FIXME. Make safe assumption assuming arbitrary statements cause capturing.
        // Later, provide code to poke into statements for capture analysis.
        return true;
    return false;
  }

  for (const Stmt *SubStmt : e->children())
    if (isCapturedBy(var, cast<Expr>(SubStmt)))
      return true;

  return false;
}

/// \brief Determine whether the given initializer is trivial in the sense
/// that it requires no code to be generated.
bool CodeGenFunction::isTrivialInitializer(const Expr *Init) {
  if (!Init)
    return true;

  if (const CXXConstructExpr *Construct = dyn_cast<CXXConstructExpr>(Init))
    if (CXXConstructorDecl *Constructor = Construct->getConstructor())
      if (Constructor->isTrivial() &&
          Constructor->isDefaultConstructor() &&
          !Construct->requiresZeroInitialization())
        return true;

  return false;
}

void CodeGenFunction::EmitAutoVarInit(const AutoVarEmission &emission) {
  assert(emission.Variable && "emission was not valid!");

  // If this was emitted as a global constant, we're done.
  if (emission.wasEmittedAsGlobal()) return;

  const VarDecl &D = *emission.Variable;
  auto DL = ApplyDebugLocation::CreateDefaultArtificial(*this, D.getLocation());
  QualType type = D.getType();

  // If this local has an initializer, emit it now.
  const Expr *Init = D.getInit();

  // If we are at an unreachable point, we don't need to emit the initializer
  // unless it contains a label.
  if (!HaveInsertPoint()) {
    if (!Init || !ContainsLabel(Init)) return;
    EnsureInsertPoint();
  }

  // Initialize the structure of a __block variable.
  if (emission.IsByRef)
    emitByrefStructureInit(emission);

  if (isTrivialInitializer(Init))
    return;

  // Check whether this is a byref variable that's potentially
  // captured and moved by its own initializer.  If so, we'll need to
  // emit the initializer first, then copy into the variable.
  bool capturedByInit = emission.IsByRef && isCapturedBy(D, Init);

  Address Loc =
    capturedByInit ? emission.Addr : emission.getObjectAddress(*this);

  llvm::Constant *constant = nullptr;
  if (emission.IsConstantAggregate || D.isConstexpr()) {
    assert(!capturedByInit && "constant init contains a capturing block?");
    constant = CGM.EmitConstantInit(D, this);
  }

  if (!constant) {
    LValue lv = MakeAddrLValue(Loc, type);
    lv.setNonGC(true);
    return EmitExprAsInit(Init, &D, lv, capturedByInit);
  }

  if (!emission.IsConstantAggregate) {
    // For simple scalar/complex initialization, store the value directly.
    LValue lv = MakeAddrLValue(Loc, type);
    lv.setNonGC(true);
    return EmitStoreThroughLValue(RValue::get(constant), lv, true);
  }

  // If this is a simple aggregate initialization, we can optimize it
  // in various ways.
  bool isVolatile = type.isVolatileQualified();

  llvm::Value *SizeVal =
    llvm::ConstantInt::get(IntPtrTy,
                           getContext().getTypeSizeInChars(type).getQuantity());

  llvm::Type *BP = Int8PtrTy;
  if (Loc.getType() != BP)
    Loc = Builder.CreateBitCast(Loc, BP);

  // If the initializer is all or mostly zeros, codegen with memset then do
  // a few stores afterward.
  if (shouldUseMemSetPlusStoresToInitialize(constant,
                CGM.getDataLayout().getTypeAllocSize(constant->getType()))) {
    Builder.CreateMemSet(Loc, llvm::ConstantInt::get(Int8Ty, 0), SizeVal,
                         isVolatile);
    // Zero and undef don't require a stores.
    if (!constant->isNullValue() && !isa<llvm::UndefValue>(constant)) {
      Loc = Builder.CreateBitCast(Loc, constant->getType()->getPointerTo());
      emitStoresForInitAfterMemset(constant, Loc.getPointer(),
                                   isVolatile, Builder);
    }
  } else {
    // Otherwise, create a temporary global with the initializer then
    // memcpy from the global to the alloca.
    std::string Name = getStaticDeclName(CGM, D);
    unsigned AS = 0;
    if (getLangOpts().OpenCL) {
      AS = CGM.getContext().getTargetAddressSpace(LangAS::opencl_constant);
      BP = llvm::PointerType::getInt8PtrTy(getLLVMContext(), AS);
    }
    llvm::GlobalVariable *GV =
      new llvm::GlobalVariable(CGM.getModule(), constant->getType(), true,
                               llvm::GlobalValue::PrivateLinkage,
                               constant, Name, nullptr,
                               llvm::GlobalValue::NotThreadLocal, AS);
    GV->setAlignment(Loc.getAlignment().getQuantity());
    GV->setUnnamedAddr(llvm::GlobalValue::UnnamedAddr::Global);

    Address SrcPtr = Address(GV, Loc.getAlignment());
    if (SrcPtr.getType() != BP)
      SrcPtr = Builder.CreateBitCast(SrcPtr, BP);

    Builder.CreateMemCpy(Loc, SrcPtr, SizeVal, isVolatile);
  }
}

/// Emit an expression as an initializer for a variable at the given
/// location.  The expression is not necessarily the normal
/// initializer for the variable, and the address is not necessarily
/// its normal location.
///
/// \param init the initializing expression
/// \param var the variable to act as if we're initializing
/// \param loc the address to initialize; its type is a pointer
///   to the LLVM mapping of the variable's type
/// \param alignment the alignment of the address
/// \param capturedByInit true if the variable is a __block variable
///   whose address is potentially changed by the initializer
void CodeGenFunction::EmitExprAsInit(const Expr *init, const ValueDecl *D,
                                     LValue lvalue, bool capturedByInit) {
  QualType type = D->getType();

  if (type->isReferenceType()) {
    RValue rvalue = EmitReferenceBindingToExpr(init);
    if (capturedByInit)
      drillIntoBlockVariable(*this, lvalue, cast<VarDecl>(D));
    EmitStoreThroughLValue(rvalue, lvalue, true);
    return;
  }
  switch (getEvaluationKind(type)) {
  case TEK_Scalar:
    EmitScalarInit(init, D, lvalue, capturedByInit);
    return;
  case TEK_Complex: {
    ComplexPairTy complex = EmitComplexExpr(init);
    if (capturedByInit)
      drillIntoBlockVariable(*this, lvalue, cast<VarDecl>(D));
    EmitStoreOfComplex(complex, lvalue, /*init*/ true);
    return;
  }
  case TEK_Aggregate:
    if (type->isAtomicType()) {
      EmitAtomicInit(const_cast<Expr*>(init), lvalue);
    } else {
      // TODO: how can we delay here if D is captured by its initializer?
      EmitAggExpr(init, AggValueSlot::forLValue(lvalue,
                                              AggValueSlot::IsDestructed,
                                         AggValueSlot::DoesNotNeedGCBarriers,
                                              AggValueSlot::IsNotAliased));
    }
    return;
  }
  llvm_unreachable("bad evaluation kind");
}

/// Enter a destroy cleanup for the given local variable.
void CodeGenFunction::emitAutoVarTypeCleanup(
                            const CodeGenFunction::AutoVarEmission &emission,
                            QualType::DestructionKind dtorKind) {
  assert(dtorKind != QualType::DK_none);

  // Note that for __block variables, we want to destroy the
  // original stack object, not the possibly forwarded object.
  Address addr = emission.getObjectAddress(*this);

  const VarDecl *var = emission.Variable;
  QualType type = var->getType();

  CleanupKind cleanupKind = NormalAndEHCleanup;
  CodeGenFunction::Destroyer *destroyer = nullptr;

  switch (dtorKind) {
  case QualType::DK_none:
    llvm_unreachable("no cleanup for trivially-destructible variable");

  case QualType::DK_cxx_destructor:
    // If there's an NRVO flag on the emission, we need a different
    // cleanup.
    if (emission.NRVOFlag) {
      assert(!type->isArrayType());
      CXXDestructorDecl *dtor = type->getAsCXXRecordDecl()->getDestructor();
      EHStack.pushCleanup<DestroyNRVOVariable>(cleanupKind, addr,
                                               dtor, emission.NRVOFlag);
      return;
    }
    break;

  case QualType::DK_objc_strong_lifetime:
    // Suppress cleanups for pseudo-strong variables.
    if (var->isARCPseudoStrong()) return;

    // Otherwise, consider whether to use an EH cleanup or not.
    cleanupKind = getARCCleanupKind();

    // Use the imprecise destroyer by default.
    if (!var->hasAttr<ObjCPreciseLifetimeAttr>())
      destroyer = CodeGenFunction::destroyARCStrongImprecise;
    break;

  case QualType::DK_objc_weak_lifetime:
    break;
  }

  // If we haven't chosen a more specific destroyer, use the default.
  if (!destroyer) destroyer = getDestroyer(dtorKind);

  // Use an EH cleanup in array destructors iff the destructor itself
  // is being pushed as an EH cleanup.
  bool useEHCleanup = (cleanupKind & EHCleanup);
  EHStack.pushCleanup<DestroyObject>(cleanupKind, addr, type, destroyer,
                                     useEHCleanup);
}

void CodeGenFunction::EmitAutoVarCleanups(const AutoVarEmission &emission) {
  assert(emission.Variable && "emission was not valid!");

  // If this was emitted as a global constant, we're done.
  if (emission.wasEmittedAsGlobal()) return;

  // If we don't have an insertion point, we're done.  Sema prevents
  // us from jumping into any of these scopes anyway.
  if (!HaveInsertPoint()) return;

  const VarDecl &D = *emission.Variable;

  // Make sure we call @llvm.lifetime.end.  This needs to happen
  // *last*, so the cleanup needs to be pushed *first*.
  if (emission.useLifetimeMarkers())
    EHStack.pushCleanup<CallLifetimeEnd>(NormalEHLifetimeMarker,
                                         emission.getAllocatedAddress(),
                                         emission.getSizeForLifetimeMarkers());

  // Check the type for a cleanup.
  if (QualType::DestructionKind dtorKind = D.getType().isDestructedType())
    emitAutoVarTypeCleanup(emission, dtorKind);

  // In GC mode, honor objc_precise_lifetime.
  if (getLangOpts().getGC() != LangOptions::NonGC &&
      D.hasAttr<ObjCPreciseLifetimeAttr>()) {
    EHStack.pushCleanup<ExtendGCLifetime>(NormalCleanup, &D);
  }

  // Handle the cleanup attribute.
  if (const CleanupAttr *CA = D.getAttr<CleanupAttr>()) {
    const FunctionDecl *FD = CA->getFunctionDecl();

    llvm::Constant *F = CGM.GetAddrOfFunction(FD);
    assert(F && "Could not find function!");

    const CGFunctionInfo &Info = CGM.getTypes().arrangeFunctionDeclaration(FD);
    EHStack.pushCleanup<CallCleanupFunction>(NormalAndEHCleanup, F, &Info, &D);
  }

  // If this is a block variable, call _Block_object_destroy
  // (on the unforwarded address).
  if (emission.IsByRef)
    enterByrefCleanup(emission);
}

CodeGenFunction::Destroyer *
CodeGenFunction::getDestroyer(QualType::DestructionKind kind) {
  switch (kind) {
  case QualType::DK_none: llvm_unreachable("no destroyer for trivial dtor");
  case QualType::DK_cxx_destructor:
    return destroyCXXObject;
  case QualType::DK_objc_strong_lifetime:
    return destroyARCStrongPrecise;
  case QualType::DK_objc_weak_lifetime:
    return destroyARCWeak;
  }
  llvm_unreachable("Unknown DestructionKind");
}

/// pushEHDestroy - Push the standard destructor for the given type as
/// an EH-only cleanup.
void CodeGenFunction::pushEHDestroy(QualType::DestructionKind dtorKind,
                                    Address addr, QualType type) {
  assert(dtorKind && "cannot push destructor for trivial type");
  assert(needsEHCleanup(dtorKind));

  pushDestroy(EHCleanup, addr, type, getDestroyer(dtorKind), true);
}

/// pushDestroy - Push the standard destructor for the given type as
/// at least a normal cleanup.
void CodeGenFunction::pushDestroy(QualType::DestructionKind dtorKind,
                                  Address addr, QualType type) {
  assert(dtorKind && "cannot push destructor for trivial type");

  CleanupKind cleanupKind = getCleanupKind(dtorKind);
  pushDestroy(cleanupKind, addr, type, getDestroyer(dtorKind),
              cleanupKind & EHCleanup);
}

void CodeGenFunction::pushDestroy(CleanupKind cleanupKind, Address addr,
                                  QualType type, Destroyer *destroyer,
                                  bool useEHCleanupForArray) {
  pushFullExprCleanup<DestroyObject>(cleanupKind, addr, type,
                                     destroyer, useEHCleanupForArray);
}

void CodeGenFunction::pushStackRestore(CleanupKind Kind, Address SPMem) {
  EHStack.pushCleanup<CallStackRestore>(Kind, SPMem);
}

void CodeGenFunction::pushLifetimeExtendedDestroy(
    CleanupKind cleanupKind, Address addr, QualType type,
    Destroyer *destroyer, bool useEHCleanupForArray) {
  assert(!isInConditionalBranch() &&
         "performing lifetime extension from within conditional");

  // Push an EH-only cleanup for the object now.
  // FIXME: When popping normal cleanups, we need to keep this EH cleanup
  // around in case a temporary's destructor throws an exception.
  if (cleanupKind & EHCleanup)
    EHStack.pushCleanup<DestroyObject>(
        static_cast<CleanupKind>(cleanupKind & ~NormalCleanup), addr, type,
        destroyer, useEHCleanupForArray);

  // Remember that we need to push a full cleanup for the object at the
  // end of the full-expression.
  pushCleanupAfterFullExpr<DestroyObject>(
      cleanupKind, addr, type, destroyer, useEHCleanupForArray);
}

/// emitDestroy - Immediately perform the destruction of the given
/// object.
///
/// \param addr - the address of the object; a type*
/// \param type - the type of the object; if an array type, all
///   objects are destroyed in reverse order
/// \param destroyer - the function to call to destroy individual
///   elements
/// \param useEHCleanupForArray - whether an EH cleanup should be
///   used when destroying array elements, in case one of the
///   destructions throws an exception
void CodeGenFunction::emitDestroy(Address addr, QualType type,
                                  Destroyer *destroyer,
                                  bool useEHCleanupForArray) {
  const ArrayType *arrayType = getContext().getAsArrayType(type);
  if (!arrayType)
    return destroyer(*this, addr, type);

  llvm::Value *length = emitArrayLength(arrayType, type, addr);

  CharUnits elementAlign =
    addr.getAlignment()
        .alignmentOfArrayElement(getContext().getTypeSizeInChars(type));

  // Normally we have to check whether the array is zero-length.
  bool checkZeroLength = true;

  // But if the array length is constant, we can suppress that.
  if (llvm::ConstantInt *constLength = dyn_cast<llvm::ConstantInt>(length)) {
    // ...and if it's constant zero, we can just skip the entire thing.
    if (constLength->isZero()) return;
    checkZeroLength = false;
  }

  llvm::Value *begin = addr.getPointer();
  llvm::Value *end = Builder.CreateInBoundsGEP(begin, length);
  emitArrayDestroy(begin, end, type, elementAlign, destroyer,
                   checkZeroLength, useEHCleanupForArray);
}

/// emitArrayDestroy - Destroys all the elements of the given array,
/// beginning from last to first.  The array cannot be zero-length.
///
/// \param begin - a type* denoting the first element of the array
/// \param end - a type* denoting one past the end of the array
/// \param elementType - the element type of the array
/// \param destroyer - the function to call to destroy elements
/// \param useEHCleanup - whether to push an EH cleanup to destroy
///   the remaining elements in case the destruction of a single
///   element throws
void CodeGenFunction::emitArrayDestroy(llvm::Value *begin,
                                       llvm::Value *end,
                                       QualType elementType,
                                       CharUnits elementAlign,
                                       Destroyer *destroyer,
                                       bool checkZeroLength,
                                       bool useEHCleanup) {
  assert(!elementType->isArrayType());

  // The basic structure here is a do-while loop, because we don't
  // need to check for the zero-element case.
  llvm::BasicBlock *bodyBB = createBasicBlock("arraydestroy.body");
  llvm::BasicBlock *doneBB = createBasicBlock("arraydestroy.done");

  if (checkZeroLength) {
    llvm::Value *isEmpty = Builder.CreateICmpEQ(begin, end,
                                                "arraydestroy.isempty");
    Builder.CreateCondBr(isEmpty, doneBB, bodyBB);
  }

  // Enter the loop body, making that address the current address.
  llvm::BasicBlock *entryBB = Builder.GetInsertBlock();
  EmitBlock(bodyBB);
  llvm::PHINode *elementPast =
    Builder.CreatePHI(begin->getType(), 2, "arraydestroy.elementPast");
  elementPast->addIncoming(end, entryBB);

  // Shift the address back by one element.
  llvm::Value *negativeOne = llvm::ConstantInt::get(SizeTy, -1, true);
  llvm::Value *element = Builder.CreateInBoundsGEP(elementPast, negativeOne,
                                                   "arraydestroy.element");

  if (useEHCleanup)
    pushRegularPartialArrayCleanup(begin, element, elementType, elementAlign,
                                   destroyer);

  // Perform the actual destruction there.
  destroyer(*this, Address(element, elementAlign), elementType);

  if (useEHCleanup)
    PopCleanupBlock();

  // Check whether we've reached the end.
  llvm::Value *done = Builder.CreateICmpEQ(element, begin, "arraydestroy.done");
  Builder.CreateCondBr(done, doneBB, bodyBB);
  elementPast->addIncoming(element, Builder.GetInsertBlock());

  // Done.
  EmitBlock(doneBB);
}

/// Perform partial array destruction as if in an EH cleanup.  Unlike
/// emitArrayDestroy, the element type here may still be an array type.
static void emitPartialArrayDestroy(CodeGenFunction &CGF,
                                    llvm::Value *begin, llvm::Value *end,
                                    QualType type, CharUnits elementAlign,
                                    CodeGenFunction::Destroyer *destroyer) {
  // If the element type is itself an array, drill down.
  unsigned arrayDepth = 0;
  while (const ArrayType *arrayType = CGF.getContext().getAsArrayType(type)) {
    // VLAs don't require a GEP index to walk into.
    if (!isa<VariableArrayType>(arrayType))
      arrayDepth++;
    type = arrayType->getElementType();
  }

  if (arrayDepth) {
    llvm::Value *zero = llvm::ConstantInt::get(CGF.SizeTy, 0);

    SmallVector<llvm::Value*,4> gepIndices(arrayDepth+1, zero);
    begin = CGF.Builder.CreateInBoundsGEP(begin, gepIndices, "pad.arraybegin");
    end = CGF.Builder.CreateInBoundsGEP(end, gepIndices, "pad.arrayend");
  }

  // Destroy the array.  We don't ever need an EH cleanup because we
  // assume that we're in an EH cleanup ourselves, so a throwing
  // destructor causes an immediate terminate.
  CGF.emitArrayDestroy(begin, end, type, elementAlign, destroyer,
                       /*checkZeroLength*/ true, /*useEHCleanup*/ false);
}

namespace {
  /// RegularPartialArrayDestroy - a cleanup which performs a partial
  /// array destroy where the end pointer is regularly determined and
  /// does not need to be loaded from a local.
  class RegularPartialArrayDestroy final : public EHScopeStack::Cleanup {
    llvm::Value *ArrayBegin;
    llvm::Value *ArrayEnd;
    QualType ElementType;
    CodeGenFunction::Destroyer *Destroyer;
    CharUnits ElementAlign;
  public:
    RegularPartialArrayDestroy(llvm::Value *arrayBegin, llvm::Value *arrayEnd,
                               QualType elementType, CharUnits elementAlign,
                               CodeGenFunction::Destroyer *destroyer)
      : ArrayBegin(arrayBegin), ArrayEnd(arrayEnd),
        ElementType(elementType), Destroyer(destroyer),
        ElementAlign(elementAlign) {}

    void Emit(CodeGenFunction &CGF, Flags flags) override {
      emitPartialArrayDestroy(CGF, ArrayBegin, ArrayEnd,
                              ElementType, ElementAlign, Destroyer);
    }
  };

  /// IrregularPartialArrayDestroy - a cleanup which performs a
  /// partial array destroy where the end pointer is irregularly
  /// determined and must be loaded from a local.
  class IrregularPartialArrayDestroy final : public EHScopeStack::Cleanup {
    llvm::Value *ArrayBegin;
    Address ArrayEndPointer;
    QualType ElementType;
    CodeGenFunction::Destroyer *Destroyer;
    CharUnits ElementAlign;
  public:
    IrregularPartialArrayDestroy(llvm::Value *arrayBegin,
                                 Address arrayEndPointer,
                                 QualType elementType,
                                 CharUnits elementAlign,
                                 CodeGenFunction::Destroyer *destroyer)
      : ArrayBegin(arrayBegin), ArrayEndPointer(arrayEndPointer),
        ElementType(elementType), Destroyer(destroyer),
        ElementAlign(elementAlign) {}

    void Emit(CodeGenFunction &CGF, Flags flags) override {
      llvm::Value *arrayEnd = CGF.Builder.CreateLoad(ArrayEndPointer);
      emitPartialArrayDestroy(CGF, ArrayBegin, arrayEnd,
                              ElementType, ElementAlign, Destroyer);
    }
  };
} // end anonymous namespace

/// pushIrregularPartialArrayCleanup - Push an EH cleanup to destroy
/// already-constructed elements of the given array.  The cleanup
/// may be popped with DeactivateCleanupBlock or PopCleanupBlock.
///
/// \param elementType - the immediate element type of the array;
///   possibly still an array type
void CodeGenFunction::pushIrregularPartialArrayCleanup(llvm::Value *arrayBegin,
                                                       Address arrayEndPointer,
                                                       QualType elementType,
                                                       CharUnits elementAlign,
                                                       Destroyer *destroyer) {
  pushFullExprCleanup<IrregularPartialArrayDestroy>(EHCleanup,
                                                    arrayBegin, arrayEndPointer,
                                                    elementType, elementAlign,
                                                    destroyer);
}

/// pushRegularPartialArrayCleanup - Push an EH cleanup to destroy
/// already-constructed elements of the given array.  The cleanup
/// may be popped with DeactivateCleanupBlock or PopCleanupBlock.
///
/// \param elementType - the immediate element type of the array;
///   possibly still an array type
void CodeGenFunction::pushRegularPartialArrayCleanup(llvm::Value *arrayBegin,
                                                     llvm::Value *arrayEnd,
                                                     QualType elementType,
                                                     CharUnits elementAlign,
                                                     Destroyer *destroyer) {
  pushFullExprCleanup<RegularPartialArrayDestroy>(EHCleanup,
                                                  arrayBegin, arrayEnd,
                                                  elementType, elementAlign,
                                                  destroyer);
}

/// Lazily declare the @llvm.lifetime.start intrinsic.
llvm::Constant *CodeGenModule::getLLVMLifetimeStartFn() {
  if (LifetimeStartFn) return LifetimeStartFn;
  LifetimeStartFn = llvm::Intrinsic::getDeclaration(&getModule(),
                                            llvm::Intrinsic::lifetime_start);
  return LifetimeStartFn;
}

/// Lazily declare the @llvm.lifetime.end intrinsic.
llvm::Constant *CodeGenModule::getLLVMLifetimeEndFn() {
  if (LifetimeEndFn) return LifetimeEndFn;
  LifetimeEndFn = llvm::Intrinsic::getDeclaration(&getModule(),
                                              llvm::Intrinsic::lifetime_end);
  return LifetimeEndFn;
}

namespace {
  /// A cleanup to perform a release of an object at the end of a
  /// function.  This is used to balance out the incoming +1 of a
  /// ns_consumed argument when we can't reasonably do that just by
  /// not doing the initial retain for a __block argument.
  struct ConsumeARCParameter final : EHScopeStack::Cleanup {
    ConsumeARCParameter(llvm::Value *param,
                        ARCPreciseLifetime_t precise)
      : Param(param), Precise(precise) {}

    llvm::Value *Param;
    ARCPreciseLifetime_t Precise;

    void Emit(CodeGenFunction &CGF, Flags flags) override {
      CGF.EmitARCRelease(Param, Precise);
    }
  };
} // end anonymous namespace

/// Emit an alloca (or GlobalValue depending on target)
/// for the specified parameter and set up LocalDeclMap.
void CodeGenFunction::EmitParmDecl(const VarDecl &D, ParamValue Arg,
                                   unsigned ArgNo) {
  // FIXME: Why isn't ImplicitParamDecl a ParmVarDecl?
  assert((isa<ParmVarDecl>(D) || isa<ImplicitParamDecl>(D)) &&
         "Invalid argument to EmitParmDecl");

  Arg.getAnyValue()->setName(D.getName());

  QualType Ty = D.getType();

  // Use better IR generation for certain implicit parameters.
  if (auto IPD = dyn_cast<ImplicitParamDecl>(&D)) {
    // The only implicit argument a block has is its literal.
    // We assume this is always passed directly.
    if (BlockInfo) {
      setBlockContextParameter(IPD, ArgNo, Arg.getDirectValue());
      return;
    }

    // Apply any prologue 'this' adjustments required by the ABI. Be careful to
    // handle the case where 'this' is passed indirectly as part of an inalloca
    // struct.
    if (const CXXMethodDecl *MD =
            dyn_cast_or_null<CXXMethodDecl>(CurCodeDecl)) {
      if (MD->isVirtual() && IPD == CXXABIThisDecl) {
        llvm::Value *This = Arg.isIndirect()
                                ? Builder.CreateLoad(Arg.getIndirectAddress())
                                : Arg.getDirectValue();
        This = CGM.getCXXABI().adjustThisParameterInVirtualFunctionPrologue(
            *this, CurGD, This);
        if (Arg.isIndirect())
          Builder.CreateStore(This, Arg.getIndirectAddress());
        else
          Arg = ParamValue::forDirect(This);
      }
    }
  }

  Address DeclPtr = Address::invalid();
  bool DoStore = false;
  bool IsScalar = hasScalarEvaluationKind(Ty);
  // If we already have a pointer to the argument, reuse the input pointer.
  if (Arg.isIndirect()) {
    DeclPtr = Arg.getIndirectAddress();
    // If we have a prettier pointer type at this point, bitcast to that.
    unsigned AS = DeclPtr.getType()->getAddressSpace();
    llvm::Type *IRTy = ConvertTypeForMem(Ty)->getPointerTo(AS);
    if (DeclPtr.getType() != IRTy)
      DeclPtr = Builder.CreateBitCast(DeclPtr, IRTy, D.getName());

    // Push a destructor cleanup for this parameter if the ABI requires it.
    // Don't push a cleanup in a thunk for a method that will also emit a
    // cleanup.
    if (!IsScalar && !CurFuncIsThunk &&
        getTarget().getCXXABI().areArgsDestroyedLeftToRightInCallee()) {
      const CXXRecordDecl *RD = Ty->getAsCXXRecordDecl();
      if (RD && RD->hasNonTrivialDestructor())
        pushDestroy(QualType::DK_cxx_destructor, DeclPtr, Ty);
    }
  } else {
    // Otherwise, create a temporary to hold the value.
    DeclPtr = CreateMemTemp(Ty, getContext().getDeclAlign(&D),
                            D.getName() + ".addr");
    DoStore = true;
  }

  llvm::Value *ArgVal = (DoStore ? Arg.getDirectValue() : nullptr);

  LValue lv = MakeAddrLValue(DeclPtr, Ty);
  if (IsScalar) {
    Qualifiers qs = Ty.getQualifiers();
    if (Qualifiers::ObjCLifetime lt = qs.getObjCLifetime()) {
      // We honor __attribute__((ns_consumed)) for types with lifetime.
      // For __strong, it's handled by just skipping the initial retain;
      // otherwise we have to balance out the initial +1 with an extra
      // cleanup to do the release at the end of the function.
      bool isConsumed = D.hasAttr<NSConsumedAttr>();

      // 'self' is always formally __strong, but if this is not an
      // init method then we don't want to retain it.
      if (D.isARCPseudoStrong()) {
        const ObjCMethodDecl *method = cast<ObjCMethodDecl>(CurCodeDecl);
        assert(&D == method->getSelfDecl());
        assert(lt == Qualifiers::OCL_Strong);
        assert(qs.hasConst());
        assert(method->getMethodFamily() != OMF_init);
        (void) method;
        lt = Qualifiers::OCL_ExplicitNone;
      }

      if (lt == Qualifiers::OCL_Strong) {
        if (!isConsumed) {
          if (CGM.getCodeGenOpts().OptimizationLevel == 0) {
            // use objc_storeStrong(&dest, value) for retaining the
            // object. But first, store a null into 'dest' because
            // objc_storeStrong attempts to release its old value.
            llvm::Value *Null = CGM.EmitNullConstant(D.getType());
            EmitStoreOfScalar(Null, lv, /* isInitialization */ true);
            EmitARCStoreStrongCall(lv.getAddress(), ArgVal, true);
            DoStore = false;
          }
          else
          // Don't use objc_retainBlock for block pointers, because we
          // don't want to Block_copy something just because we got it
          // as a parameter.
            ArgVal = EmitARCRetainNonBlock(ArgVal);
        }
      } else {
        // Push the cleanup for a consumed parameter.
        if (isConsumed) {
          ARCPreciseLifetime_t precise = (D.hasAttr<ObjCPreciseLifetimeAttr>()
                                ? ARCPreciseLifetime : ARCImpreciseLifetime);
          EHStack.pushCleanup<ConsumeARCParameter>(getARCCleanupKind(), ArgVal,
                                                   precise);
        }

        if (lt == Qualifiers::OCL_Weak) {
          EmitARCInitWeak(DeclPtr, ArgVal);
          DoStore = false; // The weak init is a store, no need to do two.
        }
      }

      // Enter the cleanup scope.
      EmitAutoVarWithLifetime(*this, D, DeclPtr, lt);
    }
  }

  // Store the initial value into the alloca.
  if (DoStore)
    EmitStoreOfScalar(ArgVal, lv, /* isInitialization */ true);

  setAddrOfLocalVar(&D, DeclPtr);

  // Emit debug info for param declaration.
  if (CGDebugInfo *DI = getDebugInfo()) {
    if (CGM.getCodeGenOpts().getDebugInfo() >=
        codegenoptions::LimitedDebugInfo) {
      DI->EmitDeclareOfArgVariable(&D, DeclPtr.getPointer(), ArgNo, Builder);
    }
  }

  if (D.hasAttr<AnnotateAttr>())
    EmitVarAnnotations(&D, DeclPtr.getPointer());
}

void CodeGenModule::EmitOMPDeclareReduction(const OMPDeclareReductionDecl *D,
                                            CodeGenFunction *CGF) {
  if (!LangOpts.OpenMP || (!LangOpts.EmitAllDecls && !D->isUsed()))
    return;
  getOpenMPRuntime().emitUserDefinedReduction(CGF, D);
}<|MERGE_RESOLUTION|>--- conflicted
+++ resolved
@@ -708,11 +708,7 @@
     }
 
     auto ty = cast<llvm::PointerType>(tempLV.getAddress().getElementType());
-<<<<<<< HEAD
-    llvm::Value *zero = CGM.getNullPtr(ty, tempLV.getType());
-=======
     llvm::Value *zero = CGM.getNullPointer(ty, tempLV.getType());
->>>>>>> 410306bf
 
     // If __weak, we want to use a barrier under certain conditions.
     if (lifetime == Qualifiers::OCL_Weak)
