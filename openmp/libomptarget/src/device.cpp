--- conflicted
+++ resolved
@@ -11,6 +11,7 @@
 //===----------------------------------------------------------------------===//
 
 #include "device.h"
+#include "MemoryManager.h"
 #include "private.h"
 #include "rtl.h"
 
@@ -20,6 +21,36 @@
 
 /// Map between Device ID (i.e. openmp device id) and its DeviceTy.
 DevicesTy Devices;
+
+DeviceTy::DeviceTy(const DeviceTy &D)
+    : DeviceID(D.DeviceID), RTL(D.RTL), RTLDeviceID(D.RTLDeviceID),
+      IsInit(D.IsInit), InitFlag(), HasPendingGlobals(D.HasPendingGlobals),
+      HostDataToTargetMap(D.HostDataToTargetMap),
+      PendingCtorsDtors(D.PendingCtorsDtors), ShadowPtrMap(D.ShadowPtrMap),
+      DataMapMtx(), PendingGlobalsMtx(), ShadowMtx(),
+      LoopTripCnt(D.LoopTripCnt), MemoryManager(nullptr) {}
+
+DeviceTy &DeviceTy::operator=(const DeviceTy &D) {
+  DeviceID = D.DeviceID;
+  RTL = D.RTL;
+  RTLDeviceID = D.RTLDeviceID;
+  IsInit = D.IsInit;
+  HasPendingGlobals = D.HasPendingGlobals;
+  HostDataToTargetMap = D.HostDataToTargetMap;
+  PendingCtorsDtors = D.PendingCtorsDtors;
+  ShadowPtrMap = D.ShadowPtrMap;
+  LoopTripCnt = D.LoopTripCnt;
+
+  return *this;
+}
+
+DeviceTy::DeviceTy(RTLInfoTy *RTL)
+    : DeviceID(-1), RTL(RTL), RTLDeviceID(-1), IsInit(false), InitFlag(),
+      HasPendingGlobals(false), HostDataToTargetMap(), PendingCtorsDtors(),
+      ShadowPtrMap(), DataMapMtx(), PendingGlobalsMtx(), ShadowMtx(),
+      MemoryManager(nullptr) {}
+
+DeviceTy::~DeviceTy() = default;
 
 int DeviceTy::associatePtr(void *HstPtrBegin, void *TgtPtrBegin, int64_t Size) {
   DataMapMtx.lock();
@@ -317,16 +348,9 @@
     }
     rc = OFFLOAD_SUCCESS;
   } else {
-<<<<<<< HEAD
-    fprintf(stderr,
-            "Section to delete (hst addr %p) does not exist in the allocated"
-            " memory\n",
-            HstPtrBegin);
-=======
     REPORT("Section to delete (hst addr " DPxMOD ") does not exist in the"
            " allocated memory\n",
            DPxPTR(HstPtrBegin));
->>>>>>> 97febb13
     rc = OFFLOAD_FAIL;
   }
 
@@ -339,10 +363,21 @@
   // Make call to init_requires if it exists for this plugin.
   if (RTL->init_requires)
     RTL->init_requires(RTLs->RequiresFlags);
-  int32_t rc = RTL->init_device(RTLDeviceID);
-  if (rc == OFFLOAD_SUCCESS) {
-    IsInit = true;
-  }
+  int32_t Ret = RTL->init_device(RTLDeviceID);
+  if (Ret != OFFLOAD_SUCCESS)
+    return;
+
+  // The memory manager will only be disabled when users provide a threshold via
+  // the environment variable \p LIBOMPTARGET_MEMORY_MANAGER_THRESHOLD and set
+  // it to 0.
+  if (const char *Env = std::getenv("LIBOMPTARGET_MEMORY_MANAGER_THRESHOLD")) {
+    size_t Threshold = std::stoul(Env);
+    if (Threshold)
+      MemoryManager = std::make_unique<MemoryManagerTy>(*this, Threshold);
+  } else
+    MemoryManager = std::make_unique<MemoryManagerTy>(*this);
+
+  IsInit = true;
 }
 
 /// Thread-safe method to initialize the device only once.
@@ -370,10 +405,18 @@
 }
 
 void *DeviceTy::allocData(int64_t Size, void *HstPtr) {
+  // If memory manager is enabled, we will allocate data via memory manager.
+  if (MemoryManager)
+    return MemoryManager->allocate(Size, HstPtr);
+
   return RTL->data_alloc(RTLDeviceID, Size, HstPtr);
 }
 
 int32_t DeviceTy::deleteData(void *TgtPtrBegin) {
+  // If memory manager is enabled, we will deallocate data via memory manager.
+  if (MemoryManager)
+    return MemoryManager->free(TgtPtrBegin);
+
   return RTL->data_delete(RTLDeviceID, TgtPtrBegin);
 }
 
@@ -398,15 +441,15 @@
 }
 
 // Copy data from current device to destination device directly
-int32_t DeviceTy::data_exchange(void *SrcPtr, DeviceTy DstDev, void *DstPtr,
-                                int64_t Size, __tgt_async_info *AsyncInfoPtr) {
-  if (!AsyncInfoPtr || !RTL->data_exchange_async || !RTL->synchronize) {
+int32_t DeviceTy::dataExchange(void *SrcPtr, DeviceTy &DstDev, void *DstPtr,
+                               int64_t Size, __tgt_async_info *AsyncInfo) {
+  if (!AsyncInfo || !RTL->data_exchange_async || !RTL->synchronize) {
     assert(RTL->data_exchange && "RTL->data_exchange is nullptr");
     return RTL->data_exchange(RTLDeviceID, SrcPtr, DstDev.RTLDeviceID, DstPtr,
                               Size);
   } else
     return RTL->data_exchange_async(RTLDeviceID, SrcPtr, DstDev.RTLDeviceID,
-                                    DstPtr, Size, AsyncInfoPtr);
+                                    DstPtr, Size, AsyncInfo);
 }
 
 // Run region on device
