//===------ omptarget.cpp - Target independent OpenMP target RTL -- C++ -*-===//
//
// Part of the LLVM Project, under the Apache License v2.0 with LLVM Exceptions.
// See https://llvm.org/LICENSE.txt for license information.
// SPDX-License-Identifier: Apache-2.0 WITH LLVM-exception
//
//===----------------------------------------------------------------------===//
//
// Implementation of the interface to be used by Clang during the codegen of a
// target region.
//
//===----------------------------------------------------------------------===//

#include "device.h"
#include "private.h"
#include "rtl.h"

#include <cassert>
#include <vector>

/* All begin addresses for partially mapped structs must be 8-aligned in order
 * to ensure proper alignment of members. E.g.
 *
 * struct S {
 *   int a;   // 4-aligned
 *   int b;   // 4-aligned
 *   int *p;  // 8-aligned
 * } s1;
 * ...
 * #pragma omp target map(tofrom: s1.b, s1.p[0:N])
 * {
 *   s1.b = 5;
 *   for (int i...) s1.p[i] = ...;
 * }
 *
 * Here we are mapping s1 starting from member b, so BaseAddress=&s1=&s1.a and
 * BeginAddress=&s1.b. Let's assume that the struct begins at address 0x100,
 * then &s1.a=0x100, &s1.b=0x104, &s1.p=0x108. Each member obeys the alignment
 * requirements for its type. Now, when we allocate memory on the device, in
 * CUDA's case cuMemAlloc() returns an address which is at least 256-aligned.
 * This means that the chunk of the struct on the device will start at a
 * 256-aligned address, let's say 0x200. Then the address of b will be 0x200 and
 * address of p will be a misaligned 0x204 (on the host there was no need to add
 * padding between b and p, so p comes exactly 4 bytes after b). If the device
 * kernel tries to access s1.p, a misaligned address error occurs (as reported
 * by the CUDA plugin). By padding the begin address down to a multiple of 8 and
 * extending the size of the allocated chuck accordingly, the chuck on the
 * device will start at 0x200 with the padding (4 bytes), then &s1.b=0x204 and
 * &s1.p=0x208, as they should be to satisfy the alignment requirements.
 */
static const int64_t Alignment = 8;

/// Map global data and execute pending ctors
static int InitLibrary(DeviceTy& Device) {
  /*
   * Map global data
   */
  int32_t device_id = Device.DeviceID;
  int rc = OFFLOAD_SUCCESS;

  Device.PendingGlobalsMtx.lock();
  PM->TrlTblMtx.lock();
  for (HostEntriesBeginToTransTableTy::iterator entry_it =
           PM->HostEntriesBeginToTransTable.begin();
       entry_it != PM->HostEntriesBeginToTransTable.end(); ++entry_it) {
    TranslationTable *TransTable = &entry_it->second;
    if (TransTable->HostTable.EntriesBegin ==
        TransTable->HostTable.EntriesEnd) {
      // No host entry so no need to proceed
      continue;
    }
    if (TransTable->TargetsTable[device_id] != 0) {
      // Library entries have already been processed
      continue;
    }

    // 1) get image.
    assert(TransTable->TargetsImages.size() > (size_t)device_id &&
           "Not expecting a device ID outside the table's bounds!");
    __tgt_device_image *img = TransTable->TargetsImages[device_id];
    if (!img) {
      REPORT("No image loaded for device id %d.\n", device_id);
      rc = OFFLOAD_FAIL;
      break;
    }
    // 2) load image into the target table.
    __tgt_target_table *TargetTable =
        TransTable->TargetsTable[device_id] = Device.load_binary(img);
    // Unable to get table for this image: invalidate image and fail.
    if (!TargetTable) {
      REPORT("Unable to generate entries table for device id %d.\n", device_id);
      TransTable->TargetsImages[device_id] = 0;
      rc = OFFLOAD_FAIL;
      break;
    }

    // Verify whether the two table sizes match.
    size_t hsize =
        TransTable->HostTable.EntriesEnd - TransTable->HostTable.EntriesBegin;
    size_t tsize = TargetTable->EntriesEnd - TargetTable->EntriesBegin;

    // Invalid image for these host entries!
    if (hsize != tsize) {
      REPORT("Host and Target tables mismatch for device id %d [%zx != %zx].\n",
             device_id, hsize, tsize);
      TransTable->TargetsImages[device_id] = 0;
      TransTable->TargetsTable[device_id] = 0;
      rc = OFFLOAD_FAIL;
      break;
    }

    // process global data that needs to be mapped.
    Device.DataMapMtx.lock();
    __tgt_target_table *HostTable = &TransTable->HostTable;
    for (__tgt_offload_entry *CurrDeviceEntry = TargetTable->EntriesBegin,
                             *CurrHostEntry = HostTable->EntriesBegin,
                             *EntryDeviceEnd = TargetTable->EntriesEnd;
         CurrDeviceEntry != EntryDeviceEnd;
         CurrDeviceEntry++, CurrHostEntry++) {
      if (CurrDeviceEntry->size != 0) {
        // has data.
        assert(CurrDeviceEntry->size == CurrHostEntry->size &&
               "data size mismatch");

        // Fortran may use multiple weak declarations for the same symbol,
        // therefore we must allow for multiple weak symbols to be loaded from
        // the fat binary. Treat these mappings as any other "regular" mapping.
        // Add entry to map.
        if (Device.getTgtPtrBegin(CurrHostEntry->addr, CurrHostEntry->size))
          continue;
        DP("Add mapping from host " DPxMOD " to device " DPxMOD " with size %zu"
            "\n", DPxPTR(CurrHostEntry->addr), DPxPTR(CurrDeviceEntry->addr),
            CurrDeviceEntry->size);
        Device.HostDataToTargetMap.emplace(
            (uintptr_t)CurrHostEntry->addr /*HstPtrBase*/,
            (uintptr_t)CurrHostEntry->addr /*HstPtrBegin*/,
            (uintptr_t)CurrHostEntry->addr + CurrHostEntry->size /*HstPtrEnd*/,
            (uintptr_t)CurrDeviceEntry->addr /*TgtPtrBegin*/, nullptr,
            true /*IsRefCountINF*/);
      }
    }
    Device.DataMapMtx.unlock();
  }
  PM->TrlTblMtx.unlock();

  if (rc != OFFLOAD_SUCCESS) {
    Device.PendingGlobalsMtx.unlock();
    return rc;
  }

  /*
   * Run ctors for static objects
   */
  if (!Device.PendingCtorsDtors.empty()) {
    // Call all ctors for all libraries registered so far
    for (auto &lib : Device.PendingCtorsDtors) {
      if (!lib.second.PendingCtors.empty()) {
        DP("Has pending ctors... call now\n");
        for (auto &entry : lib.second.PendingCtors) {
          void *ctor = entry;
          int rc = target(device_id, ctor, 0, nullptr, nullptr, nullptr,
                          nullptr, nullptr, nullptr, 1, 1, true /*team*/);
          if (rc != OFFLOAD_SUCCESS) {
            REPORT("Running ctor " DPxMOD " failed.\n", DPxPTR(ctor));
            Device.PendingGlobalsMtx.unlock();
            return OFFLOAD_FAIL;
          }
        }
        // Clear the list to indicate that this device has been used
        lib.second.PendingCtors.clear();
        DP("Done with pending ctors for lib " DPxMOD "\n", DPxPTR(lib.first));
      }
    }
  }
  Device.HasPendingGlobals = false;
  Device.PendingGlobalsMtx.unlock();

  return OFFLOAD_SUCCESS;
}

// Check whether a device has been initialized, global ctors have been
// executed and global data has been mapped; do so if not already done.
int CheckDeviceAndCtors(int64_t device_id) {
  // Is device ready?
  if (!device_is_ready(device_id)) {
    REPORT("Device %" PRId64 " is not ready.\n", device_id);
    return OFFLOAD_FAIL;
  }

  // Get device info.
  DeviceTy &Device = PM->Devices[device_id];

  // Check whether global data has been mapped for this device
  Device.PendingGlobalsMtx.lock();
  bool hasPendingGlobals = Device.HasPendingGlobals;
  Device.PendingGlobalsMtx.unlock();
  if (hasPendingGlobals && InitLibrary(Device) != OFFLOAD_SUCCESS) {
    REPORT("Failed to init globals on device %" PRId64 "\n", device_id);
    return OFFLOAD_FAIL;
  }

  return OFFLOAD_SUCCESS;
}

static int32_t getParentIndex(int64_t type) {
  return ((type & OMP_TGT_MAPTYPE_MEMBER_OF) >> 48) - 1;
}

/// Call the user-defined mapper function followed by the appropriate
// target_data_* function (target_data_{begin,end,update}).
int targetDataMapper(DeviceTy &Device, void *arg_base, void *arg,
                     int64_t arg_size, int64_t arg_type, void *arg_mapper,
                     TargetDataFuncPtrTy target_data_function) {
  DP("Calling the mapper function " DPxMOD "\n", DPxPTR(arg_mapper));

  // The mapper function fills up Components.
  MapperComponentsTy MapperComponents;
  MapperFuncPtrTy MapperFuncPtr = (MapperFuncPtrTy)(arg_mapper);
  (*MapperFuncPtr)((void *)&MapperComponents, arg_base, arg, arg_size,
      arg_type);

  // Construct new arrays for args_base, args, arg_sizes and arg_types
  // using the information in MapperComponents and call the corresponding
  // target_data_* function using these new arrays.
  std::vector<void *> MapperArgsBase(MapperComponents.Components.size());
  std::vector<void *> MapperArgs(MapperComponents.Components.size());
  std::vector<int64_t> MapperArgSizes(MapperComponents.Components.size());
  std::vector<int64_t> MapperArgTypes(MapperComponents.Components.size());

  for (unsigned I = 0, E = MapperComponents.Components.size(); I < E; ++I) {
    auto &C =
        MapperComponents
            .Components[target_data_function == targetDataEnd ? I : E - I - 1];
    MapperArgsBase[I] = C.Base;
    MapperArgs[I] = C.Begin;
    MapperArgSizes[I] = C.Size;
    MapperArgTypes[I] = C.Type;
  }

  int rc = target_data_function(Device, MapperComponents.Components.size(),
                                MapperArgsBase.data(), MapperArgs.data(),
                                MapperArgSizes.data(), MapperArgTypes.data(),
                                /*arg_names*/ nullptr, /*arg_mappers*/ nullptr,
                                /*__tgt_async_info*/ nullptr);

  return rc;
}

/// Internal function to do the mapping and transfer the data to the device
int targetDataBegin(DeviceTy &Device, int32_t arg_num, void **args_base,
                    void **args, int64_t *arg_sizes, int64_t *arg_types,
                    map_var_info_t *arg_names, void **arg_mappers,
                    __tgt_async_info *async_info_ptr) {
  // process each input.
  for (int32_t i = 0; i < arg_num; ++i) {
    // Ignore private variables and arrays - there is no mapping for them.
    if ((arg_types[i] & OMP_TGT_MAPTYPE_LITERAL) ||
        (arg_types[i] & OMP_TGT_MAPTYPE_PRIVATE))
      continue;

    if (arg_mappers && arg_mappers[i]) {
      // Instead of executing the regular path of targetDataBegin, call the
      // targetDataMapper variant which will call targetDataBegin again
      // with new arguments.
      DP("Calling targetDataMapper for the %dth argument\n", i);

      int rc = targetDataMapper(Device, args_base[i], args[i], arg_sizes[i],
                                arg_types[i], arg_mappers[i], targetDataBegin);

      if (rc != OFFLOAD_SUCCESS) {
        REPORT("Call to targetDataBegin via targetDataMapper for custom mapper"
               " failed.\n");
        return OFFLOAD_FAIL;
      }

      // Skip the rest of this function, continue to the next argument.
      continue;
    }

    void *HstPtrBegin = args[i];
    void *HstPtrBase = args_base[i];
    int64_t data_size = arg_sizes[i];
    map_var_info_t HstPtrName = (!arg_names) ? nullptr : arg_names[i];

    // Adjust for proper alignment if this is a combined entry (for structs).
    // Look at the next argument - if that is MEMBER_OF this one, then this one
    // is a combined entry.
    int64_t padding = 0;
    const int next_i = i+1;
    if (getParentIndex(arg_types[i]) < 0 && next_i < arg_num &&
        getParentIndex(arg_types[next_i]) == i) {
      padding = (int64_t)HstPtrBegin % Alignment;
      if (padding) {
        DP("Using a padding of %" PRId64 " bytes for begin address " DPxMOD
            "\n", padding, DPxPTR(HstPtrBegin));
        HstPtrBegin = (char *) HstPtrBegin - padding;
        data_size += padding;
      }
    }

    // Address of pointer on the host and device, respectively.
    void *Pointer_HstPtrBegin, *PointerTgtPtrBegin;
    bool IsNew, Pointer_IsNew;
    bool IsHostPtr = false;
    bool IsImplicit = arg_types[i] & OMP_TGT_MAPTYPE_IMPLICIT;
    // Force the creation of a device side copy of the data when:
    // a close map modifier was associated with a map that contained a to.
    bool HasCloseModifier = arg_types[i] & OMP_TGT_MAPTYPE_CLOSE;
    bool HasPresentModifier = arg_types[i] & OMP_TGT_MAPTYPE_PRESENT;
    // UpdateRef is based on MEMBER_OF instead of TARGET_PARAM because if we
    // have reached this point via __tgt_target_data_begin and not __tgt_target
    // then no argument is marked as TARGET_PARAM ("omp target data map" is not
    // associated with a target region, so there are no target parameters). This
    // may be considered a hack, we could revise the scheme in the future.
    bool UpdateRef = !(arg_types[i] & OMP_TGT_MAPTYPE_MEMBER_OF);
    if (arg_types[i] & OMP_TGT_MAPTYPE_PTR_AND_OBJ) {
      DP("Has a pointer entry: \n");
      // Base is address of pointer.
      //
      // Usually, the pointer is already allocated by this time.  For example:
      //
      //   #pragma omp target map(s.p[0:N])
      //
      // The map entry for s comes first, and the PTR_AND_OBJ entry comes
      // afterward, so the pointer is already allocated by the time the
      // PTR_AND_OBJ entry is handled below, and PointerTgtPtrBegin is thus
      // non-null.  However, "declare target link" can produce a PTR_AND_OBJ
      // entry for a global that might not already be allocated by the time the
      // PTR_AND_OBJ entry is handled below, and so the allocation might fail
      // when HasPresentModifier.
      PointerTgtPtrBegin = Device.getOrAllocTgtPtr(
          HstPtrBase, HstPtrBase, sizeof(void *), HstPtrName, Pointer_IsNew,
          IsHostPtr, IsImplicit, UpdateRef, HasCloseModifier,
          HasPresentModifier);
      if (!PointerTgtPtrBegin) {
        REPORT("Call to getOrAllocTgtPtr returned null pointer (%s).\n",
               HasPresentModifier ? "'present' map type modifier"
                                  : "device failure or illegal mapping");
        return OFFLOAD_FAIL;
      }
      DP("There are %zu bytes allocated at target address " DPxMOD " - is%s new"
          "\n", sizeof(void *), DPxPTR(PointerTgtPtrBegin),
          (Pointer_IsNew ? "" : " not"));
      Pointer_HstPtrBegin = HstPtrBase;
      // modify current entry.
      HstPtrBase = *(void **)HstPtrBase;
      UpdateRef = true; // subsequently update ref count of pointee
    }

    void *TgtPtrBegin = Device.getOrAllocTgtPtr(
        HstPtrBegin, HstPtrBase, data_size, HstPtrName, IsNew, IsHostPtr,
        IsImplicit, UpdateRef, HasCloseModifier, HasPresentModifier);
    // If data_size==0, then the argument could be a zero-length pointer to
    // NULL, so getOrAlloc() returning NULL is not an error.
    if (!TgtPtrBegin && (data_size || HasPresentModifier)) {
      REPORT("Call to getOrAllocTgtPtr returned null pointer (%s).\n",
             HasPresentModifier ? "'present' map type modifier"
                                : "device failure or illegal mapping");
      return OFFLOAD_FAIL;
    }
    DP("There are %" PRId64 " bytes allocated at target address " DPxMOD
        " - is%s new\n", data_size, DPxPTR(TgtPtrBegin),
        (IsNew ? "" : " not"));

    if (arg_types[i] & OMP_TGT_MAPTYPE_RETURN_PARAM) {
      uintptr_t Delta = (uintptr_t)HstPtrBegin - (uintptr_t)HstPtrBase;
      void *TgtPtrBase = (void *)((uintptr_t)TgtPtrBegin - Delta);
      DP("Returning device pointer " DPxMOD "\n", DPxPTR(TgtPtrBase));
      args_base[i] = TgtPtrBase;
    }

    if (arg_types[i] & OMP_TGT_MAPTYPE_TO) {
      bool copy = false;
      if (!(PM->RTLs.RequiresFlags & OMP_REQ_UNIFIED_SHARED_MEMORY) ||
          HasCloseModifier) {
        if (IsNew || (arg_types[i] & OMP_TGT_MAPTYPE_ALWAYS)) {
          copy = true;
        } else if ((arg_types[i] & OMP_TGT_MAPTYPE_MEMBER_OF) &&
                   !(arg_types[i] & OMP_TGT_MAPTYPE_PTR_AND_OBJ)) {
          // Copy data only if the "parent" struct has RefCount==1.
          // If this is a PTR_AND_OBJ entry, the OBJ is not part of the struct,
          // so exclude it from this check.
          int32_t parent_idx = getParentIndex(arg_types[i]);
          uint64_t parent_rc = Device.getMapEntryRefCnt(args[parent_idx]);
          assert(parent_rc > 0 && "parent struct not found");
          if (parent_rc == 1) {
            copy = true;
          }
        }
      }

      if (copy && !IsHostPtr) {
        DP("Moving %" PRId64 " bytes (hst:" DPxMOD ") -> (tgt:" DPxMOD ")\n",
           data_size, DPxPTR(HstPtrBegin), DPxPTR(TgtPtrBegin));
        int rt = Device.submitData(TgtPtrBegin, HstPtrBegin, data_size,
                                   async_info_ptr);
        if (rt != OFFLOAD_SUCCESS) {
          REPORT("Copying data to device failed.\n");
          return OFFLOAD_FAIL;
        }
      }
    }

    if (arg_types[i] & OMP_TGT_MAPTYPE_PTR_AND_OBJ && !IsHostPtr) {
      DP("Update pointer (" DPxMOD ") -> [" DPxMOD "]\n",
         DPxPTR(PointerTgtPtrBegin), DPxPTR(TgtPtrBegin));
      uint64_t Delta = (uint64_t)HstPtrBegin - (uint64_t)HstPtrBase;
      void *TgtPtrBase = (void *)((uint64_t)TgtPtrBegin - Delta);
      int rt = Device.submitData(PointerTgtPtrBegin, &TgtPtrBase,
                                 sizeof(void *), async_info_ptr);
      if (rt != OFFLOAD_SUCCESS) {
        REPORT("Copying data to device failed.\n");
        return OFFLOAD_FAIL;
      }
      // create shadow pointers for this entry
      Device.ShadowMtx.lock();
      Device.ShadowPtrMap[Pointer_HstPtrBegin] = {
          HstPtrBase, PointerTgtPtrBegin, TgtPtrBase};
      Device.ShadowMtx.unlock();
    }
  }

  return OFFLOAD_SUCCESS;
}

namespace {
/// This structure contains information to deallocate a target pointer, aka.
/// used to call the function \p DeviceTy::deallocTgtPtr.
struct DeallocTgtPtrInfo {
  /// Host pointer used to look up into the map table
  void *HstPtrBegin;
  /// Size of the data
  int64_t DataSize;
  /// Whether it is forced to be removed from the map table
  bool ForceDelete;
  /// Whether it has \p close modifier
  bool HasCloseModifier;

  DeallocTgtPtrInfo(void *HstPtr, int64_t Size, bool ForceDelete,
                    bool HasCloseModifier)
      : HstPtrBegin(HstPtr), DataSize(Size), ForceDelete(ForceDelete),
        HasCloseModifier(HasCloseModifier) {}
};
} // namespace

/// Internal function to undo the mapping and retrieve the data from the device.
int targetDataEnd(DeviceTy &Device, int32_t ArgNum, void **ArgBases,
                  void **Args, int64_t *ArgSizes, int64_t *ArgTypes,
                  map_var_info_t *ArgNames, void **ArgMappers,
                  __tgt_async_info *AsyncInfo) {
  int Ret;
  std::vector<DeallocTgtPtrInfo> DeallocTgtPtrs;
  // process each input.
  for (int32_t I = ArgNum - 1; I >= 0; --I) {
    // Ignore private variables and arrays - there is no mapping for them.
    // Also, ignore the use_device_ptr directive, it has no effect here.
    if ((ArgTypes[I] & OMP_TGT_MAPTYPE_LITERAL) ||
        (ArgTypes[I] & OMP_TGT_MAPTYPE_PRIVATE))
      continue;

    if (ArgMappers && ArgMappers[I]) {
      // Instead of executing the regular path of targetDataEnd, call the
      // targetDataMapper variant which will call targetDataEnd again
      // with new arguments.
      DP("Calling targetDataMapper for the %dth argument\n", I);

      Ret = targetDataMapper(Device, ArgBases[I], Args[I], ArgSizes[I],
                             ArgTypes[I], ArgMappers[I], targetDataEnd);

      if (Ret != OFFLOAD_SUCCESS) {
        REPORT("Call to targetDataEnd via targetDataMapper for custom mapper"
               " failed.\n");
        return OFFLOAD_FAIL;
      }

      // Skip the rest of this function, continue to the next argument.
      continue;
    }

    void *HstPtrBegin = Args[I];
    int64_t DataSize = ArgSizes[I];
    // Adjust for proper alignment if this is a combined entry (for structs).
    // Look at the next argument - if that is MEMBER_OF this one, then this one
    // is a combined entry.
    const int NextI = I + 1;
    if (getParentIndex(ArgTypes[I]) < 0 && NextI < ArgNum &&
        getParentIndex(ArgTypes[NextI]) == I) {
      int64_t Padding = (int64_t)HstPtrBegin % Alignment;
      if (Padding) {
        DP("Using a Padding of %" PRId64 " bytes for begin address " DPxMOD
           "\n",
           Padding, DPxPTR(HstPtrBegin));
        HstPtrBegin = (char *)HstPtrBegin - Padding;
        DataSize += Padding;
      }
    }

    bool IsLast, IsHostPtr;
    bool IsImplicit = ArgTypes[I] & OMP_TGT_MAPTYPE_IMPLICIT;
    bool UpdateRef = !(ArgTypes[I] & OMP_TGT_MAPTYPE_MEMBER_OF) ||
                     (ArgTypes[I] & OMP_TGT_MAPTYPE_PTR_AND_OBJ);
    bool ForceDelete = ArgTypes[I] & OMP_TGT_MAPTYPE_DELETE;
    bool HasCloseModifier = ArgTypes[I] & OMP_TGT_MAPTYPE_CLOSE;
    bool HasPresentModifier = ArgTypes[I] & OMP_TGT_MAPTYPE_PRESENT;

    // If PTR_AND_OBJ, HstPtrBegin is address of pointee
    void *TgtPtrBegin = Device.getTgtPtrBegin(
        HstPtrBegin, DataSize, IsLast, UpdateRef, IsHostPtr, !IsImplicit);
    if (!TgtPtrBegin && (DataSize || HasPresentModifier)) {
      DP("Mapping does not exist (%s)\n",
         (HasPresentModifier ? "'present' map type modifier" : "ignored"));
      if (HasPresentModifier) {
        // This should be an error upon entering an "omp target exit data".  It
        // should not be an error upon exiting an "omp target data" or "omp
        // target".  For "omp target data", Clang thus doesn't include present
        // modifiers for end calls.  For "omp target", we have not found a valid
        // OpenMP program for which the error matters: it appears that, if a
        // program can guarantee that data is present at the beginning of an
        // "omp target" region so that there's no error there, that data is also
        // guaranteed to be present at the end.
        MESSAGE("device mapping required by 'present' map type modifier does "
                "not exist for host address " DPxMOD " (%" PRId64 " bytes)",
                DPxPTR(HstPtrBegin), DataSize);
        return OFFLOAD_FAIL;
      }
    } else {
      DP("There are %" PRId64 " bytes allocated at target address " DPxMOD
         " - is%s last\n",
         DataSize, DPxPTR(TgtPtrBegin), (IsLast ? "" : " not"));
    }

    bool DelEntry = IsLast || ForceDelete;

    if ((ArgTypes[I] & OMP_TGT_MAPTYPE_MEMBER_OF) &&
        !(ArgTypes[I] & OMP_TGT_MAPTYPE_PTR_AND_OBJ)) {
      DelEntry = false; // protect parent struct from being deallocated
    }

    if ((ArgTypes[I] & OMP_TGT_MAPTYPE_FROM) || DelEntry) {
      // Move data back to the host
      if (ArgTypes[I] & OMP_TGT_MAPTYPE_FROM) {
        bool Always = ArgTypes[I] & OMP_TGT_MAPTYPE_ALWAYS;
        bool CopyMember = false;
        if (!(PM->RTLs.RequiresFlags & OMP_REQ_UNIFIED_SHARED_MEMORY) ||
            HasCloseModifier) {
          if ((ArgTypes[I] & OMP_TGT_MAPTYPE_MEMBER_OF) &&
              !(ArgTypes[I] & OMP_TGT_MAPTYPE_PTR_AND_OBJ)) {
            // Copy data only if the "parent" struct has RefCount==1.
            int32_t ParentIdx = getParentIndex(ArgTypes[I]);
            uint64_t ParentRC = Device.getMapEntryRefCnt(Args[ParentIdx]);
            assert(ParentRC > 0 && "parent struct not found");
            if (ParentRC == 1)
              CopyMember = true;
          }
        }

        if ((DelEntry || Always || CopyMember) &&
            !(PM->RTLs.RequiresFlags & OMP_REQ_UNIFIED_SHARED_MEMORY &&
              TgtPtrBegin == HstPtrBegin)) {
          DP("Moving %" PRId64 " bytes (tgt:" DPxMOD ") -> (hst:" DPxMOD ")\n",
             DataSize, DPxPTR(TgtPtrBegin), DPxPTR(HstPtrBegin));
          Ret = Device.retrieveData(HstPtrBegin, TgtPtrBegin, DataSize,
                                    AsyncInfo);
          if (Ret != OFFLOAD_SUCCESS) {
            REPORT("Copying data from device failed.\n");
            return OFFLOAD_FAIL;
          }
        }
      }

      // If we copied back to the host a struct/array containing pointers, we
      // need to restore the original host pointer values from their shadow
      // copies. If the struct is going to be deallocated, remove any remaining
      // shadow pointer entries for this struct.
      uintptr_t LB = (uintptr_t)HstPtrBegin;
      uintptr_t UB = (uintptr_t)HstPtrBegin + DataSize;
      Device.ShadowMtx.lock();
      for (ShadowPtrListTy::iterator Itr = Device.ShadowPtrMap.begin();
           Itr != Device.ShadowPtrMap.end();) {
        void **ShadowHstPtrAddr = (void **)Itr->first;

        // An STL map is sorted on its keys; use this property
        // to quickly determine when to break out of the loop.
        if ((uintptr_t)ShadowHstPtrAddr < LB) {
          ++Itr;
          continue;
        }
        if ((uintptr_t)ShadowHstPtrAddr >= UB)
          break;

        // If we copied the struct to the host, we need to restore the pointer.
        if (ArgTypes[I] & OMP_TGT_MAPTYPE_FROM) {
          DP("Restoring original host pointer value " DPxMOD " for host "
             "pointer " DPxMOD "\n",
             DPxPTR(Itr->second.HstPtrVal), DPxPTR(ShadowHstPtrAddr));
          *ShadowHstPtrAddr = Itr->second.HstPtrVal;
        }
        // If the struct is to be deallocated, remove the shadow entry.
        if (DelEntry) {
          DP("Removing shadow pointer " DPxMOD "\n", DPxPTR(ShadowHstPtrAddr));
          Itr = Device.ShadowPtrMap.erase(Itr);
        } else {
          ++Itr;
        }
      }
      Device.ShadowMtx.unlock();

      // Add pointer to the buffer for later deallocation
      if (DelEntry)
        DeallocTgtPtrs.emplace_back(HstPtrBegin, DataSize, ForceDelete,
                                    HasCloseModifier);
    }
  }

  // We need to synchronize before deallocating data.
  // If AsyncInfo is nullptr, the previous data transfer (if has) will be
  // synchronous, so we don't need to synchronize again. If AsyncInfo->Queue is
  // nullptr, there is no data transfer happened because once there is,
  // AsyncInfo->Queue will not be nullptr, so again, we don't need to
  // synchronize.
  if (AsyncInfo && AsyncInfo->Queue) {
    Ret = Device.synchronize(AsyncInfo);
    if (Ret != OFFLOAD_SUCCESS) {
      REPORT("Failed to synchronize device.\n");
      return OFFLOAD_FAIL;
    }
  }

  // Deallocate target pointer
  for (DeallocTgtPtrInfo &Info : DeallocTgtPtrs) {
    Ret = Device.deallocTgtPtr(Info.HstPtrBegin, Info.DataSize,
                               Info.ForceDelete, Info.HasCloseModifier);
    if (Ret != OFFLOAD_SUCCESS) {
      REPORT("Deallocating data from device failed.\n");
      return OFFLOAD_FAIL;
    }
  }

  return OFFLOAD_SUCCESS;
}

static int targetDataContiguous(DeviceTy &Device, void *ArgsBase,
                                void *HstPtrBegin, int64_t ArgSize,
                                int64_t ArgType) {
  bool IsLast, IsHostPtr;
  void *TgtPtrBegin = Device.getTgtPtrBegin(HstPtrBegin, ArgSize, IsLast, false,
                                            IsHostPtr, /*MustContain=*/true);
  if (!TgtPtrBegin) {
    DP("hst data:" DPxMOD " not found, becomes a noop\n", DPxPTR(HstPtrBegin));
    if (ArgType & OMP_TGT_MAPTYPE_PRESENT) {
      MESSAGE("device mapping required by 'present' motion modifier does not "
              "exist for host address " DPxMOD " (%" PRId64 " bytes)",
              DPxPTR(HstPtrBegin), ArgSize);
      return OFFLOAD_FAIL;
    }
    return OFFLOAD_SUCCESS;
  }

  if (PM->RTLs.RequiresFlags & OMP_REQ_UNIFIED_SHARED_MEMORY &&
      TgtPtrBegin == HstPtrBegin) {
    DP("hst data:" DPxMOD " unified and shared, becomes a noop\n",
       DPxPTR(HstPtrBegin));
    return OFFLOAD_SUCCESS;
  }

  if (ArgType & OMP_TGT_MAPTYPE_FROM) {
    DP("Moving %" PRId64 " bytes (tgt:" DPxMOD ") -> (hst:" DPxMOD ")\n",
       ArgSize, DPxPTR(TgtPtrBegin), DPxPTR(HstPtrBegin));
    int Ret = Device.retrieveData(HstPtrBegin, TgtPtrBegin, ArgSize, nullptr);
    if (Ret != OFFLOAD_SUCCESS) {
      REPORT("Copying data from device failed.\n");
      return OFFLOAD_FAIL;
    }

    uintptr_t LB = (uintptr_t)HstPtrBegin;
    uintptr_t UB = (uintptr_t)HstPtrBegin + ArgSize;
    Device.ShadowMtx.lock();
    for (ShadowPtrListTy::iterator IT = Device.ShadowPtrMap.begin();
         IT != Device.ShadowPtrMap.end(); ++IT) {
      void **ShadowHstPtrAddr = (void **)IT->first;
      if ((uintptr_t)ShadowHstPtrAddr < LB)
        continue;
      if ((uintptr_t)ShadowHstPtrAddr >= UB)
        break;
      DP("Restoring original host pointer value " DPxMOD
         " for host pointer " DPxMOD "\n",
         DPxPTR(IT->second.HstPtrVal), DPxPTR(ShadowHstPtrAddr));
      *ShadowHstPtrAddr = IT->second.HstPtrVal;
    }
    Device.ShadowMtx.unlock();
  }

  if (ArgType & OMP_TGT_MAPTYPE_TO) {
    DP("Moving %" PRId64 " bytes (hst:" DPxMOD ") -> (tgt:" DPxMOD ")\n",
       ArgSize, DPxPTR(HstPtrBegin), DPxPTR(TgtPtrBegin));
    int Ret = Device.submitData(TgtPtrBegin, HstPtrBegin, ArgSize, nullptr);
    if (Ret != OFFLOAD_SUCCESS) {
      REPORT("Copying data to device failed.\n");
      return OFFLOAD_FAIL;
    }

    uintptr_t LB = (uintptr_t)HstPtrBegin;
    uintptr_t UB = (uintptr_t)HstPtrBegin + ArgSize;
    Device.ShadowMtx.lock();
    for (ShadowPtrListTy::iterator IT = Device.ShadowPtrMap.begin();
         IT != Device.ShadowPtrMap.end(); ++IT) {
      void **ShadowHstPtrAddr = (void **)IT->first;
      if ((uintptr_t)ShadowHstPtrAddr < LB)
        continue;
      if ((uintptr_t)ShadowHstPtrAddr >= UB)
        break;
      DP("Restoring original target pointer value " DPxMOD " for target "
         "pointer " DPxMOD "\n",
         DPxPTR(IT->second.TgtPtrVal), DPxPTR(IT->second.TgtPtrAddr));
      Ret = Device.submitData(IT->second.TgtPtrAddr, &IT->second.TgtPtrVal,
                              sizeof(void *), nullptr);
      if (Ret != OFFLOAD_SUCCESS) {
        REPORT("Copying data to device failed.\n");
        Device.ShadowMtx.unlock();
        return OFFLOAD_FAIL;
      }
    }
    Device.ShadowMtx.unlock();
  }
  return OFFLOAD_SUCCESS;
}

static int targetDataNonContiguous(DeviceTy &Device, void *ArgsBase,
                                   __tgt_target_non_contig *NonContig,
                                   uint64_t Size, int64_t ArgType,
                                   int CurrentDim, int DimSize,
                                   uint64_t Offset) {
  int Ret = OFFLOAD_SUCCESS;
  if (CurrentDim < DimSize) {
    for (unsigned int I = 0; I < NonContig[CurrentDim].Count; ++I) {
      uint64_t CurOffset =
          (NonContig[CurrentDim].Offset + I) * NonContig[CurrentDim].Stride;
      // we only need to transfer the first element for the last dimension
      // since we've already got a contiguous piece.
      if (CurrentDim != DimSize - 1 || I == 0) {
        Ret = targetDataNonContiguous(Device, ArgsBase, NonContig, Size,
                                      ArgType, CurrentDim + 1, DimSize,
                                      Offset + CurOffset);
        // Stop the whole process if any contiguous piece returns anything
        // other than OFFLOAD_SUCCESS.
        if (Ret != OFFLOAD_SUCCESS)
          return Ret;
      }
    }
  } else {
    char *Ptr = (char *)ArgsBase + Offset;
    DP("Transfer of non-contiguous : host ptr %lx offset %ld len %ld\n",
       (uint64_t)Ptr, Offset, Size);
    Ret = targetDataContiguous(Device, ArgsBase, Ptr, Size, ArgType);
  }
  return Ret;
}

static int getNonContigMergedDimension(__tgt_target_non_contig *NonContig,
                                       int32_t DimSize) {
  int RemovedDim = 0;
  for (int I = DimSize - 1; I > 0; --I) {
    if (NonContig[I].Count * NonContig[I].Stride == NonContig[I - 1].Stride)
      RemovedDim++;
  }
  return RemovedDim;
}

/// Internal function to pass data to/from the target.
// async_info_ptr is currently unused, added here so targetDataUpdate has the
// same signature as targetDataBegin and targetDataEnd.
int targetDataUpdate(DeviceTy &Device, int32_t ArgNum, void **ArgsBase,
                     void **Args, int64_t *ArgSizes, int64_t *ArgTypes,
                     map_var_info_t *ArgNames, void **ArgMappers,
                     __tgt_async_info *AsyncInfoPtr) {
  // process each input.
  for (int32_t I = 0; I < ArgNum; ++I) {
    if ((ArgTypes[I] & OMP_TGT_MAPTYPE_LITERAL) ||
        (ArgTypes[I] & OMP_TGT_MAPTYPE_PRIVATE))
      continue;

    if (ArgMappers && ArgMappers[I]) {
      // Instead of executing the regular path of targetDataUpdate, call the
      // targetDataMapper variant which will call targetDataUpdate again
      // with new arguments.
      DP("Calling targetDataMapper for the %dth argument\n", I);

      int Ret = targetDataMapper(Device, ArgsBase[I], Args[I], ArgSizes[I],
                                 ArgTypes[I], ArgMappers[I], targetDataUpdate);

      if (Ret != OFFLOAD_SUCCESS) {
        REPORT("Call to targetDataUpdate via targetDataMapper for custom mapper"
               " failed.\n");
        return OFFLOAD_FAIL;
      }

      // Skip the rest of this function, continue to the next argument.
      continue;
    }

    int Ret = OFFLOAD_SUCCESS;

    if (ArgTypes[I] & OMP_TGT_MAPTYPE_NON_CONTIG) {
      __tgt_target_non_contig *NonContig = (__tgt_target_non_contig *)Args[I];
      int32_t DimSize = ArgSizes[I];
      uint64_t Size =
          NonContig[DimSize - 1].Count * NonContig[DimSize - 1].Stride;
      int32_t MergedDim = getNonContigMergedDimension(NonContig, DimSize);
      Ret = targetDataNonContiguous(
          Device, ArgsBase[I], NonContig, Size, ArgTypes[I],
          /*current_dim=*/0, DimSize - MergedDim, /*offset=*/0);
    } else {
      Ret = targetDataContiguous(Device, ArgsBase[I], Args[I], ArgSizes[I],
                                 ArgTypes[I]);
    }
    if (Ret == OFFLOAD_FAIL)
      return OFFLOAD_FAIL;
  }
  return OFFLOAD_SUCCESS;
}

static const unsigned LambdaMapping = OMP_TGT_MAPTYPE_PTR_AND_OBJ |
                                      OMP_TGT_MAPTYPE_LITERAL |
                                      OMP_TGT_MAPTYPE_IMPLICIT;
static bool isLambdaMapping(int64_t Mapping) {
  return (Mapping & LambdaMapping) == LambdaMapping;
}

namespace {
/// Find the table information in the map or look it up in the translation
/// tables.
TableMap *getTableMap(void *HostPtr) {
  std::lock_guard<std::mutex> TblMapLock(PM->TblMapMtx);
  HostPtrToTableMapTy::iterator TableMapIt =
      PM->HostPtrToTableMap.find(HostPtr);

  if (TableMapIt != PM->HostPtrToTableMap.end())
    return &TableMapIt->second;

  // We don't have a map. So search all the registered libraries.
  TableMap *TM = nullptr;
  std::lock_guard<std::mutex> TrlTblLock(PM->TrlTblMtx);
  for (HostEntriesBeginToTransTableTy::iterator Itr =
           PM->HostEntriesBeginToTransTable.begin();
       Itr != PM->HostEntriesBeginToTransTable.end(); ++Itr) {
    // get the translation table (which contains all the good info).
    TranslationTable *TransTable = &Itr->second;
    // iterate over all the host table entries to see if we can locate the
    // host_ptr.
    __tgt_offload_entry *Cur = TransTable->HostTable.EntriesBegin;
    for (uint32_t I = 0; Cur < TransTable->HostTable.EntriesEnd; ++Cur, ++I) {
      if (Cur->addr != HostPtr)
        continue;
      // we got a match, now fill the HostPtrToTableMap so that we
      // may avoid this search next time.
      TM = &(PM->HostPtrToTableMap)[HostPtr];
      TM->Table = TransTable;
      TM->Index = I;
      return TM;
    }
  }

  return nullptr;
}

/// Get loop trip count
/// FIXME: This function will not work right if calling
/// __kmpc_push_target_tripcount in one thread but doing offloading in another
/// thread, which might occur when we call task yield.
uint64_t getLoopTripCount(int64_t DeviceId) {
  DeviceTy &Device = PM->Devices[DeviceId];
  uint64_t LoopTripCount = 0;

  {
    std::lock_guard<std::mutex> TblMapLock(PM->TblMapMtx);
    auto I = Device.LoopTripCnt.find(__kmpc_global_thread_num(NULL));
    if (I != Device.LoopTripCnt.end()) {
      LoopTripCount = I->second;
      Device.LoopTripCnt.erase(I);
      DP("loop trip count is %lu.\n", LoopTripCount);
    }
  }

  return LoopTripCount;
}

/// A class manages private arguments in a target region.
class PrivateArgumentManagerTy {
  /// A data structure for the information of first-private arguments. We can
  /// use this information to optimize data transfer by packing all
  /// first-private arguments and transfer them all at once.
  struct FirstPrivateArgInfoTy {
    /// The index of the element in \p TgtArgs corresponding to the argument
    const int Index;
    /// Host pointer begin
    const char *HstPtrBegin;
    /// Host pointer end
    const char *HstPtrEnd;
    /// Aligned size
    const int64_t AlignedSize;
    /// Host pointer name
    const map_var_info_t HstPtrName = nullptr;

    FirstPrivateArgInfoTy(int Index, const void *HstPtr, int64_t Size,
                          const map_var_info_t HstPtrName = nullptr)
        : Index(Index), HstPtrBegin(reinterpret_cast<const char *>(HstPtr)),
          HstPtrEnd(HstPtrBegin + Size), AlignedSize(Size + Size % Alignment),
          HstPtrName(HstPtrName) {}
  };

  /// A vector of target pointers for all private arguments
  std::vector<void *> TgtPtrs;

  /// A vector of information of all first-private arguments to be packed
  std::vector<FirstPrivateArgInfoTy> FirstPrivateArgInfo;
  /// Host buffer for all arguments to be packed
  std::vector<char> FirstPrivateArgBuffer;
  /// The total size of all arguments to be packed
  int64_t FirstPrivateArgSize = 0;

  /// A reference to the \p DeviceTy object
  DeviceTy &Device;
  /// A pointer to a \p __tgt_async_info object
  __tgt_async_info *AsyncInfo;

  // TODO: What would be the best value here? Should we make it configurable?
  // If the size is larger than this threshold, we will allocate and transfer it
  // immediately instead of packing it.
  static constexpr const int64_t FirstPrivateArgSizeThreshold = 1024;

public:
  /// Constructor
  PrivateArgumentManagerTy(DeviceTy &Dev, __tgt_async_info *AsyncInfo)
      : Device(Dev), AsyncInfo(AsyncInfo) {}

  /// Add a private argument
  int addArg(void *HstPtr, int64_t ArgSize, int64_t ArgOffset,
             bool IsFirstPrivate, void *&TgtPtr, int TgtArgsIndex,
             const map_var_info_t HstPtrName = nullptr) {
    // If the argument is not first-private, or its size is greater than a
    // predefined threshold, we will allocate memory and issue the transfer
    // immediately.
    if (ArgSize > FirstPrivateArgSizeThreshold || !IsFirstPrivate) {
      TgtPtr = Device.allocData(ArgSize, HstPtr);
      if (!TgtPtr) {
        DP("Data allocation for %sprivate array " DPxMOD " failed.\n",
           (IsFirstPrivate ? "first-" : ""), DPxPTR(HstPtr));
        return OFFLOAD_FAIL;
      }
#ifdef OMPTARGET_DEBUG
      void *TgtPtrBase = (void *)((intptr_t)TgtPtr + ArgOffset);
      DP("Allocated %" PRId64 " bytes of target memory at " DPxMOD
         " for %sprivate array " DPxMOD " - pushing target argument " DPxMOD
         "\n",
         ArgSize, DPxPTR(TgtPtr), (IsFirstPrivate ? "first-" : ""),
         DPxPTR(HstPtr), DPxPTR(TgtPtrBase));
#endif
      // If first-private, copy data from host
      if (IsFirstPrivate) {
        int Ret = Device.submitData(TgtPtr, HstPtr, ArgSize, AsyncInfo);
        if (Ret != OFFLOAD_SUCCESS) {
          DP("Copying data to device failed, failed.\n");
          return OFFLOAD_FAIL;
        }
      }
      TgtPtrs.push_back(TgtPtr);
    } else {
      DP("Firstprivate array " DPxMOD " of size %" PRId64 " will be packed\n",
         DPxPTR(HstPtr), ArgSize);
      // When reach this point, the argument must meet all following
      // requirements:
      // 1. Its size does not exceed the threshold (see the comment for
      // FirstPrivateArgSizeThreshold);
      // 2. It must be first-private (needs to be mapped to target device).
      // We will pack all this kind of arguments to transfer them all at once
      // to reduce the number of data transfer. We will not take
      // non-first-private arguments, aka. private arguments that doesn't need
      // to be mapped to target device, into account because data allocation
      // can be very efficient with memory manager.

      // Placeholder value
      TgtPtr = nullptr;
      FirstPrivateArgInfo.emplace_back(TgtArgsIndex, HstPtr, ArgSize,
                                       HstPtrName);
      FirstPrivateArgSize += FirstPrivateArgInfo.back().AlignedSize;
    }

    return OFFLOAD_SUCCESS;
  }

  /// Pack first-private arguments, replace place holder pointers in \p TgtArgs,
  /// and start the transfer.
  int packAndTransfer(std::vector<void *> &TgtArgs) {
    if (!FirstPrivateArgInfo.empty()) {
      assert(FirstPrivateArgSize != 0 &&
             "FirstPrivateArgSize is 0 but FirstPrivateArgInfo is empty");
      FirstPrivateArgBuffer.resize(FirstPrivateArgSize, 0);
      auto Itr = FirstPrivateArgBuffer.begin();
      // Copy all host data to this buffer
      for (FirstPrivateArgInfoTy &Info : FirstPrivateArgInfo) {
        std::copy(Info.HstPtrBegin, Info.HstPtrEnd, Itr);
        Itr = std::next(Itr, Info.AlignedSize);
      }
      // Allocate target memory
      void *TgtPtr =
          Device.allocData(FirstPrivateArgSize, FirstPrivateArgBuffer.data());
      if (TgtPtr == nullptr) {
        DP("Failed to allocate target memory for private arguments.\n");
        return OFFLOAD_FAIL;
      }
      TgtPtrs.push_back(TgtPtr);
      DP("Allocated %" PRId64 " bytes of target memory at " DPxMOD "\n",
         FirstPrivateArgSize, DPxPTR(TgtPtr));
      // Transfer data to target device
      int Ret = Device.submitData(TgtPtr, FirstPrivateArgBuffer.data(),
                                  FirstPrivateArgSize, AsyncInfo);
      if (Ret != OFFLOAD_SUCCESS) {
        DP("Failed to submit data of private arguments.\n");
        return OFFLOAD_FAIL;
      }
      // Fill in all placeholder pointers
      auto TP = reinterpret_cast<uintptr_t>(TgtPtr);
      for (FirstPrivateArgInfoTy &Info : FirstPrivateArgInfo) {
        void *&Ptr = TgtArgs[Info.Index];
        assert(Ptr == nullptr && "Target pointer is already set by mistaken");
        Ptr = reinterpret_cast<void *>(TP);
        TP += Info.AlignedSize;
        DP("Firstprivate array " DPxMOD " of size %" PRId64 " mapped to " DPxMOD
           "\n",
           DPxPTR(Info.HstPtrBegin), Info.HstPtrEnd - Info.HstPtrBegin,
           DPxPTR(Ptr));
      }
    }

    return OFFLOAD_SUCCESS;
  }

  /// Free all target memory allocated for private arguments
  int free() {
    for (void *P : TgtPtrs) {
      int Ret = Device.deleteData(P);
      if (Ret != OFFLOAD_SUCCESS) {
        DP("Deallocation of (first-)private arrays failed.\n");
        return OFFLOAD_FAIL;
      }
    }

    TgtPtrs.clear();

    return OFFLOAD_SUCCESS;
  }
};

/// Process data before launching the kernel, including calling targetDataBegin
/// to map and transfer data to target device, transferring (first-)private
/// variables.
int processDataBefore(int64_t DeviceId, void *HostPtr, int32_t ArgNum,
                      void **ArgBases, void **Args, int64_t *ArgSizes,
                      int64_t *ArgTypes, map_var_info_t *ArgNames,
                      void **ArgMappers, std::vector<void *> &TgtArgs,
                      std::vector<ptrdiff_t> &TgtOffsets,
                      PrivateArgumentManagerTy &PrivateArgumentManager,
                      __tgt_async_info *AsyncInfo) {
  DeviceTy &Device = PM->Devices[DeviceId];
  int Ret = targetDataBegin(Device, ArgNum, ArgBases, Args, ArgSizes, ArgTypes,
                            ArgNames, ArgMappers, AsyncInfo);
  if (Ret != OFFLOAD_SUCCESS) {
    REPORT("Call to targetDataBegin failed, abort target.\n");
    return OFFLOAD_FAIL;
  }

  // List of (first-)private arrays allocated for this target region
  std::vector<int> TgtArgsPositions(ArgNum, -1);

  for (int32_t I = 0; I < ArgNum; ++I) {
    if (!(ArgTypes[I] & OMP_TGT_MAPTYPE_TARGET_PARAM)) {
      // This is not a target parameter, do not push it into TgtArgs.
      // Check for lambda mapping.
      if (isLambdaMapping(ArgTypes[I])) {
        assert((ArgTypes[I] & OMP_TGT_MAPTYPE_MEMBER_OF) &&
               "PTR_AND_OBJ must be also MEMBER_OF.");
        unsigned Idx = getParentIndex(ArgTypes[I]);
        int TgtIdx = TgtArgsPositions[Idx];
        assert(TgtIdx != -1 && "Base address must be translated already.");
        // The parent lambda must be processed already and it must be the last
        // in TgtArgs and TgtOffsets arrays.
        void *HstPtrVal = Args[I];
        void *HstPtrBegin = ArgBases[I];
        void *HstPtrBase = Args[Idx];
        bool IsLast, IsHostPtr; // unused.
        void *TgtPtrBase =
            (void *)((intptr_t)TgtArgs[TgtIdx] + TgtOffsets[TgtIdx]);
        DP("Parent lambda base " DPxMOD "\n", DPxPTR(TgtPtrBase));
        uint64_t Delta = (uint64_t)HstPtrBegin - (uint64_t)HstPtrBase;
        void *TgtPtrBegin = (void *)((uintptr_t)TgtPtrBase + Delta);
        void *PointerTgtPtrBegin = Device.getTgtPtrBegin(
            HstPtrVal, ArgSizes[I], IsLast, false, IsHostPtr);
        if (!PointerTgtPtrBegin) {
          DP("No lambda captured variable mapped (" DPxMOD ") - ignored\n",
             DPxPTR(HstPtrVal));
          continue;
        }
        if (PM->RTLs.RequiresFlags & OMP_REQ_UNIFIED_SHARED_MEMORY &&
            TgtPtrBegin == HstPtrBegin) {
          DP("Unified memory is active, no need to map lambda captured"
             "variable (" DPxMOD ")\n",
             DPxPTR(HstPtrVal));
          continue;
        }
        DP("Update lambda reference (" DPxMOD ") -> [" DPxMOD "]\n",
           DPxPTR(PointerTgtPtrBegin), DPxPTR(TgtPtrBegin));
        Ret = Device.submitData(TgtPtrBegin, &PointerTgtPtrBegin,
                                sizeof(void *), AsyncInfo);
        if (Ret != OFFLOAD_SUCCESS) {
          REPORT("Copying data to device failed.\n");
          return OFFLOAD_FAIL;
        }
      }
      continue;
    }
    void *HstPtrBegin = Args[I];
    void *HstPtrBase = ArgBases[I];
    void *TgtPtrBegin;
    map_var_info_t HstPtrName = (!ArgNames) ? nullptr : ArgNames[I];
    ptrdiff_t TgtBaseOffset;
    bool IsLast, IsHostPtr; // unused.
    if (ArgTypes[I] & OMP_TGT_MAPTYPE_LITERAL) {
      DP("Forwarding first-private value " DPxMOD " to the target construct\n",
         DPxPTR(HstPtrBase));
      TgtPtrBegin = HstPtrBase;
      TgtBaseOffset = 0;
    } else if (ArgTypes[I] & OMP_TGT_MAPTYPE_PRIVATE) {
      TgtBaseOffset = (intptr_t)HstPtrBase - (intptr_t)HstPtrBegin;
<<<<<<< HEAD
      const bool IsFirstPrivate = ArgTypes[I] & OMP_TGT_MAPTYPE_TO;
      Ret = PrivateArgumentManager.addArg(HstPtrBegin, ArgSizes[I],
                                          TgtBaseOffset, IsFirstPrivate,
                                          TgtPtrBegin, TgtArgs.size());
=======
      // Can be marked for optimization if the next argument(s) do(es) not
      // depend on this one.
      const bool IsFirstPrivate =
          (I >= ArgNum - 1 || !(ArgTypes[I + 1] & OMP_TGT_MAPTYPE_MEMBER_OF));
      Ret = PrivateArgumentManager.addArg(
          HstPtrBegin, ArgSizes[I], TgtBaseOffset, IsFirstPrivate, TgtPtrBegin,
          TgtArgs.size(), HstPtrName);
>>>>>>> 9168a0f5
      if (Ret != OFFLOAD_SUCCESS) {
        REPORT("Failed to process %sprivate argument " DPxMOD "\n",
               (IsFirstPrivate ? "first-" : ""), DPxPTR(HstPtrBegin));
        return OFFLOAD_FAIL;
      }
    } else {
      if (ArgTypes[I] & OMP_TGT_MAPTYPE_PTR_AND_OBJ)
        HstPtrBase = *reinterpret_cast<void **>(HstPtrBase);
      TgtPtrBegin = Device.getTgtPtrBegin(HstPtrBegin, ArgSizes[I], IsLast,
                                          false, IsHostPtr);
      TgtBaseOffset = (intptr_t)HstPtrBase - (intptr_t)HstPtrBegin;
#ifdef OMPTARGET_DEBUG
      void *TgtPtrBase = (void *)((intptr_t)TgtPtrBegin + TgtBaseOffset);
      DP("Obtained target argument " DPxMOD " from host pointer " DPxMOD "\n",
         DPxPTR(TgtPtrBase), DPxPTR(HstPtrBegin));
#endif
    }
    TgtArgsPositions[I] = TgtArgs.size();
    TgtArgs.push_back(TgtPtrBegin);
    TgtOffsets.push_back(TgtBaseOffset);
  }

  assert(TgtArgs.size() == TgtOffsets.size() &&
         "Size mismatch in arguments and offsets");

  // Pack and transfer first-private arguments
  Ret = PrivateArgumentManager.packAndTransfer(TgtArgs);
  if (Ret != OFFLOAD_SUCCESS) {
    DP("Failed to pack and transfer first private arguments\n");
    return OFFLOAD_FAIL;
  }

  return OFFLOAD_SUCCESS;
}

/// Process data after launching the kernel, including transferring data back to
/// host if needed and deallocating target memory of (first-)private variables.
int processDataAfter(int64_t DeviceId, void *HostPtr, int32_t ArgNum,
                     void **ArgBases, void **Args, int64_t *ArgSizes,
                     int64_t *ArgTypes, map_var_info_t *ArgNames,
                     void **ArgMappers,
                     PrivateArgumentManagerTy &PrivateArgumentManager,
                     __tgt_async_info *AsyncInfo) {
  DeviceTy &Device = PM->Devices[DeviceId];

  // Move data from device.
  int Ret = targetDataEnd(Device, ArgNum, ArgBases, Args, ArgSizes, ArgTypes,
                          ArgNames, ArgMappers, AsyncInfo);
  if (Ret != OFFLOAD_SUCCESS) {
    REPORT("Call to targetDataEnd failed, abort target.\n");
    return OFFLOAD_FAIL;
  }

  // Free target memory for private arguments
  Ret = PrivateArgumentManager.free();
  if (Ret != OFFLOAD_SUCCESS) {
    REPORT("Failed to deallocate target memory for private args\n");
    return OFFLOAD_FAIL;
  }

  return OFFLOAD_SUCCESS;
}
} // namespace

/// performs the same actions as data_begin in case arg_num is
/// non-zero and initiates run of the offloaded region on the target platform;
/// if arg_num is non-zero after the region execution is done it also
/// performs the same action as data_update and data_end above. This function
/// returns 0 if it was able to transfer the execution to a target and an
/// integer different from zero otherwise.
int target(int64_t DeviceId, void *HostPtr, int32_t ArgNum, void **ArgBases,
           void **Args, int64_t *ArgSizes, int64_t *ArgTypes,
           map_var_info_t *ArgNames, void **ArgMappers, int32_t TeamNum,
           int32_t ThreadLimit, int IsTeamConstruct) {
  DeviceTy &Device = PM->Devices[DeviceId];

  TableMap *TM = getTableMap(HostPtr);
  // No map for this host pointer found!
  if (!TM) {
    REPORT("Host ptr " DPxMOD " does not have a matching target pointer.\n",
           DPxPTR(HostPtr));
    return OFFLOAD_FAIL;
  }

  // get target table.
  __tgt_target_table *TargetTable = nullptr;
  {
    std::lock_guard<std::mutex> TrlTblLock(PM->TrlTblMtx);
    assert(TM->Table->TargetsTable.size() > (size_t)DeviceId &&
           "Not expecting a device ID outside the table's bounds!");
    TargetTable = TM->Table->TargetsTable[DeviceId];
  }
  assert(TargetTable && "Global data has not been mapped\n");

  __tgt_async_info AsyncInfo;

  std::vector<void *> TgtArgs;
  std::vector<ptrdiff_t> TgtOffsets;

  PrivateArgumentManagerTy PrivateArgumentManager(Device, &AsyncInfo);

  // Process data, such as data mapping, before launching the kernel
  int Ret = processDataBefore(DeviceId, HostPtr, ArgNum, ArgBases, Args,
                              ArgSizes, ArgTypes, ArgNames, ArgMappers, TgtArgs,
                              TgtOffsets, PrivateArgumentManager, &AsyncInfo);
  if (Ret != OFFLOAD_SUCCESS) {
    REPORT("Failed to process data before launching the kernel.\n");
    return OFFLOAD_FAIL;
  }

  // Get loop trip count
  uint64_t LoopTripCount = getLoopTripCount(DeviceId);

  // Launch device execution.
  void *TgtEntryPtr = TargetTable->EntriesBegin[TM->Index].addr;
  DP("Launching target execution %s with pointer " DPxMOD " (index=%d).\n",
     TargetTable->EntriesBegin[TM->Index].name, DPxPTR(TgtEntryPtr), TM->Index);

  if (IsTeamConstruct)
    Ret = Device.runTeamRegion(TgtEntryPtr, &TgtArgs[0], &TgtOffsets[0],
                               TgtArgs.size(), TeamNum, ThreadLimit,
                               LoopTripCount, &AsyncInfo);
  else
    Ret = Device.runRegion(TgtEntryPtr, &TgtArgs[0], &TgtOffsets[0],
                           TgtArgs.size(), &AsyncInfo);

  if (Ret != OFFLOAD_SUCCESS) {
    REPORT("Executing target region abort target.\n");
    return OFFLOAD_FAIL;
  }

  // Transfer data back and deallocate target memory for (first-)private
  // variables
  Ret = processDataAfter(DeviceId, HostPtr, ArgNum, ArgBases, Args, ArgSizes,
                         ArgTypes, ArgNames, ArgMappers, PrivateArgumentManager,
                         &AsyncInfo);
  if (Ret != OFFLOAD_SUCCESS) {
    REPORT("Failed to process data after launching the kernel.\n");
    return OFFLOAD_FAIL;
  }

  return OFFLOAD_SUCCESS;
}<|MERGE_RESOLUTION|>--- conflicted
+++ resolved
@@ -1131,12 +1131,6 @@
       TgtBaseOffset = 0;
     } else if (ArgTypes[I] & OMP_TGT_MAPTYPE_PRIVATE) {
       TgtBaseOffset = (intptr_t)HstPtrBase - (intptr_t)HstPtrBegin;
-<<<<<<< HEAD
-      const bool IsFirstPrivate = ArgTypes[I] & OMP_TGT_MAPTYPE_TO;
-      Ret = PrivateArgumentManager.addArg(HstPtrBegin, ArgSizes[I],
-                                          TgtBaseOffset, IsFirstPrivate,
-                                          TgtPtrBegin, TgtArgs.size());
-=======
       // Can be marked for optimization if the next argument(s) do(es) not
       // depend on this one.
       const bool IsFirstPrivate =
@@ -1144,7 +1138,6 @@
       Ret = PrivateArgumentManager.addArg(
           HstPtrBegin, ArgSizes[I], TgtBaseOffset, IsFirstPrivate, TgtPtrBegin,
           TgtArgs.size(), HstPtrName);
->>>>>>> 9168a0f5
       if (Ret != OFFLOAD_SUCCESS) {
         REPORT("Failed to process %sprivate argument " DPxMOD "\n",
                (IsFirstPrivate ? "first-" : ""), DPxPTR(HstPtrBegin));
