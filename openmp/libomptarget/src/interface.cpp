//===-------- interface.cpp - Target independent OpenMP target RTL --------===//
//
// Part of the LLVM Project, under the Apache License v2.0 with LLVM Exceptions.
// See https://llvm.org/LICENSE.txt for license information.
// SPDX-License-Identifier: Apache-2.0 WITH LLVM-exception
//
//===----------------------------------------------------------------------===//
//
// Implementation of the interface to be used by Clang during the codegen of a
// target region.
//
//===----------------------------------------------------------------------===//

#include <omptarget.h>

#include "device.h"
#include "omptarget.h"
#include "private.h"
#include "rtl.h"

#include <stdarg.h>
#include <cassert>
#include <cstdio>
#include <cstdlib>
#include <mutex>

#ifdef OMPT_SUPPORT
#include "ompt_callback.h"
#define OMPT_IF_ENABLED(stmts)                                                 \
  do {                                                                         \
    if (ompt_enabled) {                                                        \
      stmts                                                                    \
    }                                                                          \
  } while (0)
#else
#define OMPT_IF_ENABLED(stmts)
#endif

////////////////////////////////////////////////////////////////////////////////
/// adds requires flags
EXTERN void __tgt_register_requires(int64_t flags) {
  TIMESCOPE();
  PM->RTLs.RegisterRequires(flags);
}

////////////////////////////////////////////////////////////////////////////////
/// adds a target shared library to the target execution image
EXTERN void __tgt_register_lib(__tgt_bin_desc *desc) {
  TIMESCOPE();
  std::call_once(PM->RTLs.initFlag, &RTLsTy::LoadRTLs, &PM->RTLs);
  for (auto &RTL : PM->RTLs.AllRTLs) {
    if (RTL.register_lib) {
      if ((*RTL.register_lib)(desc) != OFFLOAD_SUCCESS) {
        DP("Could not register library with %s", RTL.RTLName.c_str());
      }
    }
  }
  PM->RTLs.RegisterLib(desc);
}

static __tgt_image_info **__tgt_AllImageInfos;
static int __tgt_num_registered_images = 0;
EXTERN void __tgt_register_image_info(__tgt_image_info *imageInfo) {

  DP(" register_image_info image %d of %d offload-arch:%s VERSION:%d\n",
     imageInfo->image_number, imageInfo->number_images, imageInfo->offload_arch,
     imageInfo->version);
  if (!__tgt_AllImageInfos)
    __tgt_AllImageInfos = (__tgt_image_info **)malloc(
        sizeof(__tgt_image_info *) * imageInfo->number_images);
  __tgt_AllImageInfos[imageInfo->image_number] = imageInfo;
  __tgt_num_registered_images = imageInfo->number_images;
}

////////////////////////////////////////////////////////////////////////////////
/// Return pointer to image information if it was registered
EXTERN __tgt_image_info *__tgt_get_image_info(unsigned image_number) {
  if (__tgt_num_registered_images)
    return __tgt_AllImageInfos[image_number];
  else
    return nullptr;
}

////////////////////////////////////////////////////////////////////////////////
/// Initialize all available devices without registering any image
EXTERN void __tgt_init_all_rtls() { PM->RTLs.initAllRTLs(); }

////////////////////////////////////////////////////////////////////////////////
/// unloads a target shared library
EXTERN void __tgt_unregister_lib(__tgt_bin_desc *desc) {
  TIMESCOPE();
  PM->RTLs.UnregisterLib(desc);
  for (auto &RTL : PM->RTLs.UsedRTLs) {
    if (RTL->unregister_lib) {
      if ((*RTL->unregister_lib)(desc) != OFFLOAD_SUCCESS) {
        DP("Could not register library with %s", RTL->RTLName.c_str());
      }
    }
  }
  if (__tgt_num_registered_images) {
    free(__tgt_AllImageInfos);
    __tgt_num_registered_images = 0;
  }
}

/// creates host-to-target data mapping, stores it in the
/// libomptarget.so internal structure (an entry in a stack of data maps)
/// and passes the data to the device.
EXTERN void __tgt_target_data_begin(int64_t device_id, int32_t arg_num,
                                    void **args_base, void **args,
                                    int64_t *arg_sizes, int64_t *arg_types) {
  TIMESCOPE();
  __tgt_target_data_begin_mapper(nullptr, device_id, arg_num, args_base, args,
                                 arg_sizes, arg_types, nullptr, nullptr);
}

EXTERN void __tgt_target_data_begin_with_deps(int64_t device_id, int32_t arg_num,
                                              void **args_base, void **args,
                                              int64_t *arg_sizes, int64_t *arg_types,
                                              int32_t depNum, int nargs, ...) {
  TIMESCOPE();
  int *dependinfo;
  if (depNum > 0) {
    dependinfo = (int*)malloc(nargs*sizeof(int));
    va_list valist;
    va_start(valist, nargs);
    for (int k = 0; k < nargs; k++) {
      dependinfo[k] = va_arg(valist, int);
    }
    va_end(valist);

    kmp_depend_info_t *deplist = (kmp_depend_info_t*)malloc(depNum*sizeof(kmp_depend_info_t));

    for (int i = 0, j = 0; i < depNum && j < depNum*3; i++, j+=3) {
      kmp_depend_info_t depinfo;
      depinfo.base_addr = dependinfo[j+2];
      depinfo.len = dependinfo[j+1];
      int deptype = dependinfo[j];
      depinfo.flags.mtx = 1;
      if (deptype == DI_DEP_TYPE_INOUT) {
        depinfo.flags.in = 1;
        depinfo.flags.out = 1;
      } else if (deptype == DI_DEP_TYPE_IN) {
        depinfo.flags.in = 1;
      } else if (deptype == DI_DEP_TYPE_OUT) {
        depinfo.flags.out = 1;
      }
      deplist[i] = depinfo;
    }
    free(dependinfo);

    __kmpc_omp_wait_deps(NULL, __kmpc_global_thread_num(NULL), depNum, deplist, 0, deplist);
    free(deplist);
  }

  __tgt_target_data_begin_mapper(nullptr, device_id, arg_num, args_base, args,
                                 arg_sizes, arg_types, nullptr, nullptr);
}

EXTERN void __tgt_target_data_begin_nowait(int64_t device_id, int32_t arg_num,
                                           void **args_base, void **args,
                                           int64_t *arg_sizes,
                                           int64_t *arg_types, int32_t depNum,
                                           void *depList, int32_t noAliasDepNum,
                                           void *noAliasDepList) {
  TIMESCOPE();

  __tgt_target_data_begin_mapper(nullptr, device_id, arg_num, args_base, args,
                                 arg_sizes, arg_types, nullptr, nullptr);
}

EXTERN void __tgt_target_data_begin_mapper(ident_t *loc, int64_t device_id,
                                           int32_t arg_num, void **args_base,
                                           void **args, int64_t *arg_sizes,
                                           int64_t *arg_types,
                                           map_var_info_t *arg_names,
                                           void **arg_mappers) {
  TIMESCOPE_WITH_IDENT(loc);
  DP("Entering data begin region for device %" PRId64 " with %d mappings\n",
     device_id, arg_num);

  void *codeptr = nullptr;
  OMPT_IF_ENABLED(
      codeptr = OMPT_GET_RETURN_ADDRESS(0);
      ompt_interface.ompt_state_set(OMPT_GET_FRAME_ADDRESS(0), codeptr);
      ompt_interface.target_data_enter_begin(device_id, codeptr););

  if (checkDeviceAndCtors(device_id, loc)) {
    DP("Not offloading to device %" PRId64 "\n", device_id);
    return;
  }

  DeviceTy &Device = *PM->Devices[device_id];

  if (getInfoLevel() & OMP_INFOTYPE_KERNEL_ARGS)
    printKernelArguments(loc, device_id, arg_num, arg_sizes, arg_types,
                         arg_names, "Entering OpenMP data region");
#ifdef OMPTARGET_DEBUG
  for (int i = 0; i < arg_num; ++i) {
    DP("Entry %2d: Base=" DPxMOD ", Begin=" DPxMOD ", Size=%" PRId64
       ", Type=0x%" PRIx64 ", Name=%s\n",
       i, DPxPTR(args_base[i]), DPxPTR(args[i]), arg_sizes[i], arg_types[i],
       (arg_names) ? getNameFromMapping(arg_names[i]).c_str() : "unknown");
  }
#endif

  AsyncInfoTy AsyncInfo(Device);
  int rc = targetDataBegin(loc, Device, arg_num, args_base, args, arg_sizes,
                           arg_types, arg_names, arg_mappers, AsyncInfo);
  if (rc == OFFLOAD_SUCCESS)
    rc = AsyncInfo.synchronize();
  handleTargetOutcome(rc == OFFLOAD_SUCCESS, loc);

  OMPT_IF_ENABLED(ompt_interface.target_data_enter_end(device_id, codeptr);
                  ompt_interface.ompt_state_clear(););
}

EXTERN void __tgt_target_data_begin_nowait_mapper(
    ident_t *loc, int64_t device_id, int32_t arg_num, void **args_base,
    void **args, int64_t *arg_sizes, int64_t *arg_types,
    map_var_info_t *arg_names, void **arg_mappers, int32_t depNum,
    void *depList, int32_t noAliasDepNum, void *noAliasDepList) {
  TIMESCOPE_WITH_IDENT(loc);

  __tgt_target_data_begin_mapper(loc, device_id, arg_num, args_base, args,
                                 arg_sizes, arg_types, arg_names, arg_mappers);
}

/// passes data from the target, releases target memory and destroys
/// the host-target mapping (top entry from the stack of data maps)
/// created by the last __tgt_target_data_begin.
EXTERN void __tgt_target_data_end(int64_t device_id, int32_t arg_num,
                                  void **args_base, void **args,
                                  int64_t *arg_sizes, int64_t *arg_types) {
  TIMESCOPE();
  __tgt_target_data_end_mapper(nullptr, device_id, arg_num, args_base, args,
                               arg_sizes, arg_types, nullptr, nullptr);
}

EXTERN void __tgt_target_data_end_with_deps(int64_t device_id, int32_t arg_num,
                                            void **args_base, void **args,
                                            int64_t *arg_sizes, int64_t *arg_types,
                                           int32_t depNum, int nargs, ...) {
  TIMESCOPE();
  int *dependinfo;
  if (depNum > 0) {
    dependinfo = (int*)malloc(nargs*sizeof(int));
    va_list valist;
    va_start(valist, nargs);
    for (int k = 0; k < nargs; k++) {
      dependinfo[k] = va_arg(valist, int);
    }
    va_end(valist);

    kmp_depend_info_t *deplist = (kmp_depend_info_t*)malloc(depNum*sizeof(kmp_depend_info_t));

    for (int i = 0, j = 0; i < depNum && j < depNum*3; i++, j+=3) {
      kmp_depend_info_t depinfo;
      depinfo.base_addr = dependinfo[j+2];
      depinfo.len = dependinfo[j+1];
      int deptype = dependinfo[j];
      depinfo.flags.mtx = 1;
      if (deptype == DI_DEP_TYPE_INOUT) {
        depinfo.flags.in = 1;
        depinfo.flags.out = 1;
      } else if (deptype == DI_DEP_TYPE_IN) {
        depinfo.flags.in = 1;
      } else if (deptype == DI_DEP_TYPE_OUT) {
        depinfo.flags.out = 1;
      }
      deplist[i] = depinfo;
    }
    free(dependinfo);

    __kmpc_omp_wait_deps(NULL, __kmpc_global_thread_num(NULL), depNum, deplist, 0, deplist);
    free(deplist);
  }

  __tgt_target_data_end_mapper(nullptr, device_id, arg_num, args_base, args,
                               arg_sizes, arg_types, nullptr, nullptr);
}

EXTERN void __tgt_target_data_end_nowait(int64_t device_id, int32_t arg_num,
                                         void **args_base, void **args,
                                         int64_t *arg_sizes, int64_t *arg_types,
                                         int32_t depNum, void *depList,
                                         int32_t noAliasDepNum,
                                         void *noAliasDepList) {
  TIMESCOPE();

  __tgt_target_data_end_mapper(nullptr, device_id, arg_num, args_base, args,
                               arg_sizes, arg_types, nullptr, nullptr);
}

EXTERN void __tgt_target_data_end_mapper(ident_t *loc, int64_t device_id,
                                         int32_t arg_num, void **args_base,
                                         void **args, int64_t *arg_sizes,
                                         int64_t *arg_types,
                                         map_var_info_t *arg_names,
                                         void **arg_mappers) {
  TIMESCOPE_WITH_IDENT(loc);
  DP("Entering data end region with %d mappings\n", arg_num);
  if (checkDeviceAndCtors(device_id, loc)) {
    DP("Not offloading to device %" PRId64 "\n", device_id);
    return;
  }

  DeviceTy &Device = *PM->Devices[device_id];

  if (getInfoLevel() & OMP_INFOTYPE_KERNEL_ARGS)
    printKernelArguments(loc, device_id, arg_num, arg_sizes, arg_types,
                         arg_names, "Exiting OpenMP data region");
#ifdef OMPTARGET_DEBUG
  for (int i = 0; i < arg_num; ++i) {
    DP("Entry %2d: Base=" DPxMOD ", Begin=" DPxMOD ", Size=%" PRId64
       ", Type=0x%" PRIx64 ", Name=%s\n",
       i, DPxPTR(args_base[i]), DPxPTR(args[i]), arg_sizes[i], arg_types[i],
       (arg_names) ? getNameFromMapping(arg_names[i]).c_str() : "unknown");
  }
#endif

  AsyncInfoTy AsyncInfo(Device);

  void *codeptr = nullptr;
  OMPT_IF_ENABLED(
      codeptr = OMPT_GET_RETURN_ADDRESS(0);
      ompt_interface.ompt_state_set(OMPT_GET_FRAME_ADDRESS(0), codeptr);
      ompt_interface.target_data_exit_begin(device_id, codeptr););

  int rc = targetDataEnd(loc, Device, arg_num, args_base, args, arg_sizes,
                         arg_types, arg_names, arg_mappers, AsyncInfo);
  if (rc == OFFLOAD_SUCCESS)
    rc = AsyncInfo.synchronize();
  handleTargetOutcome(rc == OFFLOAD_SUCCESS, loc);

  OMPT_IF_ENABLED(ompt_interface.target_data_exit_end(device_id, codeptr);
                  ompt_interface.ompt_state_clear(););
}

EXTERN void __tgt_target_data_end_nowait_mapper(
    ident_t *loc, int64_t device_id, int32_t arg_num, void **args_base,
    void **args, int64_t *arg_sizes, int64_t *arg_types,
    map_var_info_t *arg_names, void **arg_mappers, int32_t depNum,
    void *depList, int32_t noAliasDepNum, void *noAliasDepList) {
  TIMESCOPE_WITH_IDENT(loc);

  __tgt_target_data_end_mapper(loc, device_id, arg_num, args_base, args,
                               arg_sizes, arg_types, arg_names, arg_mappers);
}

EXTERN void __tgt_target_data_update(int64_t device_id, int32_t arg_num,
                                     void **args_base, void **args,
                                     int64_t *arg_sizes, int64_t *arg_types) {
  TIMESCOPE();
  __tgt_target_data_update_mapper(nullptr, device_id, arg_num, args_base, args,
                                  arg_sizes, arg_types, nullptr, nullptr);
}

EXTERN void __tgt_target_data_update_with_deps(
    int64_t device_id, int32_t arg_num, void **args_base, void **args,
    int64_t *arg_sizes, int64_t *arg_types, int32_t depNum, int nargs, ...) {
  TIMESCOPE();
  int *dependinfo;
  if (depNum > 0) {
    dependinfo = (int*)malloc(nargs*sizeof(int));
    va_list valist;
    va_start(valist, nargs);
    for (int k = 0; k < nargs; k++) {
      dependinfo[k] = va_arg(valist, int);
    }
    va_end(valist);
 
    kmp_depend_info_t *deplist = (kmp_depend_info_t*)malloc(depNum*sizeof(kmp_depend_info_t));

    for (int i = 0, j = 0; i < depNum && j < depNum*3; i++, j+=3) {
      kmp_depend_info_t depinfo;
      depinfo.base_addr = dependinfo[j+2];
      depinfo.len = dependinfo[j+1];
      int deptype = dependinfo[j];
      depinfo.flags.mtx = 1;
      if (deptype == DI_DEP_TYPE_INOUT) {
        depinfo.flags.in = 1;
        depinfo.flags.out = 1;
      } else if (deptype == DI_DEP_TYPE_IN) {
        depinfo.flags.in = 1;
      } else if (deptype == DI_DEP_TYPE_OUT) {
        depinfo.flags.out = 1;
      }
      deplist[i] = depinfo;
    }
    free(dependinfo);

    __kmpc_omp_wait_deps(NULL, __kmpc_global_thread_num(NULL), depNum, deplist, 0, deplist);
    free(deplist);
  }
  return __tgt_target_data_update_mapper(nullptr, device_id, arg_num, args_base, args,
                                         arg_sizes, arg_types, nullptr, nullptr);
}


EXTERN void __tgt_target_data_update_nowait(
    int64_t device_id, int32_t arg_num, void **args_base, void **args,
    int64_t *arg_sizes, int64_t *arg_types, int32_t depNum, void *depList,
    int32_t noAliasDepNum, void *noAliasDepList) {
  TIMESCOPE();

  __tgt_target_data_update_mapper(nullptr, device_id, arg_num, args_base, args,
                                  arg_sizes, arg_types, nullptr, nullptr);
}

EXTERN void __tgt_target_data_update_mapper(ident_t *loc, int64_t device_id,
                                            int32_t arg_num, void **args_base,
                                            void **args, int64_t *arg_sizes,
                                            int64_t *arg_types,
                                            map_var_info_t *arg_names,
                                            void **arg_mappers) {
  TIMESCOPE_WITH_IDENT(loc);
  DP("Entering data update with %d mappings\n", arg_num);

  void *codeptr = nullptr;
  OMPT_IF_ENABLED(
      codeptr = OMPT_GET_RETURN_ADDRESS(0);
      ompt_interface.ompt_state_set(OMPT_GET_FRAME_ADDRESS(0), codeptr);
      ompt_interface.target_update_begin(device_id, codeptr););

  if (checkDeviceAndCtors(device_id, loc)) {
    DP("Not offloading to device %" PRId64 "\n", device_id);
    return;
  }

  if (getInfoLevel() & OMP_INFOTYPE_KERNEL_ARGS)
    printKernelArguments(loc, device_id, arg_num, arg_sizes, arg_types,
                         arg_names, "Updating OpenMP data");

  DeviceTy &Device = *PM->Devices[device_id];
  AsyncInfoTy AsyncInfo(Device);
  int rc = targetDataUpdate(loc, Device, arg_num, args_base, args, arg_sizes,
                            arg_types, arg_names, arg_mappers, AsyncInfo);
  if (rc == OFFLOAD_SUCCESS)
    rc = AsyncInfo.synchronize();
  handleTargetOutcome(rc == OFFLOAD_SUCCESS, loc);

  OMPT_IF_ENABLED(ompt_interface.target_update_end(device_id, codeptr);
                  ompt_interface.ompt_state_clear(););
}

EXTERN void __tgt_target_data_update_nowait_mapper(
    ident_t *loc, int64_t device_id, int32_t arg_num, void **args_base,
    void **args, int64_t *arg_sizes, int64_t *arg_types,
    map_var_info_t *arg_names, void **arg_mappers, int32_t depNum,
    void *depList, int32_t noAliasDepNum, void *noAliasDepList) {
  TIMESCOPE_WITH_IDENT(loc);

  __tgt_target_data_update_mapper(loc, device_id, arg_num, args_base, args,
                                  arg_sizes, arg_types, arg_names, arg_mappers);
}

EXTERN int __tgt_target(int64_t device_id, void *host_ptr, int32_t arg_num,
                        void **args_base, void **args, int64_t *arg_sizes,
                        int64_t *arg_types) {
  TIMESCOPE();
  return __tgt_target_mapper(nullptr, device_id, host_ptr, arg_num, args_base,
                             args, arg_sizes, arg_types, nullptr, nullptr);
}

EXTERN int __tgt_target_with_deps(int64_t device_id, void *host_ptr, int32_t arg_num,
                                  void **args_base, void **args, int64_t *arg_sizes,
                                  int64_t *arg_types, int32_t depNum, int nargs, ...) {
  TIMESCOPE();
  int *dependinfo;
  if (depNum > 0) {
    dependinfo = (int*)malloc(nargs*sizeof(int));
    va_list valist;
    va_start(valist, nargs);
    for (int k = 0; k < nargs; k++) {
      dependinfo[k] = va_arg(valist, int);
    }
    va_end(valist);

    kmp_depend_info_t *deplist = (kmp_depend_info_t*)malloc(depNum*sizeof(kmp_depend_info_t));
    
    for (int i = 0, j = 0; i < depNum && j < depNum*3; i++, j+=3) {
      kmp_depend_info_t depinfo;
      depinfo.base_addr = dependinfo[j+2];
      depinfo.len = dependinfo[j+1];
      int deptype = dependinfo[j];
      depinfo.flags.mtx = 1;
      if (deptype == DI_DEP_TYPE_INOUT) {
        depinfo.flags.in = 1;
        depinfo.flags.out = 1;
      } else if (deptype == DI_DEP_TYPE_IN) {
        depinfo.flags.in = 1;
      } else if (deptype == DI_DEP_TYPE_OUT) {
        depinfo.flags.out = 1;
      }
      deplist[i] = depinfo;
    }
    free(dependinfo);

    __kmpc_omp_task_with_deps(NULL, __kmpc_global_thread_num(NULL), host_ptr, depNum, deplist, 0, deplist);
  }
   
  return __tgt_target_mapper(nullptr, device_id, host_ptr, arg_num, args_base,
                               args, arg_sizes, arg_types, nullptr, nullptr);
}
   
  

EXTERN int __tgt_target_nowait(int64_t device_id, void *host_ptr,
                               int32_t arg_num, void **args_base, void **args,
                               int64_t *arg_sizes, int64_t *arg_types,
                               int32_t depNum, void *depList,
                               int32_t noAliasDepNum, void *noAliasDepList) {
  TIMESCOPE();

  return __tgt_target_mapper(nullptr, device_id, host_ptr, arg_num, args_base,
                             args, arg_sizes, arg_types, nullptr, nullptr);
}

EXTERN int __tgt_target_mapper(ident_t *loc, int64_t device_id, void *host_ptr,
                               int32_t arg_num, void **args_base, void **args,
                               int64_t *arg_sizes, int64_t *arg_types,
                               map_var_info_t *arg_names, void **arg_mappers) {
  TIMESCOPE_WITH_IDENT(loc);
  DP("Entering target region with entry point " DPxMOD " and device Id %" PRId64
     "\n",
     DPxPTR(host_ptr), device_id);
  if (checkDeviceAndCtors(device_id, loc)) {
    DP("Not offloading to device %" PRId64 "\n", device_id);
    return OMP_TGT_FAIL;
  }

  if (getInfoLevel() & OMP_INFOTYPE_KERNEL_ARGS)
    printKernelArguments(loc, device_id, arg_num, arg_sizes, arg_types,
                         arg_names, "Entering OpenMP kernel");
#ifdef OMPTARGET_DEBUG
  for (int i = 0; i < arg_num; ++i) {
    DP("Entry %2d: Base=" DPxMOD ", Begin=" DPxMOD ", Size=%" PRId64
       ", Type=0x%" PRIx64 ", Name=%s\n",
       i, DPxPTR(args_base[i]), DPxPTR(args[i]), arg_sizes[i], arg_types[i],
       (arg_names) ? getNameFromMapping(arg_names[i]).c_str() : "unknown");
  }
#endif

  DeviceTy &Device = *PM->Devices[device_id];
  AsyncInfoTy AsyncInfo(Device);

  void *codeptr = nullptr;
  OMPT_IF_ENABLED(
      codeptr = OMPT_GET_RETURN_ADDRESS(0);
      ompt_interface.ompt_state_set(OMPT_GET_FRAME_ADDRESS(0), codeptr);
      ompt_interface.target_begin(device_id, codeptr););

  int rc = target(loc, Device, host_ptr, arg_num, args_base, args, arg_sizes,
                  arg_types, arg_names, arg_mappers, 0, 0, false /*team*/,
                  AsyncInfo);
  if (rc == OFFLOAD_SUCCESS)
    rc = AsyncInfo.synchronize();
  handleTargetOutcome(rc == OFFLOAD_SUCCESS, loc);

  OMPT_IF_ENABLED(ompt_interface.target_end(device_id, codeptr);
                  ompt_interface.ompt_state_clear(););

  assert(rc == OFFLOAD_SUCCESS && "__tgt_target_mapper unexpected failure!");
  return OMP_TGT_SUCCESS;
}

EXTERN int __tgt_target_nowait_mapper(
    ident_t *loc, int64_t device_id, void *host_ptr, int32_t arg_num,
    void **args_base, void **args, int64_t *arg_sizes, int64_t *arg_types,
    map_var_info_t *arg_names, void **arg_mappers, int32_t depNum,
    void *depList, int32_t noAliasDepNum, void *noAliasDepList) {
  TIMESCOPE_WITH_IDENT(loc);

  return __tgt_target_mapper(loc, device_id, host_ptr, arg_num, args_base, args,
                             arg_sizes, arg_types, arg_names, arg_mappers);
}

EXTERN int __tgt_target_teams(int64_t device_id, void *host_ptr,
                              int32_t arg_num, void **args_base, void **args,
                              int64_t *arg_sizes, int64_t *arg_types,
                              int32_t team_num, int32_t thread_limit) {
  TIMESCOPE();
  return __tgt_target_teams_mapper(nullptr, device_id, host_ptr, arg_num,
                                   args_base, args, arg_sizes, arg_types,
                                   nullptr, nullptr, team_num, thread_limit);
}

EXTERN int __tgt_target_teams_nowait(int64_t device_id, void *host_ptr,
                                     int32_t arg_num, void **args_base,
                                     void **args, int64_t *arg_sizes,
                                     int64_t *arg_types, int32_t team_num,
                                     int32_t thread_limit, int32_t depNum,
                                     void *depList, int32_t noAliasDepNum,
                                     void *noAliasDepList) {
  TIMESCOPE();

  return __tgt_target_teams_mapper(nullptr, device_id, host_ptr, arg_num,
                                   args_base, args, arg_sizes, arg_types,
                                   nullptr, nullptr, team_num, thread_limit);
}

EXTERN int __tgt_target_teams_mapper(ident_t *loc, int64_t device_id,
                                     void *host_ptr, int32_t arg_num,
                                     void **args_base, void **args,
                                     int64_t *arg_sizes, int64_t *arg_types,
                                     map_var_info_t *arg_names,
                                     void **arg_mappers, int32_t team_num,
                                     int32_t thread_limit) {
  DP("Entering target region with entry point " DPxMOD " and device Id %" PRId64
     "\n",
     DPxPTR(host_ptr), device_id);
  if (checkDeviceAndCtors(device_id, loc)) {
    DP("Not offloading to device %" PRId64 "\n", device_id);
    return OMP_TGT_FAIL;
  }

  if (getInfoLevel() & OMP_INFOTYPE_KERNEL_ARGS)
    printKernelArguments(loc, device_id, arg_num, arg_sizes, arg_types,
                         arg_names, "Entering OpenMP kernel");
#ifdef OMPTARGET_DEBUG
  for (int i = 0; i < arg_num; ++i) {
    DP("Entry %2d: Base=" DPxMOD ", Begin=" DPxMOD ", Size=%" PRId64
       ", Type=0x%" PRIx64 ", Name=%s\n",
       i, DPxPTR(args_base[i]), DPxPTR(args[i]), arg_sizes[i], arg_types[i],
       (arg_names) ? getNameFromMapping(arg_names[i]).c_str() : "unknown");
  }
#endif

  DeviceTy &Device = *PM->Devices[device_id];
  AsyncInfoTy AsyncInfo(Device);

  void *codeptr = nullptr;
  OMPT_IF_ENABLED(
      codeptr = OMPT_GET_RETURN_ADDRESS(0);
      ompt_interface.ompt_state_set(OMPT_GET_FRAME_ADDRESS(0), codeptr);
      ompt_interface.target_begin(device_id, codeptr););

  int rc = target(loc, Device, host_ptr, arg_num, args_base, args, arg_sizes,
                  arg_types, arg_names, arg_mappers, team_num, thread_limit,
                  true /*team*/, AsyncInfo);
  if (rc == OFFLOAD_SUCCESS)
    rc = AsyncInfo.synchronize();
  handleTargetOutcome(rc == OFFLOAD_SUCCESS, loc);

  OMPT_IF_ENABLED(ompt_interface.target_end(device_id, codeptr);
                  ompt_interface.ompt_state_clear(););

  assert(rc == OFFLOAD_SUCCESS &&
         "__tgt_target_teams_mapper unexpected failure!");
  return OMP_TGT_SUCCESS;
}

EXTERN int __tgt_target_teams_nowait_mapper(
    ident_t *loc, int64_t device_id, void *host_ptr, int32_t arg_num,
    void **args_base, void **args, int64_t *arg_sizes, int64_t *arg_types,
    map_var_info_t *arg_names, void **arg_mappers, int32_t team_num,
    int32_t thread_limit, int32_t depNum, void *depList, int32_t noAliasDepNum,
    void *noAliasDepList) {
  TIMESCOPE_WITH_IDENT(loc);

  return __tgt_target_teams_mapper(loc, device_id, host_ptr, arg_num, args_base,
                                   args, arg_sizes, arg_types, arg_names,
                                   arg_mappers, team_num, thread_limit);
}

// Get the current number of components for a user-defined mapper.
EXTERN int64_t __tgt_mapper_num_components(void *rt_mapper_handle) {
  TIMESCOPE();
  auto *MapperComponentsPtr = (struct MapperComponentsTy *)rt_mapper_handle;
  int64_t size = MapperComponentsPtr->Components.size();
  DP("__tgt_mapper_num_components(Handle=" DPxMOD ") returns %" PRId64 "\n",
     DPxPTR(rt_mapper_handle), size);
  return size;
}

// Push back one component for a user-defined mapper.
EXTERN void __tgt_push_mapper_component(void *rt_mapper_handle, void *base,
                                        void *begin, int64_t size, int64_t type,
                                        void *name) {
  TIMESCOPE();
  DP("__tgt_push_mapper_component(Handle=" DPxMOD
     ") adds an entry (Base=" DPxMOD ", Begin=" DPxMOD ", Size=%" PRId64
     ", Type=0x%" PRIx64 ", Name=%s).\n",
     DPxPTR(rt_mapper_handle), DPxPTR(base), DPxPTR(begin), size, type,
     (name) ? getNameFromMapping(name).c_str() : "unknown");
  auto *MapperComponentsPtr = (struct MapperComponentsTy *)rt_mapper_handle;
  MapperComponentsPtr->Components.push_back(
      MapComponentInfoTy(base, begin, size, type, name));
}

<<<<<<< HEAD

EXTERN void __kmpc_push_target_tripcount(int64_t device_id,
=======
EXTERN void __kmpc_push_target_tripcount(ident_t *loc, int64_t device_id,
>>>>>>> 93bae551
                                         uint64_t loop_tripcount) {
  __kmpc_push_target_tripcount_mapper(loc, device_id, loop_tripcount);
}

EXTERN void __kmpc_push_target_tripcount_mapper(ident_t *loc, int64_t device_id,
                                                uint64_t loop_tripcount) {
  TIMESCOPE_WITH_IDENT(loc);
  if (checkDeviceAndCtors(device_id, loc)) {
    DP("Not offloading to device %" PRId64 "\n", device_id);
    return;
  }

  DP("__kmpc_push_target_tripcount(%" PRId64 ", %" PRIu64 ")\n", device_id,
     loop_tripcount);
  PM->TblMapMtx.lock();
  PM->Devices[device_id]->LoopTripCnt.emplace(__kmpc_global_thread_num(NULL),
                                              loop_tripcount);
  PM->TblMapMtx.unlock();
}

EXTERN void __tgt_set_info_flag(uint32_t NewInfoLevel) {
  std::atomic<uint32_t> &InfoLevel = getInfoLevelInternal();
  InfoLevel.store(NewInfoLevel);
  for (auto &R : PM->RTLs.AllRTLs) {
    if (R.set_info_flag)
      R.set_info_flag(NewInfoLevel);
  }
}

EXTERN int __tgt_print_device_info(int64_t device_id) {
  return PM->Devices[device_id]->printDeviceInfo(
      PM->Devices[device_id]->RTLDeviceID);
}<|MERGE_RESOLUTION|>--- conflicted
+++ resolved
@@ -689,12 +689,7 @@
       MapComponentInfoTy(base, begin, size, type, name));
 }
 
-<<<<<<< HEAD
-
-EXTERN void __kmpc_push_target_tripcount(int64_t device_id,
-=======
 EXTERN void __kmpc_push_target_tripcount(ident_t *loc, int64_t device_id,
->>>>>>> 93bae551
                                          uint64_t loop_tripcount) {
   __kmpc_push_target_tripcount_mapper(loc, device_id, loop_tripcount);
 }
