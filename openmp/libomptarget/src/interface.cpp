//===-------- interface.cpp - Target independent OpenMP target RTL --------===//
//
// Part of the LLVM Project, under the Apache License v2.0 with LLVM Exceptions.
// See https://llvm.org/LICENSE.txt for license information.
// SPDX-License-Identifier: Apache-2.0 WITH LLVM-exception
//
//===----------------------------------------------------------------------===//
//
// Implementation of the interface to be used by Clang during the codegen of a
// target region.
//
//===----------------------------------------------------------------------===//

#include "device.h"
#include "omptarget.h"
#include "private.h"
#include "rtl.h"

#include <cassert>
#include <cstdio>
#include <cstdlib>
#include <mutex>

////////////////////////////////////////////////////////////////////////////////
/// adds requires flags
EXTERN void __tgt_register_requires(int64_t flags) {
  TIMESCOPE();
  PM->RTLs.RegisterRequires(flags);
}

////////////////////////////////////////////////////////////////////////////////
/// adds a target shared library to the target execution image
EXTERN void __tgt_register_lib(__tgt_bin_desc *desc) {
  TIMESCOPE();
  std::call_once(PM->RTLs.initFlag, &RTLsTy::LoadRTLs, &PM->RTLs);
  for (auto &RTL : PM->RTLs.AllRTLs) {
    if (RTL.register_lib) {
      if ((*RTL.register_lib)(desc) != OFFLOAD_SUCCESS) {
        DP("Could not register library with %s", RTL.RTLName.c_str());
      }
    }
  }
  PM->RTLs.RegisterLib(desc);
}

////////////////////////////////////////////////////////////////////////////////
/// unloads a target shared library
EXTERN void __tgt_unregister_lib(__tgt_bin_desc *desc) {
  TIMESCOPE();
  PM->RTLs.UnregisterLib(desc);
  for (auto &RTL : PM->RTLs.UsedRTLs) {
    if (RTL->unregister_lib) {
      if ((*RTL->unregister_lib)(desc) != OFFLOAD_SUCCESS) {
        DP("Could not register library with %s", RTL->RTLName.c_str());
      }
    }
  }
}

/// creates host-to-target data mapping, stores it in the
/// libomptarget.so internal structure (an entry in a stack of data maps)
/// and passes the data to the device.
EXTERN void __tgt_target_data_begin(int64_t device_id, int32_t arg_num,
                                    void **args_base, void **args,
                                    int64_t *arg_sizes, int64_t *arg_types) {
  TIMESCOPE();
  __tgt_target_data_begin_mapper(nullptr, device_id, arg_num, args_base, args,
                                 arg_sizes, arg_types, nullptr, nullptr);
}

EXTERN void __tgt_target_data_begin_nowait(int64_t device_id, int32_t arg_num,
                                           void **args_base, void **args,
                                           int64_t *arg_sizes,
                                           int64_t *arg_types, int32_t depNum,
                                           void *depList, int32_t noAliasDepNum,
                                           void *noAliasDepList) {
  TIMESCOPE();
  if (depNum + noAliasDepNum > 0)
    __kmpc_omp_taskwait(NULL, __kmpc_global_thread_num(NULL));

  __tgt_target_data_begin_mapper(nullptr, device_id, arg_num, args_base, args,
                                 arg_sizes, arg_types, nullptr, nullptr);
}

EXTERN void __tgt_target_data_begin_mapper(ident_t *loc, int64_t device_id,
                                           int32_t arg_num, void **args_base,
                                           void **args, int64_t *arg_sizes,
                                           int64_t *arg_types,
                                           map_var_info_t *arg_names,
                                           void **arg_mappers) {
  TIMESCOPE_WITH_IDENT(loc);
  DP("Entering data begin region for device %" PRId64 " with %d mappings\n",
     device_id, arg_num);
  if (checkDeviceAndCtors(device_id, loc) != OFFLOAD_SUCCESS) {
    DP("Not offloading to device %" PRId64 "\n", device_id);
    return;
  }

  DeviceTy &Device = PM->Devices[device_id];

  if (getInfoLevel() & OMP_INFOTYPE_KERNEL_ARGS)
    printKernelArguments(loc, device_id, arg_num, arg_sizes, arg_types,
                         arg_names, "Entering OpenMP data region");
#ifdef OMPTARGET_DEBUG
  for (int i = 0; i < arg_num; ++i) {
    DP("Entry %2d: Base=" DPxMOD ", Begin=" DPxMOD ", Size=%" PRId64
       ", Type=0x%" PRIx64 ", Name=%s\n",
       i, DPxPTR(args_base[i]), DPxPTR(args[i]), arg_sizes[i], arg_types[i],
       (arg_names) ? getNameFromMapping(arg_names[i]).c_str() : "unknown");
  }
#endif

  AsyncInfoTy AsyncInfo(Device);
  int rc = targetDataBegin(loc, Device, arg_num, args_base, args, arg_sizes,
                           arg_types, arg_names, arg_mappers, AsyncInfo);
  if (rc == OFFLOAD_SUCCESS)
    rc = AsyncInfo.synchronize();
  handleTargetOutcome(rc == OFFLOAD_SUCCESS, loc);
}

EXTERN void __tgt_target_data_begin_nowait_mapper(
    ident_t *loc, int64_t device_id, int32_t arg_num, void **args_base,
    void **args, int64_t *arg_sizes, int64_t *arg_types,
    map_var_info_t *arg_names, void **arg_mappers, int32_t depNum,
    void *depList, int32_t noAliasDepNum, void *noAliasDepList) {
  TIMESCOPE_WITH_IDENT(loc);
  if (depNum + noAliasDepNum > 0)
    __kmpc_omp_taskwait(loc, __kmpc_global_thread_num(loc));

  __tgt_target_data_begin_mapper(loc, device_id, arg_num, args_base, args,
                                 arg_sizes, arg_types, arg_names, arg_mappers);
}

/// passes data from the target, releases target memory and destroys
/// the host-target mapping (top entry from the stack of data maps)
/// created by the last __tgt_target_data_begin.
EXTERN void __tgt_target_data_end(int64_t device_id, int32_t arg_num,
                                  void **args_base, void **args,
                                  int64_t *arg_sizes, int64_t *arg_types) {
  TIMESCOPE();
  __tgt_target_data_end_mapper(nullptr, device_id, arg_num, args_base, args,
                               arg_sizes, arg_types, nullptr, nullptr);
}

EXTERN void __tgt_target_data_end_nowait(int64_t device_id, int32_t arg_num,
                                         void **args_base, void **args,
                                         int64_t *arg_sizes, int64_t *arg_types,
                                         int32_t depNum, void *depList,
                                         int32_t noAliasDepNum,
                                         void *noAliasDepList) {
  TIMESCOPE();
  if (depNum + noAliasDepNum > 0)
    __kmpc_omp_taskwait(NULL, __kmpc_global_thread_num(NULL));

  __tgt_target_data_end_mapper(nullptr, device_id, arg_num, args_base, args,
                               arg_sizes, arg_types, nullptr, nullptr);
}

EXTERN void __tgt_target_data_end_mapper(ident_t *loc, int64_t device_id,
                                         int32_t arg_num, void **args_base,
                                         void **args, int64_t *arg_sizes,
                                         int64_t *arg_types,
                                         map_var_info_t *arg_names,
                                         void **arg_mappers) {
  TIMESCOPE_WITH_IDENT(loc);
  DP("Entering data end region with %d mappings\n", arg_num);
  if (checkDeviceAndCtors(device_id, loc) != OFFLOAD_SUCCESS) {
    DP("Not offloading to device %" PRId64 "\n", device_id);
    return;
  }

  DeviceTy &Device = PM->Devices[device_id];

  if (getInfoLevel() & OMP_INFOTYPE_KERNEL_ARGS)
    printKernelArguments(loc, device_id, arg_num, arg_sizes, arg_types,
                         arg_names, "Exiting OpenMP data region");
#ifdef OMPTARGET_DEBUG
  for (int i = 0; i < arg_num; ++i) {
    DP("Entry %2d: Base=" DPxMOD ", Begin=" DPxMOD ", Size=%" PRId64
       ", Type=0x%" PRIx64 ", Name=%s\n",
       i, DPxPTR(args_base[i]), DPxPTR(args[i]), arg_sizes[i], arg_types[i],
       (arg_names) ? getNameFromMapping(arg_names[i]).c_str() : "unknown");
  }
#endif

  AsyncInfoTy AsyncInfo(Device);
  int rc = targetDataEnd(loc, Device, arg_num, args_base, args, arg_sizes,
                         arg_types, arg_names, arg_mappers, AsyncInfo);
  if (rc == OFFLOAD_SUCCESS)
    rc = AsyncInfo.synchronize();
  handleTargetOutcome(rc == OFFLOAD_SUCCESS, loc);
}

EXTERN void __tgt_target_data_end_nowait_mapper(
    ident_t *loc, int64_t device_id, int32_t arg_num, void **args_base,
    void **args, int64_t *arg_sizes, int64_t *arg_types,
    map_var_info_t *arg_names, void **arg_mappers, int32_t depNum,
    void *depList, int32_t noAliasDepNum, void *noAliasDepList) {
  TIMESCOPE_WITH_IDENT(loc);
  if (depNum + noAliasDepNum > 0)
    __kmpc_omp_taskwait(loc, __kmpc_global_thread_num(loc));

  __tgt_target_data_end_mapper(loc, device_id, arg_num, args_base, args,
                               arg_sizes, arg_types, arg_names, arg_mappers);
}

EXTERN void __tgt_target_data_update(int64_t device_id, int32_t arg_num,
                                     void **args_base, void **args,
                                     int64_t *arg_sizes, int64_t *arg_types) {
  TIMESCOPE();
  __tgt_target_data_update_mapper(nullptr, device_id, arg_num, args_base, args,
                                  arg_sizes, arg_types, nullptr, nullptr);
}

EXTERN void __tgt_target_data_update_nowait(
    int64_t device_id, int32_t arg_num, void **args_base, void **args,
    int64_t *arg_sizes, int64_t *arg_types, int32_t depNum, void *depList,
    int32_t noAliasDepNum, void *noAliasDepList) {
  TIMESCOPE();
  if (depNum + noAliasDepNum > 0)
    __kmpc_omp_taskwait(NULL, __kmpc_global_thread_num(NULL));

  __tgt_target_data_update_mapper(nullptr, device_id, arg_num, args_base, args,
                                  arg_sizes, arg_types, nullptr, nullptr);
}

EXTERN void __tgt_target_data_update_mapper(ident_t *loc, int64_t device_id,
                                            int32_t arg_num, void **args_base,
                                            void **args, int64_t *arg_sizes,
                                            int64_t *arg_types,
                                            map_var_info_t *arg_names,
                                            void **arg_mappers) {
  TIMESCOPE_WITH_IDENT(loc);
  DP("Entering data update with %d mappings\n", arg_num);
  if (checkDeviceAndCtors(device_id, loc) != OFFLOAD_SUCCESS) {
    DP("Not offloading to device %" PRId64 "\n", device_id);
    return;
  }

  if (getInfoLevel() & OMP_INFOTYPE_KERNEL_ARGS)
    printKernelArguments(loc, device_id, arg_num, arg_sizes, arg_types,
                         arg_names, "Updating OpenMP data");

  DeviceTy &Device = PM->Devices[device_id];
  AsyncInfoTy AsyncInfo(Device);
  int rc = targetDataUpdate(loc, Device, arg_num, args_base, args, arg_sizes,
                            arg_types, arg_names, arg_mappers, AsyncInfo);
  if (rc == OFFLOAD_SUCCESS)
    rc = AsyncInfo.synchronize();
  handleTargetOutcome(rc == OFFLOAD_SUCCESS, loc);
}

EXTERN void __tgt_target_data_update_nowait_mapper(
    ident_t *loc, int64_t device_id, int32_t arg_num, void **args_base,
    void **args, int64_t *arg_sizes, int64_t *arg_types,
    map_var_info_t *arg_names, void **arg_mappers, int32_t depNum,
    void *depList, int32_t noAliasDepNum, void *noAliasDepList) {
  TIMESCOPE_WITH_IDENT(loc);
  if (depNum + noAliasDepNum > 0)
    __kmpc_omp_taskwait(loc, __kmpc_global_thread_num(loc));

  __tgt_target_data_update_mapper(loc, device_id, arg_num, args_base, args,
                                  arg_sizes, arg_types, arg_names, arg_mappers);
}

EXTERN int __tgt_target(int64_t device_id, void *host_ptr, int32_t arg_num,
                        void **args_base, void **args, int64_t *arg_sizes,
                        int64_t *arg_types) {
  TIMESCOPE();
  return __tgt_target_mapper(nullptr, device_id, host_ptr, arg_num, args_base,
                             args, arg_sizes, arg_types, nullptr, nullptr);
}

EXTERN int __tgt_target_nowait(int64_t device_id, void *host_ptr,
                               int32_t arg_num, void **args_base, void **args,
                               int64_t *arg_sizes, int64_t *arg_types,
                               int32_t depNum, void *depList,
                               int32_t noAliasDepNum, void *noAliasDepList) {
  TIMESCOPE();
  if (depNum + noAliasDepNum > 0)
    __kmpc_omp_taskwait(NULL, __kmpc_global_thread_num(NULL));

  return __tgt_target_mapper(nullptr, device_id, host_ptr, arg_num, args_base,
                             args, arg_sizes, arg_types, nullptr, nullptr);
}

EXTERN int __tgt_target_mapper(ident_t *loc, int64_t device_id, void *host_ptr,
                               int32_t arg_num, void **args_base, void **args,
                               int64_t *arg_sizes, int64_t *arg_types,
                               map_var_info_t *arg_names, void **arg_mappers) {
  TIMESCOPE_WITH_IDENT(loc);
  DP("Entering target region with entry point " DPxMOD " and device Id %" PRId64
     "\n",
     DPxPTR(host_ptr), device_id);
  if (checkDeviceAndCtors(device_id, loc) != OFFLOAD_SUCCESS) {
    DP("Not offloading to device %" PRId64 "\n", device_id);
    return OFFLOAD_FAIL;
  }

  if (getInfoLevel() & OMP_INFOTYPE_KERNEL_ARGS)
    printKernelArguments(loc, device_id, arg_num, arg_sizes, arg_types,
                         arg_names, "Entering OpenMP kernel");
#ifdef OMPTARGET_DEBUG
  for (int i = 0; i < arg_num; ++i) {
    DP("Entry %2d: Base=" DPxMOD ", Begin=" DPxMOD ", Size=%" PRId64
       ", Type=0x%" PRIx64 ", Name=%s\n",
       i, DPxPTR(args_base[i]), DPxPTR(args[i]), arg_sizes[i], arg_types[i],
       (arg_names) ? getNameFromMapping(arg_names[i]).c_str() : "unknown");
  }
#endif

  DeviceTy &Device = PM->Devices[device_id];
  AsyncInfoTy AsyncInfo(Device);
  int rc = target(loc, Device, host_ptr, arg_num, args_base, args, arg_sizes,
                  arg_types, arg_names, arg_mappers, 0, 0, false /*team*/,
                  AsyncInfo);
  if (rc == OFFLOAD_SUCCESS)
    rc = AsyncInfo.synchronize();
  handleTargetOutcome(rc == OFFLOAD_SUCCESS, loc);
  return rc;
}

EXTERN int __tgt_target_nowait_mapper(
    ident_t *loc, int64_t device_id, void *host_ptr, int32_t arg_num,
    void **args_base, void **args, int64_t *arg_sizes, int64_t *arg_types,
    map_var_info_t *arg_names, void **arg_mappers, int32_t depNum,
    void *depList, int32_t noAliasDepNum, void *noAliasDepList) {
  TIMESCOPE_WITH_IDENT(loc);
  if (depNum + noAliasDepNum > 0)
    __kmpc_omp_taskwait(loc, __kmpc_global_thread_num(loc));

  return __tgt_target_mapper(loc, device_id, host_ptr, arg_num, args_base, args,
                             arg_sizes, arg_types, arg_names, arg_mappers);
}

EXTERN int __tgt_target_teams(int64_t device_id, void *host_ptr,
                              int32_t arg_num, void **args_base, void **args,
                              int64_t *arg_sizes, int64_t *arg_types,
                              int32_t team_num, int32_t thread_limit) {
  TIMESCOPE();
  return __tgt_target_teams_mapper(nullptr, device_id, host_ptr, arg_num,
                                   args_base, args, arg_sizes, arg_types,
                                   nullptr, nullptr, team_num, thread_limit);
}

EXTERN int __tgt_target_teams_nowait(int64_t device_id, void *host_ptr,
                                     int32_t arg_num, void **args_base,
                                     void **args, int64_t *arg_sizes,
                                     int64_t *arg_types, int32_t team_num,
                                     int32_t thread_limit, int32_t depNum,
                                     void *depList, int32_t noAliasDepNum,
                                     void *noAliasDepList) {
  TIMESCOPE();
  if (depNum + noAliasDepNum > 0)
    __kmpc_omp_taskwait(NULL, __kmpc_global_thread_num(NULL));

  return __tgt_target_teams_mapper(nullptr, device_id, host_ptr, arg_num,
                                   args_base, args, arg_sizes, arg_types,
                                   nullptr, nullptr, team_num, thread_limit);
}

EXTERN int __tgt_target_teams_mapper(ident_t *loc, int64_t device_id,
                                     void *host_ptr, int32_t arg_num,
                                     void **args_base, void **args,
                                     int64_t *arg_sizes, int64_t *arg_types,
                                     map_var_info_t *arg_names,
                                     void **arg_mappers, int32_t team_num,
                                     int32_t thread_limit) {
  DP("Entering target region with entry point " DPxMOD " and device Id %" PRId64
     "\n",
     DPxPTR(host_ptr), device_id);
  if (checkDeviceAndCtors(device_id, loc) != OFFLOAD_SUCCESS) {
    DP("Not offloading to device %" PRId64 "\n", device_id);
    return OFFLOAD_FAIL;
  }

  if (getInfoLevel() & OMP_INFOTYPE_KERNEL_ARGS)
    printKernelArguments(loc, device_id, arg_num, arg_sizes, arg_types,
                         arg_names, "Entering OpenMP kernel");
#ifdef OMPTARGET_DEBUG
  for (int i = 0; i < arg_num; ++i) {
    DP("Entry %2d: Base=" DPxMOD ", Begin=" DPxMOD ", Size=%" PRId64
       ", Type=0x%" PRIx64 ", Name=%s\n",
       i, DPxPTR(args_base[i]), DPxPTR(args[i]), arg_sizes[i], arg_types[i],
       (arg_names) ? getNameFromMapping(arg_names[i]).c_str() : "unknown");
  }
#endif

  DeviceTy &Device = PM->Devices[device_id];
  AsyncInfoTy AsyncInfo(Device);
  int rc = target(loc, Device, host_ptr, arg_num, args_base, args, arg_sizes,
                  arg_types, arg_names, arg_mappers, team_num, thread_limit,
                  true /*team*/, AsyncInfo);
  if (rc == OFFLOAD_SUCCESS)
    rc = AsyncInfo.synchronize();
  handleTargetOutcome(rc == OFFLOAD_SUCCESS, loc);
  return rc;
}

EXTERN int __tgt_target_teams_nowait_mapper(
    ident_t *loc, int64_t device_id, void *host_ptr, int32_t arg_num,
    void **args_base, void **args, int64_t *arg_sizes, int64_t *arg_types,
    map_var_info_t *arg_names, void **arg_mappers, int32_t team_num,
    int32_t thread_limit, int32_t depNum, void *depList, int32_t noAliasDepNum,
    void *noAliasDepList) {
  TIMESCOPE_WITH_IDENT(loc);
  if (depNum + noAliasDepNum > 0)
    __kmpc_omp_taskwait(loc, __kmpc_global_thread_num(loc));

  return __tgt_target_teams_mapper(loc, device_id, host_ptr, arg_num, args_base,
                                   args, arg_sizes, arg_types, arg_names,
                                   arg_mappers, team_num, thread_limit);
}

// Get the current number of components for a user-defined mapper.
EXTERN int64_t __tgt_mapper_num_components(void *rt_mapper_handle) {
  TIMESCOPE();
  auto *MapperComponentsPtr = (struct MapperComponentsTy *)rt_mapper_handle;
  int64_t size = MapperComponentsPtr->Components.size();
  DP("__tgt_mapper_num_components(Handle=" DPxMOD ") returns %" PRId64 "\n",
     DPxPTR(rt_mapper_handle), size);
  return size;
}

// Push back one component for a user-defined mapper.
EXTERN void __tgt_push_mapper_component(void *rt_mapper_handle, void *base,
                                        void *begin, int64_t size, int64_t type,
                                        void *name) {
  TIMESCOPE();
  DP("__tgt_push_mapper_component(Handle=" DPxMOD
     ") adds an entry (Base=" DPxMOD ", Begin=" DPxMOD ", Size=%" PRId64
     ", Type=0x%" PRIx64 ", Name=%s).\n",
     DPxPTR(rt_mapper_handle), DPxPTR(base), DPxPTR(begin), size, type,
     (name) ? getNameFromMapping(name).c_str() : "unknown");
  auto *MapperComponentsPtr = (struct MapperComponentsTy *)rt_mapper_handle;
  MapperComponentsPtr->Components.push_back(
      MapComponentInfoTy(base, begin, size, type, name));
}

<<<<<<< HEAD

EXTERN void __kmpc_push_target_tripcount(int64_t device_id,
                                         uint64_t loop_tripcount) {
  __kmpc_push_target_tripcount_mapper(nullptr, device_id, loop_tripcount);
}

EXTERN void __kmpc_push_target_tripcount_mapper(ident_t *loc, int64_t device_id,
=======
EXTERN void __kmpc_push_target_tripcount(int64_t device_id,
>>>>>>> dcc8db88
                                         uint64_t loop_tripcount) {
  __kmpc_push_target_tripcount_mapper(nullptr, device_id, loop_tripcount);
}

EXTERN void __kmpc_push_target_tripcount_mapper(ident_t *loc, int64_t device_id,
                                                uint64_t loop_tripcount) {
  TIMESCOPE_WITH_IDENT(loc);
  if (checkDeviceAndCtors(device_id, loc) != OFFLOAD_SUCCESS) {
    DP("Not offloading to device %" PRId64 "\n", device_id);
    return;
  }

  DP("__kmpc_push_target_tripcount(%" PRId64 ", %" PRIu64 ")\n", device_id,
     loop_tripcount);
  PM->TblMapMtx.lock();
  PM->Devices[device_id].LoopTripCnt.emplace(__kmpc_global_thread_num(NULL),
                                             loop_tripcount);
  PM->TblMapMtx.unlock();
}<|MERGE_RESOLUTION|>--- conflicted
+++ resolved
@@ -437,17 +437,8 @@
       MapComponentInfoTy(base, begin, size, type, name));
 }
 
-<<<<<<< HEAD
 
 EXTERN void __kmpc_push_target_tripcount(int64_t device_id,
-                                         uint64_t loop_tripcount) {
-  __kmpc_push_target_tripcount_mapper(nullptr, device_id, loop_tripcount);
-}
-
-EXTERN void __kmpc_push_target_tripcount_mapper(ident_t *loc, int64_t device_id,
-=======
-EXTERN void __kmpc_push_target_tripcount(int64_t device_id,
->>>>>>> dcc8db88
                                          uint64_t loop_tripcount) {
   __kmpc_push_target_tripcount_mapper(nullptr, device_id, loop_tripcount);
 }
