--- conflicted
+++ resolved
@@ -3,16 +3,9 @@
 // REQUIRES: unified_shared_memory
 // UNSUPPORTED: clang-6, clang-7, clang-8, clang-9
 
-<<<<<<< HEAD
-// amdgcn does not have printf definition
-// XFAIL: amdgcn-amd-amdhsa
-// XFAIL: amdgcn-amd-amdhsa-newRTL
-=======
 // amdgpu runtime crash
 // UNSUPPORTED: amdgcn-amd-amdhsa
 // UNSUPPORTED: amdgcn-amd-amdhsa-newRTL
-
->>>>>>> 8e757b23
 
 #include <omp.h>
 #include <stdio.h>
