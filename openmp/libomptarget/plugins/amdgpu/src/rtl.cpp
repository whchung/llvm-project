--- conflicted
+++ resolved
@@ -954,19 +954,18 @@
   AsyncInfo->Queue = 0;
 }
 
-// Determine launch values for kernel.
-struct launchVals {
-  int WorkgroupSize;
-  int GridSize;
-};
-launchVals getLaunchVals(int WarpSize, EnvironmentVariables Env,
-                         int ConstWGSize,
-                         llvm::omp::OMPTgtExecModeFlags ExecutionMode,
-                         int num_teams, int thread_limit,
-                         uint64_t loop_tripcount, int DeviceNumTeams) {
-
-  int threadsPerGroup = RTLDeviceInfoTy::Default_WG_Size;
-  int num_groups = 0;
+// Determine launch values for threadsPerGroup and num_groups.
+// Outputs: treadsPerGroup, num_groups
+// Inputs: Max_Teams, Max_WG_Size, Warp_Size, ExecutionMode,
+//         EnvTeamLimit, EnvNumTeams, num_teams, thread_limit,
+//         loop_tripcount.
+void getLaunchVals(int &threadsPerGroup, int &num_groups, int WarpSize,
+                   EnvironmentVariables Env, int ConstWGSize, int ExecutionMode,
+                   int num_teams, int thread_limit, uint64_t loop_tripcount,
+                   int DeviceNumTeams) {
+
+  threadsPerGroup = RTLDeviceInfoTy::Default_WG_Size;
+  num_groups = 0;
 
   int Max_Teams =
       Env.MaxTeamsDefault > 0 ? Env.MaxTeamsDefault : DeviceNumTeams;
@@ -988,12 +987,6 @@
   if (thread_limit > 0) {
     threadsPerGroup = thread_limit;
     DP("Setting threads per block to requested %d\n", thread_limit);
-    // Add master warp for GENERIC
-    if (ExecutionMode ==
-        llvm::omp::OMPTgtExecModeFlags::OMP_TGT_EXEC_MODE_GENERIC) {
-      threadsPerGroup += WarpSize;
-      DP("Adding master wavefront: +%d threads\n", WarpSize);
-    }
     if (threadsPerGroup > RTLDeviceInfoTy::Max_WG_Size) { // limit to max
       threadsPerGroup = RTLDeviceInfoTy::Max_WG_Size;
       DP("Setting threads per block to maximum %d\n", threadsPerGroup);
@@ -1005,13 +998,35 @@
     DP("Reduced threadsPerGroup to flat-attr-group-size limit %d\n",
        threadsPerGroup);
   }
+
+  if (ExecutionMode ==
+      llvm::omp::OMPTgtExecModeFlags::OMP_TGT_EXEC_MODE_GENERIC) {
+    // Add master thread in additional warp for GENERIC mode
+    // Only one additional thread is started, not an entire warp
+
+    if (threadsPerGroup >= RTLDeviceInfoTy::Max_WG_Size)
+      // Do not exceed max number of threads: sacrifice last warp for
+      // the thread master
+      threadsPerGroup = RTLDeviceInfoTy::Max_WG_Size - WarpSize + 1;
+    else if (threadsPerGroup <= WarpSize)
+      // Cap threadsPerGroup at WarpSize level as we need a master
+      // FIXME: omp_get_num_threads still too big for thread_limit(<warpsize)
+      threadsPerGroup = WarpSize + 1;
+    else
+      threadsPerGroup = WarpSize * (threadsPerGroup / WarpSize) + 1;
+
+    DP("Adding master thread (+1)\n");
+  }
+
   if (print_kernel_trace & STARTUP_DETAILS)
     DP("threadsPerGroup: %d\n", threadsPerGroup);
   DP("Preparing %d threads\n", threadsPerGroup);
 
   // Set default num_groups (teams)
-  if (Env.TeamLimit > 0)
-    num_groups = (Max_Teams < Env.TeamLimit) ? Max_Teams : Env.TeamLimit;
+  if (DeviceInfo.Env.TeamLimit > 0)
+    num_groups = (Max_Teams < DeviceInfo.Env.TeamLimit)
+                     ? Max_Teams
+                     : DeviceInfo.Env.TeamLimit;
   else
     num_groups = Max_Teams;
   DP("Set default num of groups %d\n", num_groups);
@@ -1032,1421 +1047,6 @@
     // here?
     num_groups = (Max_Teams * RTLDeviceInfoTy::Max_WG_Size) / threadsPerGroup;
 
-  // check for num_teams() clause
-  if (num_teams > 0) {
-    num_groups = (num_teams < num_groups) ? num_teams : num_groups;
-  }
-  if (print_kernel_trace & STARTUP_DETAILS) {
-    DP("num_groups: %d\n", num_groups);
-    DP("Env.NumTeams %d\n", Env.NumTeams);
-    DP("Env.TeamLimit %d\n", Env.TeamLimit);
-  }
-
-  if (Env.NumTeams > 0) {
-    num_groups = (Env.NumTeams < num_groups) ? Env.NumTeams : num_groups;
-    DP("Modifying teams based on Env.NumTeams %d\n", Env.NumTeams);
-  } else if (Env.TeamLimit > 0) {
-    num_groups = (Env.TeamLimit < num_groups) ? Env.TeamLimit : num_groups;
-    DP("Modifying teams based on Env.TeamLimit%d\n", Env.TeamLimit);
-  } else {
-    if (num_teams <= 0) {
-      if (loop_tripcount > 0) {
-        if (ExecutionMode ==
-            llvm::omp::OMPTgtExecModeFlags::OMP_TGT_EXEC_MODE_SPMD) {
-          // round up to the nearest integer
-          num_groups = ((loop_tripcount - 1) / threadsPerGroup) + 1;
-        } else if (ExecutionMode ==
-                   llvm::omp::OMPTgtExecModeFlags::OMP_TGT_EXEC_MODE_GENERIC) {
-          num_groups = loop_tripcount;
-        } else /* OMP_TGT_EXEC_MODE_GENERIC_SPMD */ {
-          // This is a generic kernel that was transformed to use SPMD-mode
-          // execution but uses Generic-mode semantics for scheduling.
-          num_groups = loop_tripcount;
-        }
-        DP("Using %d teams due to loop trip count %" PRIu64 " and number of "
-           "threads per block %d\n",
-           num_groups, loop_tripcount, threadsPerGroup);
-      }
-    } else {
-      num_groups = num_teams;
-    }
-    if (num_groups > Max_Teams) {
-      num_groups = Max_Teams;
-      if (print_kernel_trace & STARTUP_DETAILS)
-        DP("Limiting num_groups %d to Max_Teams %d \n", num_groups, Max_Teams);
-    }
-    if (num_groups > num_teams && num_teams > 0) {
-      num_groups = num_teams;
-      if (print_kernel_trace & STARTUP_DETAILS)
-        DP("Limiting num_groups %d to clause num_teams %d \n", num_groups,
-           num_teams);
-    }
-  }
-
-  // num_teams clause always honored, no matter what, unless DEFAULT is active.
-  if (num_teams > 0) {
-    num_groups = num_teams;
-    // Cap num_groups to EnvMaxTeamsDefault if set.
-    if (Env.MaxTeamsDefault > 0 && num_groups > Env.MaxTeamsDefault)
-      num_groups = Env.MaxTeamsDefault;
-  }
-  if (print_kernel_trace & STARTUP_DETAILS) {
-    DP("threadsPerGroup: %d\n", threadsPerGroup);
-    DP("num_groups: %d\n", num_groups);
-    DP("loop_tripcount: %ld\n", loop_tripcount);
-  }
-  DP("Final %d num_groups and %d threadsPerGroup\n", num_groups,
-     threadsPerGroup);
-
-  launchVals res;
-  res.WorkgroupSize = threadsPerGroup;
-  res.GridSize = threadsPerGroup * num_groups;
-  return res;
-}
-
-static uint64_t acquire_available_packet_id(hsa_queue_t *queue) {
-  uint64_t packet_id = hsa_queue_add_write_index_relaxed(queue, 1);
-  bool full = true;
-  while (full) {
-    full =
-        packet_id >= (queue->size + hsa_queue_load_read_index_scacquire(queue));
-  }
-  return packet_id;
-}
-
-int32_t __tgt_rtl_run_target_team_region_locked(
-    int32_t device_id, void *tgt_entry_ptr, void **tgt_args,
-    ptrdiff_t *tgt_offsets, int32_t arg_num, int32_t num_teams,
-    int32_t thread_limit, uint64_t loop_tripcount) {
-  // Set the context we are using
-  // update thread limit content in gpu memory if un-initialized or specified
-  // from host
-
-  DP("Run target team region thread_limit %d\n", thread_limit);
-
-  // All args are references.
-  std::vector<void *> args(arg_num);
-  std::vector<void *> ptrs(arg_num);
-
-  DP("Arg_num: %d\n", arg_num);
-  for (int32_t i = 0; i < arg_num; ++i) {
-    ptrs[i] = (void *)((intptr_t)tgt_args[i] + tgt_offsets[i]);
-    args[i] = &ptrs[i];
-    DP("Offseted base: arg[%d]:" DPxMOD "\n", i, DPxPTR(ptrs[i]));
-  }
-
-  KernelTy *KernelInfo = (KernelTy *)tgt_entry_ptr;
-
-  std::string kernel_name = std::string(KernelInfo->Name);
-  auto &KernelInfoTable = DeviceInfo.KernelInfoTable;
-  if (KernelInfoTable[device_id].find(kernel_name) ==
-      KernelInfoTable[device_id].end()) {
-    DP("Kernel %s not found\n", kernel_name.c_str());
-    return OFFLOAD_FAIL;
-  }
-
-  const atl_kernel_info_t KernelInfoEntry =
-      KernelInfoTable[device_id][kernel_name];
-  const uint32_t group_segment_size = KernelInfoEntry.group_segment_size;
-  const uint32_t sgpr_count = KernelInfoEntry.sgpr_count;
-  const uint32_t vgpr_count = KernelInfoEntry.vgpr_count;
-  const uint32_t sgpr_spill_count = KernelInfoEntry.sgpr_spill_count;
-  const uint32_t vgpr_spill_count = KernelInfoEntry.vgpr_spill_count;
-
-  assert(arg_num == (int)KernelInfoEntry.explicit_argument_count);
-
-  /*
-   * Set limit based on ThreadsPerGroup and GroupsPerDevice
-   */
-  launchVals LV =
-      getLaunchVals(DeviceInfo.WarpSize[device_id], DeviceInfo.Env,
-                    KernelInfo->ConstWGSize, KernelInfo->ExecutionMode,
-                    num_teams,      // From run_region arg
-                    thread_limit,   // From run_region arg
-                    loop_tripcount, // From run_region arg
-                    DeviceInfo.NumTeams[KernelInfo->device_id]);
-  const int GridSize = LV.GridSize;
-  const int WorkgroupSize = LV.WorkgroupSize;
-
-  if (print_kernel_trace >= LAUNCH) {
-    int num_groups = GridSize / WorkgroupSize;
-    // enum modes are SPMD, GENERIC, NONE 0,1,2
-    // if doing rtl timing, print to stderr, unless stdout requested.
-    bool traceToStdout = print_kernel_trace & (RTL_TO_STDOUT | RTL_TIMING);
-    fprintf(traceToStdout ? stdout : stderr,
-            "DEVID:%2d SGN:%1d ConstWGSize:%-4d args:%2d teamsXthrds:(%4dX%4d) "
-            "reqd:(%4dX%4d) lds_usage:%uB sgpr_count:%u vgpr_count:%u "
-            "sgpr_spill_count:%u vgpr_spill_count:%u tripcount:%lu n:%s\n",
-            device_id, KernelInfo->ExecutionMode, KernelInfo->ConstWGSize,
-            arg_num, num_groups, WorkgroupSize, num_teams, thread_limit,
-            group_segment_size, sgpr_count, vgpr_count, sgpr_spill_count,
-            vgpr_spill_count, loop_tripcount, KernelInfo->Name);
-  }
-
-  // Run on the device.
-  {
-    hsa_queue_t *queue = DeviceInfo.HSAQueues[device_id].get();
-    if (!queue) {
-      return OFFLOAD_FAIL;
-    }
-    uint64_t packet_id = acquire_available_packet_id(queue);
-
-    const uint32_t mask = queue->size - 1; // size is a power of 2
-    hsa_kernel_dispatch_packet_t *packet =
-        (hsa_kernel_dispatch_packet_t *)queue->base_address +
-        (packet_id & mask);
-
-    // packet->header is written last
-    packet->setup = UINT16_C(1) << HSA_KERNEL_DISPATCH_PACKET_SETUP_DIMENSIONS;
-    packet->workgroup_size_x = WorkgroupSize;
-    packet->workgroup_size_y = 1;
-    packet->workgroup_size_z = 1;
-    packet->reserved0 = 0;
-    packet->grid_size_x = GridSize;
-    packet->grid_size_y = 1;
-    packet->grid_size_z = 1;
-    packet->private_segment_size = KernelInfoEntry.private_segment_size;
-    packet->group_segment_size = KernelInfoEntry.group_segment_size;
-    packet->kernel_object = KernelInfoEntry.kernel_object;
-    packet->kernarg_address = 0;     // use the block allocator
-    packet->reserved2 = 0;           // impl writes id_ here
-    packet->completion_signal = {0}; // may want a pool of signals
-
-    KernelArgPool *ArgPool = nullptr;
-    void *kernarg = nullptr;
-    {
-      auto it = KernelArgPoolMap.find(std::string(KernelInfo->Name));
-      if (it != KernelArgPoolMap.end()) {
-        ArgPool = (it->second).get();
-      }
-    }
-    if (!ArgPool) {
-      DP("Warning: No ArgPool for %s on device %d\n", KernelInfo->Name,
-         device_id);
-    }
-    {
-      if (ArgPool) {
-        assert(ArgPool->kernarg_segment_size == (arg_num * sizeof(void *)));
-        kernarg = ArgPool->allocate(arg_num);
-      }
-      if (!kernarg) {
-        DP("Allocate kernarg failed\n");
-        return OFFLOAD_FAIL;
-      }
-
-      // Copy explicit arguments
-      for (int i = 0; i < arg_num; i++) {
-        memcpy((char *)kernarg + sizeof(void *) * i, args[i], sizeof(void *));
-      }
-
-      // Initialize implicit arguments. TODO: Which of these can be dropped
-      impl_implicit_args_t *impl_args =
-          reinterpret_cast<impl_implicit_args_t *>(
-              static_cast<char *>(kernarg) + ArgPool->kernarg_segment_size);
-      memset(impl_args, 0,
-             sizeof(impl_implicit_args_t)); // may not be necessary
-      impl_args->offset_x = 0;
-      impl_args->offset_y = 0;
-      impl_args->offset_z = 0;
-
-      // assign a hostcall buffer for the selected Q
-      if (__atomic_load_n(&DeviceInfo.hostcall_required, __ATOMIC_ACQUIRE)) {
-        // hostrpc_assign_buffer is not thread safe, and this function is
-        // under a multiple reader lock, not a writer lock.
-        static pthread_mutex_t hostcall_init_lock = PTHREAD_MUTEX_INITIALIZER;
-        pthread_mutex_lock(&hostcall_init_lock);
-        unsigned long buffer = hostrpc_assign_buffer(
-            DeviceInfo.HSAAgents[device_id], queue, device_id);
-        pthread_mutex_unlock(&hostcall_init_lock);
-        if (!buffer) {
-          DP("hostrpc_assign_buffer failed, gpu would dereference null and "
-             "error\n");
-          return OFFLOAD_FAIL;
-        }
-
-        if (KernelInfoEntry.implicit_argument_count >= 4) {
-          // Initialise pointer for implicit_argument_count != 0 ABI
-          // Guess that the right implicit argument is at offset 24 after
-          // the explicit arguments. In the future, should be able to read
-          // the offset from msgpack. Clang is not annotating it at present.
-          uint64_t Offset =
-              sizeof(void *) * (KernelInfoEntry.explicit_argument_count + 3);
-          if ((Offset + 8) > (ArgPool->kernarg_segment_size)) {
-            DP("Bad offset of hostcall, exceeds kernarg segment size\n");
-          } else {
-            memcpy(static_cast<char *>(kernarg) + Offset, &buffer, 8);
-          }
-        }
-
-        // initialise pointer for implicit_argument_count == 0 ABI
-        impl_args->hostcall_ptr = buffer;
-      }
-
-      packet->kernarg_address = kernarg;
-    }
-
-    hsa_signal_t s = DeviceInfo.FreeSignalPool.pop();
-    if (s.handle == 0) {
-      DP("Failed to get signal instance\n");
-      return OFFLOAD_FAIL;
-    }
-    packet->completion_signal = s;
-    hsa_signal_store_relaxed(packet->completion_signal, 1);
-
-    // Publish the packet indicating it is ready to be processed
-    core::packet_store_release(reinterpret_cast<uint32_t *>(packet),
-                               core::create_header(), packet->setup);
-
-    // Since the packet is already published, its contents must not be
-    // accessed any more
-    hsa_signal_store_relaxed(queue->doorbell_signal, packet_id);
-
-    while (hsa_signal_wait_scacquire(s, HSA_SIGNAL_CONDITION_EQ, 0, UINT64_MAX,
-                                     HSA_WAIT_STATE_BLOCKED) != 0)
-      ;
-
-    assert(ArgPool);
-    ArgPool->deallocate(kernarg);
-    DeviceInfo.FreeSignalPool.push(s);
-  }
-
-  DP("Kernel completed\n");
-  return OFFLOAD_SUCCESS;
-}
-
-bool elf_machine_id_is_amdgcn(__tgt_device_image *image) {
-  const uint16_t amdgcnMachineID = 224; // EM_AMDGPU may not be in system elf.h
-  int32_t r = elf_check_machine(image, amdgcnMachineID);
-  if (!r) {
-    DP("Supported machine ID not found\n");
-  }
-  return r;
-}
-
-uint32_t elf_e_flags(__tgt_device_image *image) {
-  char *img_begin = (char *)image->ImageStart;
-  size_t img_size = (char *)image->ImageEnd - img_begin;
-
-  Elf *e = elf_memory(img_begin, img_size);
-  if (!e) {
-    DP("Unable to get ELF handle: %s!\n", elf_errmsg(-1));
-    return 0;
-  }
-
-  Elf64_Ehdr *eh64 = elf64_getehdr(e);
-
-  if (!eh64) {
-    DP("Unable to get machine ID from ELF file!\n");
-    elf_end(e);
-    return 0;
-  }
-
-  uint32_t Flags = eh64->e_flags;
-
-  elf_end(e);
-  DP("ELF Flags: 0x%x\n", Flags);
-  return Flags;
-}
-} // namespace
-
-int32_t __tgt_rtl_is_valid_binary(__tgt_device_image *image) {
-  return elf_machine_id_is_amdgcn(image);
-}
-
-int __tgt_rtl_number_of_devices() {
-  // If the construction failed, no methods are safe to call
-  if (DeviceInfo.ConstructionSucceeded) {
-    return DeviceInfo.NumberOfDevices;
-  } else {
-    DP("AMDGPU plugin construction failed. Zero devices available\n");
-    return 0;
-  }
-}
-
-int64_t __tgt_rtl_init_requires(int64_t RequiresFlags) {
-  DP("Init requires flags to %ld\n", RequiresFlags);
-  DeviceInfo.RequiresFlags = RequiresFlags;
-  return RequiresFlags;
-}
-
-namespace {
-template <typename T> bool enforce_upper_bound(T *value, T upper) {
-  bool changed = *value > upper;
-  if (changed) {
-    *value = upper;
-  }
-  return changed;
-}
-} // namespace
-
-int32_t __tgt_rtl_init_device(int device_id) {
-  hsa_status_t err;
-
-  // this is per device id init
-  DP("Initialize the device id: %d\n", device_id);
-
-  hsa_agent_t agent = DeviceInfo.HSAAgents[device_id];
-
-  // Get number of Compute Unit
-  uint32_t compute_units = 0;
-  err = hsa_agent_get_info(
-      agent, (hsa_agent_info_t)HSA_AMD_AGENT_INFO_COMPUTE_UNIT_COUNT,
-      &compute_units);
-  if (err != HSA_STATUS_SUCCESS) {
-    DeviceInfo.ComputeUnits[device_id] = 1;
-    DP("Error getting compute units : settiing to 1\n");
-  } else {
-    DeviceInfo.ComputeUnits[device_id] = compute_units;
-    DP("Using %d compute unis per grid\n", DeviceInfo.ComputeUnits[device_id]);
-  }
-
-  char GetInfoName[64]; // 64 max size returned by get info
-  err = hsa_agent_get_info(agent, (hsa_agent_info_t)HSA_AGENT_INFO_NAME,
-                           (void *)GetInfoName);
-  if (err)
-    DeviceInfo.GPUName[device_id] = "--unknown gpu--";
-  else {
-    DeviceInfo.GPUName[device_id] = GetInfoName;
-  }
-
-  if (print_kernel_trace & STARTUP_DETAILS)
-    DP("Device#%-2d CU's: %2d %s\n", device_id,
-       DeviceInfo.ComputeUnits[device_id],
-       DeviceInfo.GPUName[device_id].c_str());
-
-  // Query attributes to determine number of threads/block and blocks/grid.
-  uint16_t workgroup_max_dim[3];
-  err = hsa_agent_get_info(agent, HSA_AGENT_INFO_WORKGROUP_MAX_DIM,
-                           &workgroup_max_dim);
-  if (err != HSA_STATUS_SUCCESS) {
-    DeviceInfo.GroupsPerDevice[device_id] = RTLDeviceInfoTy::DefaultNumTeams;
-    DP("Error getting grid dims: num groups : %d\n",
-       RTLDeviceInfoTy::DefaultNumTeams);
-  } else if (workgroup_max_dim[0] <= RTLDeviceInfoTy::HardTeamLimit) {
-    DeviceInfo.GroupsPerDevice[device_id] = workgroup_max_dim[0];
-    DP("Using %d ROCm blocks per grid\n",
-       DeviceInfo.GroupsPerDevice[device_id]);
-  } else {
-    DeviceInfo.GroupsPerDevice[device_id] = RTLDeviceInfoTy::HardTeamLimit;
-    DP("Max ROCm blocks per grid %d exceeds the hard team limit %d, capping "
-       "at the hard limit\n",
-       workgroup_max_dim[0], RTLDeviceInfoTy::HardTeamLimit);
-  }
-
-  // Get thread limit
-  hsa_dim3_t grid_max_dim;
-  err = hsa_agent_get_info(agent, HSA_AGENT_INFO_GRID_MAX_DIM, &grid_max_dim);
-  if (err == HSA_STATUS_SUCCESS) {
-    DeviceInfo.ThreadsPerGroup[device_id] =
-        reinterpret_cast<uint32_t *>(&grid_max_dim)[0] /
-        DeviceInfo.GroupsPerDevice[device_id];
-
-    if (DeviceInfo.ThreadsPerGroup[device_id] == 0) {
-      DeviceInfo.ThreadsPerGroup[device_id] = RTLDeviceInfoTy::Max_WG_Size;
-      DP("Default thread limit: %d\n", RTLDeviceInfoTy::Max_WG_Size);
-    } else if (enforce_upper_bound(&DeviceInfo.ThreadsPerGroup[device_id],
-                                   RTLDeviceInfoTy::Max_WG_Size)) {
-      DP("Capped thread limit: %d\n", RTLDeviceInfoTy::Max_WG_Size);
-    } else {
-      DP("Using ROCm Queried thread limit: %d\n",
-         DeviceInfo.ThreadsPerGroup[device_id]);
-    }
-  } else {
-    DeviceInfo.ThreadsPerGroup[device_id] = RTLDeviceInfoTy::Max_WG_Size;
-    DP("Error getting max block dimension, use default:%d \n",
-       RTLDeviceInfoTy::Max_WG_Size);
-  }
-
-  // Get wavefront size
-  uint32_t wavefront_size = 0;
-  err =
-      hsa_agent_get_info(agent, HSA_AGENT_INFO_WAVEFRONT_SIZE, &wavefront_size);
-  if (err == HSA_STATUS_SUCCESS) {
-    DP("Queried wavefront size: %d\n", wavefront_size);
-    DeviceInfo.WarpSize[device_id] = wavefront_size;
-  } else {
-    // TODO: Burn the wavefront size into the code object
-    DP("Warning: Unknown wavefront size, assuming 64\n");
-    DeviceInfo.WarpSize[device_id] = 64;
-  }
-
-  // Adjust teams to the env variables
-
-  if (DeviceInfo.Env.TeamLimit > 0 &&
-      (enforce_upper_bound(&DeviceInfo.GroupsPerDevice[device_id],
-                           DeviceInfo.Env.TeamLimit))) {
-    DP("Capping max groups per device to OMP_TEAM_LIMIT=%d\n",
-       DeviceInfo.Env.TeamLimit);
-  }
-
-  // Set default number of teams
-  if (DeviceInfo.Env.NumTeams > 0) {
-    DeviceInfo.NumTeams[device_id] = DeviceInfo.Env.NumTeams;
-    DP("Default number of teams set according to environment %d\n",
-       DeviceInfo.Env.NumTeams);
-  } else {
-    char *TeamsPerCUEnvStr = getenv("OMP_TARGET_TEAMS_PER_PROC");
-    int TeamsPerCU = DefaultTeamsPerCU;
-    if (TeamsPerCUEnvStr) {
-      TeamsPerCU = std::stoi(TeamsPerCUEnvStr);
-    }
-
-    DeviceInfo.NumTeams[device_id] =
-        TeamsPerCU * DeviceInfo.ComputeUnits[device_id];
-    DP("Default number of teams = %d * number of compute units %d\n",
-       TeamsPerCU, DeviceInfo.ComputeUnits[device_id]);
-  }
-
-  if (enforce_upper_bound(&DeviceInfo.NumTeams[device_id],
-                          DeviceInfo.GroupsPerDevice[device_id])) {
-    DP("Default number of teams exceeds device limit, capping at %d\n",
-       DeviceInfo.GroupsPerDevice[device_id]);
-  }
-
-  // Adjust threads to the env variables
-  if (DeviceInfo.Env.TeamThreadLimit > 0 &&
-      (enforce_upper_bound(&DeviceInfo.NumThreads[device_id],
-                           DeviceInfo.Env.TeamThreadLimit))) {
-    DP("Capping max number of threads to OMP_TEAMS_THREAD_LIMIT=%d\n",
-       DeviceInfo.Env.TeamThreadLimit);
-  }
-
-  // Set default number of threads
-  DeviceInfo.NumThreads[device_id] = RTLDeviceInfoTy::Default_WG_Size;
-  DP("Default number of threads set according to library's default %d\n",
-     RTLDeviceInfoTy::Default_WG_Size);
-  if (enforce_upper_bound(&DeviceInfo.NumThreads[device_id],
-                          DeviceInfo.ThreadsPerGroup[device_id])) {
-    DP("Default number of threads exceeds device limit, capping at %d\n",
-       DeviceInfo.ThreadsPerGroup[device_id]);
-  }
-
-  DP("Device %d: default limit for groupsPerDevice %d & threadsPerGroup %d\n",
-     device_id, DeviceInfo.GroupsPerDevice[device_id],
-     DeviceInfo.ThreadsPerGroup[device_id]);
-
-  DP("Device %d: wavefront size %d, total threads %d x %d = %d\n", device_id,
-     DeviceInfo.WarpSize[device_id], DeviceInfo.ThreadsPerGroup[device_id],
-     DeviceInfo.GroupsPerDevice[device_id],
-     DeviceInfo.GroupsPerDevice[device_id] *
-         DeviceInfo.ThreadsPerGroup[device_id]);
-
-  // Initialize memspace table to keep track of coarse grain memory regions
-  // in USM mode
-  if (DeviceInfo.RequiresFlags & OMP_REQ_UNIFIED_SHARED_MEMORY) {
-    // TODO: add framework for multiple systems supporting unified_shared_memory
-    coarse_grain_mem_tab = new AMDGPUMemTypeBitFieldTable(
-        AMDGPU_X86_64_SystemConfiguration::max_addressable_byte,
-        AMDGPU_X86_64_SystemConfiguration::page_size);
-  }
-  return OFFLOAD_SUCCESS;
-}
-
-namespace {
-Elf64_Shdr *find_only_SHT_HASH(Elf *elf) {
-  size_t N;
-  int rc = elf_getshdrnum(elf, &N);
-  if (rc != 0) {
-    return nullptr;
-  }
-
-  Elf64_Shdr *result = nullptr;
-  for (size_t i = 0; i < N; i++) {
-    Elf_Scn *scn = elf_getscn(elf, i);
-    if (scn) {
-      Elf64_Shdr *shdr = elf64_getshdr(scn);
-      if (shdr) {
-        if (shdr->sh_type == SHT_HASH) {
-          if (result == nullptr) {
-            result = shdr;
-          } else {
-            // multiple SHT_HASH sections not handled
-            return nullptr;
-          }
-        }
-      }
-    }
-  }
-  return result;
-}
-
-const Elf64_Sym *elf_lookup(Elf *elf, char *base, Elf64_Shdr *section_hash,
-                            const char *symname) {
-
-  assert(section_hash);
-  size_t section_symtab_index = section_hash->sh_link;
-  Elf64_Shdr *section_symtab =
-      elf64_getshdr(elf_getscn(elf, section_symtab_index));
-  size_t section_strtab_index = section_symtab->sh_link;
-
-  const Elf64_Sym *symtab =
-      reinterpret_cast<const Elf64_Sym *>(base + section_symtab->sh_offset);
-
-  const uint32_t *hashtab =
-      reinterpret_cast<const uint32_t *>(base + section_hash->sh_offset);
-
-  // Layout:
-  // nbucket
-  // nchain
-  // bucket[nbucket]
-  // chain[nchain]
-  uint32_t nbucket = hashtab[0];
-  const uint32_t *bucket = &hashtab[2];
-  const uint32_t *chain = &hashtab[nbucket + 2];
-
-  const size_t max = strlen(symname) + 1;
-  const uint32_t hash = elf_hash(symname);
-  for (uint32_t i = bucket[hash % nbucket]; i != 0; i = chain[i]) {
-    char *n = elf_strptr(elf, section_strtab_index, symtab[i].st_name);
-    if (strncmp(symname, n, max) == 0) {
-      return &symtab[i];
-    }
-  }
-
-  return nullptr;
-}
-
-struct symbol_info {
-  void *addr = nullptr;
-  uint32_t size = UINT32_MAX;
-  uint32_t sh_type = SHT_NULL;
-};
-
-int get_symbol_info_without_loading(Elf *elf, char *base, const char *symname,
-                                    symbol_info *res) {
-  if (elf_kind(elf) != ELF_K_ELF) {
-    return 1;
-  }
-
-  Elf64_Shdr *section_hash = find_only_SHT_HASH(elf);
-  if (!section_hash) {
-    return 1;
-  }
-
-  const Elf64_Sym *sym = elf_lookup(elf, base, section_hash, symname);
-  if (!sym) {
-    return 1;
-  }
-
-  if (sym->st_size > UINT32_MAX) {
-    return 1;
-  }
-
-  if (sym->st_shndx == SHN_UNDEF) {
-    return 1;
-  }
-
-  Elf_Scn *section = elf_getscn(elf, sym->st_shndx);
-  if (!section) {
-    return 1;
-  }
-
-  Elf64_Shdr *header = elf64_getshdr(section);
-  if (!header) {
-    return 1;
-  }
-
-  res->addr = sym->st_value + base;
-  res->size = static_cast<uint32_t>(sym->st_size);
-  res->sh_type = header->sh_type;
-  return 0;
-}
-
-int get_symbol_info_without_loading(char *base, size_t img_size,
-                                    const char *symname, symbol_info *res) {
-  Elf *elf = elf_memory(base, img_size);
-  if (elf) {
-    int rc = get_symbol_info_without_loading(elf, base, symname, res);
-    elf_end(elf);
-    return rc;
-  }
-  return 1;
-}
-
-hsa_status_t interop_get_symbol_info(char *base, size_t img_size,
-                                     const char *symname, void **var_addr,
-                                     uint32_t *var_size) {
-  symbol_info si;
-  int rc = get_symbol_info_without_loading(base, img_size, symname, &si);
-  if (rc == 0) {
-    *var_addr = si.addr;
-    *var_size = si.size;
-    return HSA_STATUS_SUCCESS;
-  } else {
-    return HSA_STATUS_ERROR;
-  }
-}
-
-template <typename C>
-hsa_status_t module_register_from_memory_to_place(
-    std::map<std::string, atl_kernel_info_t> &KernelInfoTable,
-    std::map<std::string, atl_symbol_info_t> &SymbolInfoTable,
-    void *module_bytes, size_t module_size, int DeviceId, C cb,
-    std::vector<hsa_executable_t> &HSAExecutables) {
-  auto L = [](void *data, size_t size, void *cb_state) -> hsa_status_t {
-    C *unwrapped = static_cast<C *>(cb_state);
-    return (*unwrapped)(data, size);
-  };
-  return core::RegisterModuleFromMemory(
-      KernelInfoTable, SymbolInfoTable, module_bytes, module_size,
-      DeviceInfo.HSAAgents[DeviceId], L, static_cast<void *>(&cb),
-      HSAExecutables);
-}
-} // namespace
-
-static uint64_t get_device_State_bytes(char *ImageStart, size_t img_size) {
-  uint64_t device_State_bytes = 0;
-  {
-    // If this is the deviceRTL, get the state variable size
-    symbol_info size_si;
-    int rc = get_symbol_info_without_loading(
-        ImageStart, img_size, "omptarget_nvptx_device_State_size", &size_si);
-
-    if (rc == 0) {
-      if (size_si.size != sizeof(uint64_t)) {
-        DP("Found device_State_size variable with wrong size\n");
-        return 0;
-      }
-
-      // Read number of bytes directly from the elf
-      memcpy(&device_State_bytes, size_si.addr, sizeof(uint64_t));
-    }
-  }
-  return device_State_bytes;
-}
-
-static __tgt_target_table *
-__tgt_rtl_load_binary_locked(int32_t device_id, __tgt_device_image *image);
-
-static __tgt_target_table *
-__tgt_rtl_load_binary_locked(int32_t device_id, __tgt_device_image *image);
-
-__tgt_target_table *__tgt_rtl_load_binary(int32_t device_id,
-                                          __tgt_device_image *image) {
-  DeviceInfo.load_run_lock.lock();
-  __tgt_target_table *res = __tgt_rtl_load_binary_locked(device_id, image);
-  DeviceInfo.load_run_lock.unlock();
-  return res;
-}
-
-struct device_environment {
-  // initialise an DeviceEnvironmentTy in the deviceRTL
-  // patches around differences in the deviceRTL between trunk, aomp,
-  // rocmcc. Over time these differences will tend to zero and this class
-  // simplified.
-  // Symbol may be in .data or .bss, and may be missing fields, todo:
-  // review aomp/trunk/rocm and simplify the following
-
-  // The symbol may also have been deadstripped because the device side
-  // accessors were unused.
-
-  // If the symbol is in .data (aomp, rocm) it can be written directly.
-  // If it is in .bss, we must wait for it to be allocated space on the
-  // gpu (trunk) and initialize after loading.
-  const char *sym() { return "omptarget_device_environment"; }
-
-  DeviceEnvironmentTy host_device_env;
-  symbol_info si;
-  bool valid = false;
-
-  __tgt_device_image *image;
-  const size_t img_size;
-
-  device_environment(int device_id, int number_devices,
-                     __tgt_device_image *image, const size_t img_size)
-      : image(image), img_size(img_size) {
-
-    host_device_env.NumDevices = number_devices;
-    host_device_env.DeviceNum = device_id;
-    host_device_env.DebugKind = 0;
-    host_device_env.DynamicMemSize = 0;
-    if (char *envStr = getenv("LIBOMPTARGET_DEVICE_RTL_DEBUG")) {
-      host_device_env.DebugKind = std::stoi(envStr);
-    }
-
-    int rc = get_symbol_info_without_loading((char *)image->ImageStart,
-                                             img_size, sym(), &si);
-    if (rc != 0) {
-      DP("Finding global device environment '%s' - symbol missing.\n", sym());
-      return;
-    }
-
-    if (si.size > sizeof(host_device_env)) {
-      DP("Symbol '%s' has size %u, expected at most %zu.\n", sym(), si.size,
-         sizeof(host_device_env));
-      return;
-    }
-
-    valid = true;
-  }
-
-  bool in_image() { return si.sh_type != SHT_NOBITS; }
-
-  hsa_status_t before_loading(void *data, size_t size) {
-    if (valid) {
-      if (in_image()) {
-        DP("Setting global device environment before load (%u bytes)\n",
-           si.size);
-        uint64_t offset = (char *)si.addr - (char *)image->ImageStart;
-        void *pos = (char *)data + offset;
-        memcpy(pos, &host_device_env, si.size);
-      }
-    }
-    return HSA_STATUS_SUCCESS;
-  }
-
-  hsa_status_t after_loading() {
-    if (valid) {
-      if (!in_image()) {
-        DP("Setting global device environment after load (%u bytes)\n",
-           si.size);
-        int device_id = host_device_env.DeviceNum;
-        auto &SymbolInfo = DeviceInfo.SymbolInfoTable[device_id];
-        void *state_ptr;
-        uint32_t state_ptr_size;
-        hsa_status_t err = interop_hsa_get_symbol_info(
-            SymbolInfo, device_id, sym(), &state_ptr, &state_ptr_size);
-        if (err != HSA_STATUS_SUCCESS) {
-          DP("failed to find %s in loaded image\n", sym());
-          return err;
-        }
-
-        if (state_ptr_size != si.size) {
-          DP("Symbol had size %u before loading, %u after\n", state_ptr_size,
-             si.size);
-          return HSA_STATUS_ERROR;
-        }
-
-        return DeviceInfo.freesignalpool_memcpy_h2d(state_ptr, &host_device_env,
-                                                    state_ptr_size, device_id);
-      }
-    }
-    return HSA_STATUS_SUCCESS;
-  }
-};
-
-static hsa_status_t impl_calloc(void **ret_ptr, size_t size, int DeviceId) {
-  uint64_t rounded = 4 * ((size + 3) / 4);
-  void *ptr;
-  hsa_amd_memory_pool_t MemoryPool = DeviceInfo.getDeviceMemoryPool(DeviceId);
-  hsa_status_t err = hsa_amd_memory_pool_allocate(MemoryPool, rounded, 0, &ptr);
-  if (err != HSA_STATUS_SUCCESS) {
-    return err;
-  }
-
-  hsa_status_t rc = hsa_amd_memory_fill(ptr, 0, rounded / 4);
-  if (rc != HSA_STATUS_SUCCESS) {
-    DP("zero fill device_state failed with %u\n", rc);
-    core::Runtime::Memfree(ptr);
-    return HSA_STATUS_ERROR;
-  }
-
-  *ret_ptr = ptr;
-  return HSA_STATUS_SUCCESS;
-}
-
-static bool image_contains_symbol(void *data, size_t size, const char *sym) {
-  symbol_info si;
-  int rc = get_symbol_info_without_loading((char *)data, size, sym, &si);
-  return (rc == 0) && (si.addr != nullptr);
-}
-
-__tgt_target_table *__tgt_rtl_load_binary_locked(int32_t device_id,
-                                                 __tgt_device_image *image) {
-  // This function loads the device image onto gpu[device_id] and does other
-  // per-image initialization work. Specifically:
-  //
-  // - Initialize an DeviceEnvironmentTy instance embedded in the
-  //   image at the symbol "omptarget_device_environment"
-  //   Fields DebugKind, DeviceNum, NumDevices. Used by the deviceRTL.
-  //
-  // - Allocate a large array per-gpu (could be moved to init_device)
-  //   - Read a uint64_t at symbol omptarget_nvptx_device_State_size
-  //   - Allocate at least that many bytes of gpu memory
-  //   - Zero initialize it
-  //   - Write the pointer to the symbol omptarget_nvptx_device_State
-  //
-  // - Pulls some per-kernel information together from various sources and
-  //   records it in the KernelsList for quicker access later
-  //
-  // The initialization can be done before or after loading the image onto the
-  // gpu. This function presently does a mixture. Using the hsa api to get/set
-  // the information is simpler to implement, in exchange for more complicated
-  // runtime behaviour. E.g. launching a kernel or using dma to get eight bytes
-  // back from the gpu vs a hashtable lookup on the host.
-
-  const size_t img_size = (char *)image->ImageEnd - (char *)image->ImageStart;
-
-  DeviceInfo.clearOffloadEntriesTable(device_id);
-
-  // We do not need to set the ELF version because the caller of this function
-  // had to do that to decide the right runtime to use
-
-  if (!elf_machine_id_is_amdgcn(image)) {
-    return NULL;
-  }
-
-  {
-    auto env = device_environment(device_id, DeviceInfo.NumberOfDevices, image,
-                                  img_size);
-
-    auto &KernelInfo = DeviceInfo.KernelInfoTable[device_id];
-    auto &SymbolInfo = DeviceInfo.SymbolInfoTable[device_id];
-    hsa_status_t err = module_register_from_memory_to_place(
-        KernelInfo, SymbolInfo, (void *)image->ImageStart, img_size, device_id,
-        [&](void *data, size_t size) {
-          if (image_contains_symbol(data, size, "needs_hostcall_buffer")) {
-            __atomic_store_n(&DeviceInfo.hostcall_required, true,
-                             __ATOMIC_RELEASE);
-          }
-          return env.before_loading(data, size);
-        },
-        DeviceInfo.HSAExecutables);
-
-    check("Module registering", err);
-    if (err != HSA_STATUS_SUCCESS) {
-      const char *DeviceName = DeviceInfo.GPUName[device_id].c_str();
-      const char *ElfName = get_elf_mach_gfx_name(elf_e_flags(image));
-
-      if (strcmp(DeviceName, ElfName) != 0) {
-<<<<<<< HEAD
-        fprintf(stderr,
-                "Possible gpu arch mismatch: device:%s, image:%s please check"
-                " compiler flag: -march=<gpu>\n",
-                DeviceName, ElfName);
-      } else {
-        DP("Error loading image onto GPU: %s\n", get_error_string(err));
-      }
-
-      return NULL;
-    }
-
-    err = env.after_loading();
-    if (err != HSA_STATUS_SUCCESS) {
-      return NULL;
-    }
-  }
-
-  DP("AMDGPU module successfully loaded!\n");
-
-  {
-    // the device_State array is either large value in bss or a void* that
-    // needs to be assigned to a pointer to an array of size device_state_bytes
-    // If absent, it has been deadstripped and needs no setup.
-
-    void *state_ptr;
-    uint32_t state_ptr_size;
-    auto &SymbolInfoMap = DeviceInfo.SymbolInfoTable[device_id];
-    hsa_status_t err = interop_hsa_get_symbol_info(
-        SymbolInfoMap, device_id, "omptarget_nvptx_device_State", &state_ptr,
-        &state_ptr_size);
-
-    if (err != HSA_STATUS_SUCCESS) {
-      DP("No device_state symbol found, skipping initialization\n");
-    } else {
-      if (state_ptr_size < sizeof(void *)) {
-        DP("unexpected size of state_ptr %u != %zu\n", state_ptr_size,
-           sizeof(void *));
-        return NULL;
-      }
-
-      // if it's larger than a void*, assume it's a bss array and no further
-      // initialization is required. Only try to set up a pointer for
-      // sizeof(void*)
-      if (state_ptr_size == sizeof(void *)) {
-        uint64_t device_State_bytes =
-            get_device_State_bytes((char *)image->ImageStart, img_size);
-        if (device_State_bytes == 0) {
-          DP("Can't initialize device_State, missing size information\n");
-          return NULL;
-        }
-
-        auto &dss = DeviceInfo.deviceStateStore[device_id];
-        if (dss.first.get() == nullptr) {
-          assert(dss.second == 0);
-          void *ptr = NULL;
-          hsa_status_t err = impl_calloc(&ptr, device_State_bytes, device_id);
-          if (err != HSA_STATUS_SUCCESS) {
-            DP("Failed to allocate device_state array\n");
-            return NULL;
-          }
-          dss = {
-              std::unique_ptr<void, RTLDeviceInfoTy::implFreePtrDeletor>{ptr},
-              device_State_bytes,
-          };
-        }
-
-        void *ptr = dss.first.get();
-        if (device_State_bytes != dss.second) {
-          DP("Inconsistent sizes of device_State unsupported\n");
-          return NULL;
-        }
-
-        // write ptr to device memory so it can be used by later kernels
-        err = DeviceInfo.freesignalpool_memcpy_h2d(state_ptr, &ptr,
-                                                   sizeof(void *), device_id);
-        if (err != HSA_STATUS_SUCCESS) {
-          DP("memcpy install of state_ptr failed\n");
-          return NULL;
-        }
-      }
-    }
-  }
-
-  // Here, we take advantage of the data that is appended after img_end to get
-  // the symbols' name we need to load. This data consist of the host entries
-  // begin and end as well as the target name (see the offloading linker script
-  // creation in clang compiler).
-
-  // Find the symbols in the module by name. The name can be obtain by
-  // concatenating the host entry name with the target name
-
-  __tgt_offload_entry *HostBegin = image->EntriesBegin;
-  __tgt_offload_entry *HostEnd = image->EntriesEnd;
-
-  for (__tgt_offload_entry *e = HostBegin; e != HostEnd; ++e) {
-
-    if (!e->addr) {
-      // The host should have always something in the address to
-      // uniquely identify the target region.
-      DP("Analyzing host entry '<null>' (size = %lld)...\n",
-         (unsigned long long)e->size);
-      return NULL;
-    }
-
-    if (e->size) {
-      __tgt_offload_entry entry = *e;
-
-      void *varptr;
-      uint32_t varsize;
-
-      auto &SymbolInfoMap = DeviceInfo.SymbolInfoTable[device_id];
-      hsa_status_t err = interop_hsa_get_symbol_info(
-          SymbolInfoMap, device_id, e->name, &varptr, &varsize);
-
-      if (err != HSA_STATUS_SUCCESS) {
-        // Inform the user what symbol prevented offloading
-        DP("Loading global '%s' (Failed)\n", e->name);
-        return NULL;
-      }
-
-      if (varsize != e->size) {
-        DP("Loading global '%s' - size mismatch (%u != %lu)\n", e->name,
-           varsize, e->size);
-        return NULL;
-      }
-
-      DP("Entry point " DPxMOD " maps to global %s (" DPxMOD ")\n",
-         DPxPTR(e - HostBegin), e->name, DPxPTR(varptr));
-      entry.addr = (void *)varptr;
-
-      DeviceInfo.addOffloadEntry(device_id, entry);
-
-      if (DeviceInfo.RequiresFlags & OMP_REQ_UNIFIED_SHARED_MEMORY &&
-          e->flags & OMP_DECLARE_TARGET_LINK) {
-        // If unified memory is present any target link variables
-        // can access host addresses directly. There is no longer a
-        // need for device copies.
-        err = DeviceInfo.freesignalpool_memcpy_h2d(varptr, e->addr,
-                                                   sizeof(void *), device_id);
-        if (err != HSA_STATUS_SUCCESS)
-          DP("Error when copying USM\n");
-        DP("Copy linked variable host address (" DPxMOD ")"
-           "to device address (" DPxMOD ")\n",
-           DPxPTR(*((void **)e->addr)), DPxPTR(varptr));
-      }
-
-      continue;
-    }
-
-    DP("to find the kernel name: %s size: %lu\n", e->name, strlen(e->name));
-
-    // errors in kernarg_segment_size previously treated as = 0 (or as undef)
-    uint32_t kernarg_segment_size = 0;
-    auto &KernelInfoMap = DeviceInfo.KernelInfoTable[device_id];
-    hsa_status_t err = HSA_STATUS_SUCCESS;
-    if (!e->name) {
-      err = HSA_STATUS_ERROR;
-    } else {
-      std::string kernelStr = std::string(e->name);
-      auto It = KernelInfoMap.find(kernelStr);
-      if (It != KernelInfoMap.end()) {
-        atl_kernel_info_t info = It->second;
-        kernarg_segment_size = info.kernel_segment_size;
-      } else {
-        err = HSA_STATUS_ERROR;
-      }
-    }
-
-    // default value GENERIC (in case symbol is missing from cubin file)
-    llvm::omp::OMPTgtExecModeFlags ExecModeVal =
-        llvm::omp::OMPTgtExecModeFlags::OMP_TGT_EXEC_MODE_GENERIC;
-
-    // get flat group size if present, else Default_WG_Size
-    int16_t WGSizeVal = RTLDeviceInfoTy::Default_WG_Size;
-
-    // get Kernel Descriptor if present.
-    // Keep struct in sync wih getTgtAttributeStructQTy in CGOpenMPRuntime.cpp
-    struct KernDescValType {
-      uint16_t Version;
-      uint16_t TSize;
-      uint16_t WG_Size;
-    };
-    struct KernDescValType KernDescVal;
-    std::string KernDescNameStr(e->name);
-    KernDescNameStr += "_kern_desc";
-    const char *KernDescName = KernDescNameStr.c_str();
-
-    void *KernDescPtr;
-    uint32_t KernDescSize;
-    void *CallStackAddr = nullptr;
-    err = interop_get_symbol_info((char *)image->ImageStart, img_size,
-                                  KernDescName, &KernDescPtr, &KernDescSize);
-
-    // Two variables are used to communicate workgroup size in amd-stg-open,
-    // neither present in trunk.
-    // VAR_kern_desc is always emitted, contains a wg size which is either zero
-    // or a value known at compile time
-    // VAR_wg_size is only emitted if there is a value known at compile time
-    // If both are present, it's because the value was known at compile time and
-    // the value will match.
-    // The commit that added this comment changed clang to emit the VAR_wg_size
-    // whenever it emits VAR_kern_desc, with the same default value of zero
-    // if the value is not derivable at compile time.
-
-    if (err == HSA_STATUS_SUCCESS) {
-      if ((size_t)KernDescSize != sizeof(KernDescVal))
-        DP("Loading global computation properties '%s' - size mismatch (%u != "
-           "%lu)\n",
-           KernDescName, KernDescSize, sizeof(KernDescVal));
-
-      memcpy(&KernDescVal, KernDescPtr, (size_t)KernDescSize);
-
-      // Check structure size against recorded size.
-      if ((size_t)KernDescSize != KernDescVal.TSize)
-        DP("KernDescVal size %lu does not match advertized size %d for '%s'\n",
-           sizeof(KernDescVal), KernDescVal.TSize, KernDescName);
-
-      DP("After loading global for %s KernDesc \n", KernDescName);
-      DP("KernDesc: Version: %d\n", KernDescVal.Version);
-      DP("KernDesc: TSize: %d\n", KernDescVal.TSize);
-      DP("KernDesc: WG_Size: %d\n", KernDescVal.WG_Size);
-
-      if (KernDescVal.WG_Size == 0) {
-        KernDescVal.WG_Size = RTLDeviceInfoTy::Default_WG_Size;
-        DP("Setting KernDescVal.WG_Size to default %d\n", KernDescVal.WG_Size);
-      }
-      WGSizeVal = KernDescVal.WG_Size;
-      DP("WGSizeVal %d\n", WGSizeVal);
-      check("Loading KernDesc computation property", err);
-    } else {
-      DP("Warning: Loading KernDesc '%s' - symbol not found, ", KernDescName);
-
-      // Flat group size
-      std::string WGSizeNameStr(e->name);
-      WGSizeNameStr += "_wg_size";
-      const char *WGSizeName = WGSizeNameStr.c_str();
-
-      void *WGSizePtr;
-      uint32_t WGSize;
-      err = interop_get_symbol_info((char *)image->ImageStart, img_size,
-                                    WGSizeName, &WGSizePtr, &WGSize);
-
-      if (err == HSA_STATUS_SUCCESS) {
-        if ((size_t)WGSize != sizeof(int16_t)) {
-          DP("Loading global computation properties '%s' - size mismatch (%u "
-             "!= "
-             "%lu)\n",
-             WGSizeName, WGSize, sizeof(int16_t));
-          return NULL;
-        }
-
-        memcpy(&WGSizeVal, WGSizePtr, (size_t)WGSize);
-
-        DP("After loading global for %s WGSize = %d\n", WGSizeName, WGSizeVal);
-
-        if (WGSizeVal == 0) {
-          // zero means not known at compile time, use the default
-          WGSizeVal = RTLDeviceInfoTy::Default_WG_Size;
-        }
-
-        if (WGSizeVal < RTLDeviceInfoTy::Default_WG_Size ||
-            WGSizeVal > RTLDeviceInfoTy::Max_WG_Size) {
-          DP("Error wrong WGSize value specified in HSA code object file: "
-             "%d\n",
-             WGSizeVal);
-          WGSizeVal = RTLDeviceInfoTy::Default_WG_Size;
-        }
-=======
-        DP("Possible gpu arch mismatch: device:%s, image:%s please check"
-           " compiler flag: -march=<gpu>\n",
-           DeviceName, ElfName);
->>>>>>> e1b9d805
-      } else {
-        DP("Error loading image onto GPU: %s\n", get_error_string(err));
-      }
-
-      return NULL;
-    }
-
-<<<<<<< HEAD
-    // Read execution mode from global in binary
-    std::string ExecModeNameStr(e->name);
-    ExecModeNameStr += "_exec_mode";
-    const char *ExecModeName = ExecModeNameStr.c_str();
-
-    void *ExecModePtr;
-    uint32_t varsize;
-    err = interop_get_symbol_info((char *)image->ImageStart, img_size,
-                                  ExecModeName, &ExecModePtr, &varsize);
-    if (err == HSA_STATUS_SUCCESS) {
-      if ((size_t)varsize != sizeof(llvm::omp::OMPTgtExecModeFlags)) {
-        DP("Loading global computation properties '%s' - size mismatch(%u != "
-           "%lu)\n",
-           ExecModeName, varsize, sizeof(llvm::omp::OMPTgtExecModeFlags));
-        return NULL;
-      }
-=======
-    err = env.after_loading();
-    if (err != HSA_STATUS_SUCCESS) {
-      return NULL;
-    }
-  }
-
-  DP("AMDGPU module successfully loaded!\n");
->>>>>>> e1b9d805
-
-  {
-    // the device_State array is either large value in bss or a void* that
-    // needs to be assigned to a pointer to an array of size device_state_bytes
-    // If absent, it has been deadstripped and needs no setup.
-
-    void *state_ptr;
-    uint32_t state_ptr_size;
-    auto &SymbolInfoMap = DeviceInfo.SymbolInfoTable[device_id];
-    hsa_status_t err = interop_hsa_get_symbol_info(
-        SymbolInfoMap, device_id, "omptarget_nvptx_device_State", &state_ptr,
-        &state_ptr_size);
-
-    if (err != HSA_STATUS_SUCCESS) {
-      DP("No device_state symbol found, skipping initialization\n");
-    } else {
-      if (state_ptr_size < sizeof(void *)) {
-        DP("unexpected size of state_ptr %u != %zu\n", state_ptr_size,
-           sizeof(void *));
-        return NULL;
-      }
-<<<<<<< HEAD
-    } else {
-      DP("Loading global exec_mode '%s' - symbol missing, using default "
-         "value "
-         "GENERIC (1)\n",
-         ExecModeName);
-    }
-    check("Loading computation property", err);
-
-    KernelsList.push_back(KernelTy(ExecModeVal, WGSizeVal, device_id,
-                                   CallStackAddr, e->name, kernarg_segment_size,
-                                   DeviceInfo.KernArgPool));
-    __tgt_offload_entry entry = *e;
-    entry.addr = (void *)&KernelsList.back();
-    DeviceInfo.addOffloadEntry(device_id, entry);
-    DP("Entry point %ld maps to %s\n", e - HostBegin, e->name);
-  }
-
-  return DeviceInfo.getOffloadEntriesTable(device_id);
-}
-
-void *__tgt_rtl_data_alloc(int device_id, int64_t size, void *, int32_t kind) {
-  void *ptr = nullptr;
-  assert(device_id < DeviceInfo.NumberOfDevices && "Device ID too large");
-
-  ptr = DeviceInfo.DeviceAllocators[device_id].allocate(size, nullptr,
-                                                        (TargetAllocTy)kind);
-  if (kind == TARGET_ALLOC_SHARED) {
-    __tgt_rtl_set_coarse_grain_mem_region(ptr, size);
-  }
-
-  DP("Tgt alloc data %ld bytes, (tgt:%016llx).\n", size,
-     (long long unsigned)(Elf64_Addr)ptr);
-
-  return ptr;
-}
-=======
-
-      // if it's larger than a void*, assume it's a bss array and no further
-      // initialization is required. Only try to set up a pointer for
-      // sizeof(void*)
-      if (state_ptr_size == sizeof(void *)) {
-        uint64_t device_State_bytes =
-            get_device_State_bytes((char *)image->ImageStart, img_size);
-        if (device_State_bytes == 0) {
-          DP("Can't initialize device_State, missing size information\n");
-          return NULL;
-        }
->>>>>>> e1b9d805
-
-        auto &dss = DeviceInfo.deviceStateStore[device_id];
-        if (dss.first.get() == nullptr) {
-          assert(dss.second == 0);
-          void *ptr = NULL;
-          hsa_status_t err = impl_calloc(&ptr, device_State_bytes, device_id);
-          if (err != HSA_STATUS_SUCCESS) {
-            DP("Failed to allocate device_state array\n");
-            return NULL;
-          }
-          dss = {
-              std::unique_ptr<void, RTLDeviceInfoTy::implFreePtrDeletor>{ptr},
-              device_State_bytes,
-          };
-        }
-
-        void *ptr = dss.first.get();
-        if (device_State_bytes != dss.second) {
-          DP("Inconsistent sizes of device_State unsupported\n");
-          return NULL;
-        }
-
-        // write ptr to device memory so it can be used by later kernels
-        err = DeviceInfo.freesignalpool_memcpy_h2d(state_ptr, &ptr,
-                                                   sizeof(void *), device_id);
-        if (err != HSA_STATUS_SUCCESS) {
-          DP("memcpy install of state_ptr failed\n");
-          return NULL;
-        }
-      }
-    }
-  }
-
-  // Here, we take advantage of the data that is appended after img_end to get
-  // the symbols' name we need to load. This data consist of the host entries
-  // begin and end as well as the target name (see the offloading linker script
-  // creation in clang compiler).
-
-  // Find the symbols in the module by name. The name can be obtain by
-  // concatenating the host entry name with the target name
-
-  __tgt_offload_entry *HostBegin = image->EntriesBegin;
-  __tgt_offload_entry *HostEnd = image->EntriesEnd;
-
-<<<<<<< HEAD
-int32_t __tgt_rtl_data_delete(int device_id, void *tgt_ptr) {
-  assert(device_id < DeviceInfo.NumberOfDevices && "Device ID too large");
-  return DeviceInfo.DeviceAllocators[device_id].dev_free(tgt_ptr);
-}
-
-// Determine launch values for threadsPerGroup and num_groups.
-// Outputs: treadsPerGroup, num_groups
-// Inputs: Max_Teams, Max_WG_Size, Warp_Size, ExecutionMode,
-//         EnvTeamLimit, EnvNumTeams, num_teams, thread_limit,
-//         loop_tripcount.
-void getLaunchVals(int &threadsPerGroup, int &num_groups, int WarpSize,
-                   EnvironmentVariables Env, int ConstWGSize, int ExecutionMode,
-                   int num_teams, int thread_limit, uint64_t loop_tripcount,
-                   int DeviceNumTeams) {
-
-  threadsPerGroup = RTLDeviceInfoTy::Default_WG_Size;
-  num_groups = 0;
-=======
-  for (__tgt_offload_entry *e = HostBegin; e != HostEnd; ++e) {
-
-    if (!e->addr) {
-      // The host should have always something in the address to
-      // uniquely identify the target region.
-      DP("Analyzing host entry '<null>' (size = %lld)...\n",
-         (unsigned long long)e->size);
-      return NULL;
-    }
-
-    if (e->size) {
-      __tgt_offload_entry entry = *e;
->>>>>>> e1b9d805
-
-      void *varptr;
-      uint32_t varsize;
-
-<<<<<<< HEAD
-  if (print_kernel_trace & STARTUP_DETAILS) {
-    DP("RTLDeviceInfoTy::Max_Teams: %d\n", RTLDeviceInfoTy::Max_Teams);
-    DP("Max_Teams: %d\n", Max_Teams);
-    DP("RTLDeviceInfoTy::Warp_Size: %d\n", WarpSize);
-    DP("RTLDeviceInfoTy::Max_WG_Size: %d\n", RTLDeviceInfoTy::Max_WG_Size);
-    DP("RTLDeviceInfoTy::Default_WG_Size: %d\n",
-       RTLDeviceInfoTy::Default_WG_Size);
-    DP("thread_limit: %d\n", thread_limit);
-    DP("threadsPerGroup: %d\n", threadsPerGroup);
-    DP("ConstWGSize: %d\n", ConstWGSize);
-  }
-  // check for thread_limit() clause
-  if (thread_limit > 0) {
-    threadsPerGroup = thread_limit;
-    DP("Setting threads per block to requested %d\n", thread_limit);
-    if (threadsPerGroup > RTLDeviceInfoTy::Max_WG_Size) { // limit to max
-      threadsPerGroup = RTLDeviceInfoTy::Max_WG_Size;
-      DP("Setting threads per block to maximum %d\n", threadsPerGroup);
-    }
-  }
-  // check flat_max_work_group_size attr here
-  if (threadsPerGroup > ConstWGSize) {
-    threadsPerGroup = ConstWGSize;
-    DP("Reduced threadsPerGroup to flat-attr-group-size limit %d\n",
-       threadsPerGroup);
-  }
-
-  if (ExecutionMode ==
-      llvm::omp::OMPTgtExecModeFlags::OMP_TGT_EXEC_MODE_GENERIC) {
-    // Add master thread in additional warp for GENERIC mode
-    // Only one additional thread is started, not an entire warp
-
-    if (threadsPerGroup >= RTLDeviceInfoTy::Max_WG_Size)
-      // Do not exceed max number of threads: sacrifice last warp for
-      // the thread master
-      threadsPerGroup = RTLDeviceInfoTy::Max_WG_Size - WarpSize + 1;
-    else if (threadsPerGroup <= WarpSize)
-      // Cap threadsPerGroup at WarpSize level as we need a master
-      // FIXME: omp_get_num_threads still too big for thread_limit(<warpsize)
-      threadsPerGroup = WarpSize + 1;
-    else
-      threadsPerGroup = WarpSize * (threadsPerGroup / WarpSize) + 1;
-
-    DP("Adding master thread (+1)\n");
-  }
-
-  if (print_kernel_trace & STARTUP_DETAILS)
-    DP("threadsPerGroup: %d\n", threadsPerGroup);
-  DP("Preparing %d threads\n", threadsPerGroup);
-
-  // Set default num_groups (teams)
-  if (DeviceInfo.Env.TeamLimit > 0)
-    num_groups = (Max_Teams < DeviceInfo.Env.TeamLimit)
-                     ? Max_Teams
-                     : DeviceInfo.Env.TeamLimit;
-  else
-    num_groups = Max_Teams;
-  DP("Set default num of groups %d\n", num_groups);
-=======
-      auto &SymbolInfoMap = DeviceInfo.SymbolInfoTable[device_id];
-      hsa_status_t err = interop_hsa_get_symbol_info(
-          SymbolInfoMap, device_id, e->name, &varptr, &varsize);
-
-      if (err != HSA_STATUS_SUCCESS) {
-        // Inform the user what symbol prevented offloading
-        DP("Loading global '%s' (Failed)\n", e->name);
-        return NULL;
-      }
->>>>>>> e1b9d805
-
-      if (varsize != e->size) {
-        DP("Loading global '%s' - size mismatch (%u != %lu)\n", e->name,
-           varsize, e->size);
-        return NULL;
-      }
-
-      DP("Entry point " DPxMOD " maps to global %s (" DPxMOD ")\n",
-         DPxPTR(e - HostBegin), e->name, DPxPTR(varptr));
-      entry.addr = (void *)varptr;
-
-<<<<<<< HEAD
   // check for num_teams() clause
   if (num_teams > 0) {
     num_groups = (num_teams < num_groups) ? num_teams : num_groups;
@@ -2485,47 +1085,23 @@
         DP("Using %d teams due to loop trip count %" PRIu64 " and number of "
            "threads per block %d\n",
            num_groups, loop_tripcount, threadsPerGroup);
-=======
-      DeviceInfo.addOffloadEntry(device_id, entry);
-
-      if (DeviceInfo.RequiresFlags & OMP_REQ_UNIFIED_SHARED_MEMORY &&
-          e->flags & OMP_DECLARE_TARGET_LINK) {
-        // If unified memory is present any target link variables
-        // can access host addresses directly. There is no longer a
-        // need for device copies.
-        err = DeviceInfo.freesignalpool_memcpy_h2d(varptr, e->addr,
-                                                   sizeof(void *), device_id);
-        if (err != HSA_STATUS_SUCCESS)
-          DP("Error when copying USM\n");
-        DP("Copy linked variable host address (" DPxMOD ")"
-           "to device address (" DPxMOD ")\n",
-           DPxPTR(*((void **)e->addr)), DPxPTR(varptr));
->>>>>>> e1b9d805
-      }
-
-      continue;
-    }
-
-    DP("to find the kernel name: %s size: %lu\n", e->name, strlen(e->name));
-
-    // errors in kernarg_segment_size previously treated as = 0 (or as undef)
-    uint32_t kernarg_segment_size = 0;
-    auto &KernelInfoMap = DeviceInfo.KernelInfoTable[device_id];
-    hsa_status_t err = HSA_STATUS_SUCCESS;
-    if (!e->name) {
-      err = HSA_STATUS_ERROR;
+      }
     } else {
-      std::string kernelStr = std::string(e->name);
-      auto It = KernelInfoMap.find(kernelStr);
-      if (It != KernelInfoMap.end()) {
-        atl_kernel_info_t info = It->second;
-        kernarg_segment_size = info.kernel_segment_size;
-      } else {
-        err = HSA_STATUS_ERROR;
-      }
-    }
-
-<<<<<<< HEAD
+      num_groups = num_teams;
+    }
+    if (num_groups > Max_Teams) {
+      num_groups = Max_Teams;
+      if (print_kernel_trace & STARTUP_DETAILS)
+        DP("Limiting num_groups %d to Max_Teams %d \n", num_groups, Max_Teams);
+    }
+    if (num_groups > num_teams && num_teams > 0) {
+      num_groups = num_teams;
+      if (print_kernel_trace & STARTUP_DETAILS)
+        DP("Limiting num_groups %d to clause num_teams %d \n", num_groups,
+           num_teams);
+    }
+  }
+
   // num_teams clause always honored, no matter what, unless DEFAULT is active.
   if (num_teams > 0) {
     num_groups = num_teams;
@@ -2542,101 +1118,58 @@
   DP("Final %d num_groups and %d threadsPerGroup\n", num_groups,
      threadsPerGroup);
 }
-=======
-    // default value GENERIC (in case symbol is missing from cubin file)
-    llvm::omp::OMPTgtExecModeFlags ExecModeVal =
-        llvm::omp::OMPTgtExecModeFlags::OMP_TGT_EXEC_MODE_GENERIC;
-
-    // get flat group size if present, else Default_WG_Size
-    int16_t WGSizeVal = RTLDeviceInfoTy::Default_WG_Size;
->>>>>>> e1b9d805
-
-    // get Kernel Descriptor if present.
-    // Keep struct in sync wih getTgtAttributeStructQTy in CGOpenMPRuntime.cpp
-    struct KernDescValType {
-      uint16_t Version;
-      uint16_t TSize;
-      uint16_t WG_Size;
-    };
-    struct KernDescValType KernDescVal;
-    std::string KernDescNameStr(e->name);
-    KernDescNameStr += "_kern_desc";
-    const char *KernDescName = KernDescNameStr.c_str();
-
-    void *KernDescPtr;
-    uint32_t KernDescSize;
-    void *CallStackAddr = nullptr;
-    err = interop_get_symbol_info((char *)image->ImageStart, img_size,
-                                  KernDescName, &KernDescPtr, &KernDescSize);
-
-    if (err == HSA_STATUS_SUCCESS) {
-      if ((size_t)KernDescSize != sizeof(KernDescVal))
-        DP("Loading global computation properties '%s' - size mismatch (%u != "
-           "%lu)\n",
-           KernDescName, KernDescSize, sizeof(KernDescVal));
-
-      memcpy(&KernDescVal, KernDescPtr, (size_t)KernDescSize);
-
-      // Check structure size against recorded size.
-      if ((size_t)KernDescSize != KernDescVal.TSize)
-        DP("KernDescVal size %lu does not match advertized size %d for '%s'\n",
-           sizeof(KernDescVal), KernDescVal.TSize, KernDescName);
-
-      DP("After loading global for %s KernDesc \n", KernDescName);
-      DP("KernDesc: Version: %d\n", KernDescVal.Version);
-      DP("KernDesc: TSize: %d\n", KernDescVal.TSize);
-      DP("KernDesc: WG_Size: %d\n", KernDescVal.WG_Size);
-
-      if (KernDescVal.WG_Size == 0) {
-        KernDescVal.WG_Size = RTLDeviceInfoTy::Default_WG_Size;
-        DP("Setting KernDescVal.WG_Size to default %d\n", KernDescVal.WG_Size);
-      }
-      WGSizeVal = KernDescVal.WG_Size;
-      DP("WGSizeVal %d\n", WGSizeVal);
-      check("Loading KernDesc computation property", err);
-    } else {
-      DP("Warning: Loading KernDesc '%s' - symbol not found, ", KernDescName);
-
-      // Flat group size
-      std::string WGSizeNameStr(e->name);
-      WGSizeNameStr += "_wg_size";
-      const char *WGSizeName = WGSizeNameStr.c_str();
-
-      void *WGSizePtr;
-      uint32_t WGSize;
-      err = interop_get_symbol_info((char *)image->ImageStart, img_size,
-                                    WGSizeName, &WGSizePtr, &WGSize);
-
-      if (err == HSA_STATUS_SUCCESS) {
-        if ((size_t)WGSize != sizeof(int16_t)) {
-          DP("Loading global computation properties '%s' - size mismatch (%u "
-             "!= "
-             "%lu)\n",
-             WGSizeName, WGSize, sizeof(int16_t));
-          return NULL;
-        }
-
-        memcpy(&WGSizeVal, WGSizePtr, (size_t)WGSize);
-
-        DP("After loading global for %s WGSize = %d\n", WGSizeName, WGSizeVal);
-
-        if (WGSizeVal < RTLDeviceInfoTy::Default_WG_Size ||
-            WGSizeVal > RTLDeviceInfoTy::Max_WG_Size) {
-          DP("Error wrong WGSize value specified in HSA code object file: "
-             "%d\n",
-             WGSizeVal);
-          WGSizeVal = RTLDeviceInfoTy::Default_WG_Size;
-        }
-      } else {
-        DP("Warning: Loading WGSize '%s' - symbol not found, "
-           "using default value %d\n",
-           WGSizeName, WGSizeVal);
-      }
-
-      check("Loading WGSize computation property", err);
-    }
-
-<<<<<<< HEAD
+
+static uint64_t acquire_available_packet_id(hsa_queue_t *queue) {
+  uint64_t packet_id = hsa_queue_add_write_index_relaxed(queue, 1);
+  bool full = true;
+  while (full) {
+    full =
+        packet_id >= (queue->size + hsa_queue_load_read_index_scacquire(queue));
+  }
+  return packet_id;
+}
+
+int32_t __tgt_rtl_run_target_team_region_locked(
+    int32_t device_id, void *tgt_entry_ptr, void **tgt_args,
+    ptrdiff_t *tgt_offsets, int32_t arg_num, int32_t num_teams,
+    int32_t thread_limit, uint64_t loop_tripcount) {
+  // Set the context we are using
+  // update thread limit content in gpu memory if un-initialized or specified
+  // from host
+
+  DP("Run target team region thread_limit %d\n", thread_limit);
+
+  // All args are references.
+  std::vector<void *> args(arg_num);
+  std::vector<void *> ptrs(arg_num);
+
+  DP("Arg_num: %d\n", arg_num);
+  for (int32_t i = 0; i < arg_num; ++i) {
+    ptrs[i] = (void *)((intptr_t)tgt_args[i] + tgt_offsets[i]);
+    args[i] = &ptrs[i];
+    DP("Offseted base: arg[%d]:" DPxMOD "\n", i, DPxPTR(ptrs[i]));
+  }
+
+  KernelTy *KernelInfo = (KernelTy *)tgt_entry_ptr;
+
+  std::string kernel_name = std::string(KernelInfo->Name);
+  auto &KernelInfoTable = DeviceInfo.KernelInfoTable;
+  if (KernelInfoTable[device_id].find(kernel_name) ==
+      KernelInfoTable[device_id].end()) {
+    DP("Kernel %s not found\n", kernel_name.c_str());
+    return OFFLOAD_FAIL;
+  }
+
+  const atl_kernel_info_t KernelInfoEntry =
+      KernelInfoTable[device_id][kernel_name];
+  const uint32_t group_segment_size = KernelInfoEntry.group_segment_size;
+  const uint32_t sgpr_count = KernelInfoEntry.sgpr_count;
+  const uint32_t vgpr_count = KernelInfoEntry.vgpr_count;
+  const uint32_t sgpr_spill_count = KernelInfoEntry.sgpr_spill_count;
+  const uint32_t vgpr_spill_count = KernelInfoEntry.vgpr_spill_count;
+
+  assert(arg_num == (int)KernelInfoEntry.explicit_argument_count);
+
   /*
    * Set limit based on ThreadsPerGroup and GroupsPerDevice
    */
@@ -2666,29 +1199,20 @@
             vgpr_spill_count, loop_tripcount, DeviceInfo.hostcall_required,
             KernelInfo->Name);
   }
-=======
-    // Read execution mode from global in binary
-    std::string ExecModeNameStr(e->name);
-    ExecModeNameStr += "_exec_mode";
-    const char *ExecModeName = ExecModeNameStr.c_str();
-
-    void *ExecModePtr;
-    uint32_t varsize;
-    err = interop_get_symbol_info((char *)image->ImageStart, img_size,
-                                  ExecModeName, &ExecModePtr, &varsize);
->>>>>>> e1b9d805
-
-    if (err == HSA_STATUS_SUCCESS) {
-      if ((size_t)varsize != sizeof(llvm::omp::OMPTgtExecModeFlags)) {
-        DP("Loading global computation properties '%s' - size mismatch(%u != "
-           "%lu)\n",
-           ExecModeName, varsize, sizeof(llvm::omp::OMPTgtExecModeFlags));
-        return NULL;
-      }
-
-      memcpy(&ExecModeVal, ExecModePtr, (size_t)varsize);
-
-<<<<<<< HEAD
+
+  // Run on the device.
+  {
+    hsa_queue_t *queue = DeviceInfo.HSAQueues[device_id].get();
+    if (!queue) {
+      return OFFLOAD_FAIL;
+    }
+    uint64_t packet_id = acquire_available_packet_id(queue);
+
+    const uint32_t mask = queue->size - 1; // size is a power of 2
+    hsa_kernel_dispatch_packet_t *packet =
+        (hsa_kernel_dispatch_packet_t *)queue->base_address +
+        (packet_id & mask);
+
     // packet->header is written last
     packet->setup = UINT16_C(1) << HSA_KERNEL_DISPATCH_PACKET_SETUP_DIMENSIONS;
     packet->workgroup_size_x = threadsPerGroup;
@@ -2704,10 +1228,985 @@
     packet->kernarg_address = 0;     // use the block allocator
     packet->reserved2 = 0;           // impl writes id_ here
     packet->completion_signal = {0}; // may want a pool of signals
-=======
+
+    KernelArgPool *ArgPool = nullptr;
+    void *kernarg = nullptr;
+    {
+      auto it = KernelArgPoolMap.find(std::string(KernelInfo->Name));
+      if (it != KernelArgPoolMap.end()) {
+        ArgPool = (it->second).get();
+      }
+    }
+    if (!ArgPool) {
+      DP("Warning: No ArgPool for %s on device %d\n", KernelInfo->Name,
+         device_id);
+    }
+    {
+      if (ArgPool) {
+        assert(ArgPool->kernarg_segment_size == (arg_num * sizeof(void *)));
+        kernarg = ArgPool->allocate(arg_num);
+      }
+      if (!kernarg) {
+        DP("Allocate kernarg failed\n");
+        return OFFLOAD_FAIL;
+      }
+
+      // Copy explicit arguments
+      for (int i = 0; i < arg_num; i++) {
+        memcpy((char *)kernarg + sizeof(void *) * i, args[i], sizeof(void *));
+      }
+
+      // Initialize implicit arguments. TODO: Which of these can be dropped
+      impl_implicit_args_t *impl_args =
+          reinterpret_cast<impl_implicit_args_t *>(
+              static_cast<char *>(kernarg) + ArgPool->kernarg_segment_size);
+      memset(impl_args, 0,
+             sizeof(impl_implicit_args_t)); // may not be necessary
+      impl_args->offset_x = 0;
+      impl_args->offset_y = 0;
+      impl_args->offset_z = 0;
+
+      // assign a hostcall buffer for the selected Q
+      if (__atomic_load_n(&DeviceInfo.hostcall_required, __ATOMIC_ACQUIRE)) {
+        // hostrpc_assign_buffer is not thread safe, and this function is
+        // under a multiple reader lock, not a writer lock.
+        static pthread_mutex_t hostcall_init_lock = PTHREAD_MUTEX_INITIALIZER;
+        pthread_mutex_lock(&hostcall_init_lock);
+        unsigned long buffer = hostrpc_assign_buffer(
+            DeviceInfo.HSAAgents[device_id], queue, device_id);
+        pthread_mutex_unlock(&hostcall_init_lock);
+        if (!buffer) {
+          DP("hostrpc_assign_buffer failed, gpu would dereference null and "
+             "error\n");
+          return OFFLOAD_FAIL;
+        }
+
+        if (KernelInfoEntry.implicit_argument_count >= 4) {
+          // Initialise pointer for implicit_argument_count != 0 ABI
+          // Guess that the right implicit argument is at offset 24 after
+          // the explicit arguments. In the future, should be able to read
+          // the offset from msgpack. Clang is not annotating it at present.
+          uint64_t Offset =
+              sizeof(void *) * (KernelInfoEntry.explicit_argument_count + 3);
+          if ((Offset + 8) > (ArgPool->kernarg_segment_size)) {
+            DP("Bad offset of hostcall, exceeds kernarg segment size\n");
+          } else {
+            memcpy(static_cast<char *>(kernarg) + Offset, &buffer, 8);
+          }
+        }
+
+        // initialise pointer for implicit_argument_count == 0 ABI
+        impl_args->hostcall_ptr = buffer;
+      }
+
+      packet->kernarg_address = kernarg;
+    }
+
+    hsa_signal_t s = DeviceInfo.FreeSignalPool.pop();
+    if (s.handle == 0) {
+      DP("Failed to get signal instance\n");
+      return OFFLOAD_FAIL;
+    }
+    packet->completion_signal = s;
+    hsa_signal_store_relaxed(packet->completion_signal, 1);
+
+    // Publish the packet indicating it is ready to be processed
+    core::packet_store_release(reinterpret_cast<uint32_t *>(packet),
+                               core::create_header(), packet->setup);
+
+    // Since the packet is already published, its contents must not be
+    // accessed any more
+    hsa_signal_store_relaxed(queue->doorbell_signal, packet_id);
+
+    while (hsa_signal_wait_scacquire(s, HSA_SIGNAL_CONDITION_EQ, 0, UINT64_MAX,
+                                     HSA_WAIT_STATE_BLOCKED) != 0)
+      ;
+
+    assert(ArgPool);
+    ArgPool->deallocate(kernarg);
+    DeviceInfo.FreeSignalPool.push(s);
+  }
+
+  DP("Kernel completed\n");
+  return OFFLOAD_SUCCESS;
+}
+
+bool elf_machine_id_is_amdgcn(__tgt_device_image *image) {
+  const uint16_t amdgcnMachineID = 224; // EM_AMDGPU may not be in system elf.h
+  int32_t r = elf_check_machine(image, amdgcnMachineID);
+  if (!r) {
+    DP("Supported machine ID not found\n");
+  }
+  return r;
+}
+
+uint32_t elf_e_flags(__tgt_device_image *image) {
+  char *img_begin = (char *)image->ImageStart;
+  size_t img_size = (char *)image->ImageEnd - img_begin;
+
+  Elf *e = elf_memory(img_begin, img_size);
+  if (!e) {
+    DP("Unable to get ELF handle: %s!\n", elf_errmsg(-1));
+    return 0;
+  }
+
+  Elf64_Ehdr *eh64 = elf64_getehdr(e);
+
+  if (!eh64) {
+    DP("Unable to get machine ID from ELF file!\n");
+    elf_end(e);
+    return 0;
+  }
+
+  uint32_t Flags = eh64->e_flags;
+
+  elf_end(e);
+  DP("ELF Flags: 0x%x\n", Flags);
+  return Flags;
+}
+} // namespace
+
+int32_t __tgt_rtl_is_valid_binary(__tgt_device_image *image) {
+  return elf_machine_id_is_amdgcn(image);
+}
+
+int __tgt_rtl_number_of_devices() {
+  // If the construction failed, no methods are safe to call
+  if (DeviceInfo.ConstructionSucceeded) {
+    return DeviceInfo.NumberOfDevices;
+  } else {
+    DP("AMDGPU plugin construction failed. Zero devices available\n");
+    return 0;
+  }
+}
+
+int64_t __tgt_rtl_init_requires(int64_t RequiresFlags) {
+  DP("Init requires flags to %ld\n", RequiresFlags);
+  DeviceInfo.RequiresFlags = RequiresFlags;
+  return RequiresFlags;
+}
+
+namespace {
+template <typename T> bool enforce_upper_bound(T *value, T upper) {
+  bool changed = *value > upper;
+  if (changed) {
+    *value = upper;
+  }
+  return changed;
+}
+} // namespace
+
+int32_t __tgt_rtl_init_device(int device_id) {
+  hsa_status_t err;
+
+  // this is per device id init
+  DP("Initialize the device id: %d\n", device_id);
+
+  hsa_agent_t agent = DeviceInfo.HSAAgents[device_id];
+
+  // Get number of Compute Unit
+  uint32_t compute_units = 0;
+  err = hsa_agent_get_info(
+      agent, (hsa_agent_info_t)HSA_AMD_AGENT_INFO_COMPUTE_UNIT_COUNT,
+      &compute_units);
+  if (err != HSA_STATUS_SUCCESS) {
+    DeviceInfo.ComputeUnits[device_id] = 1;
+    DP("Error getting compute units : settiing to 1\n");
+  } else {
+    DeviceInfo.ComputeUnits[device_id] = compute_units;
+    DP("Using %d compute unis per grid\n", DeviceInfo.ComputeUnits[device_id]);
+  }
+
+  char GetInfoName[64]; // 64 max size returned by get info
+  err = hsa_agent_get_info(agent, (hsa_agent_info_t)HSA_AGENT_INFO_NAME,
+                           (void *)GetInfoName);
+  if (err)
+    DeviceInfo.GPUName[device_id] = "--unknown gpu--";
+  else {
+    DeviceInfo.GPUName[device_id] = GetInfoName;
+  }
+
+  if (print_kernel_trace & STARTUP_DETAILS)
+    DP("Device#%-2d CU's: %2d %s\n", device_id,
+       DeviceInfo.ComputeUnits[device_id],
+       DeviceInfo.GPUName[device_id].c_str());
+
+  // Query attributes to determine number of threads/block and blocks/grid.
+  uint16_t workgroup_max_dim[3];
+  err = hsa_agent_get_info(agent, HSA_AGENT_INFO_WORKGROUP_MAX_DIM,
+                           &workgroup_max_dim);
+  if (err != HSA_STATUS_SUCCESS) {
+    DeviceInfo.GroupsPerDevice[device_id] = RTLDeviceInfoTy::DefaultNumTeams;
+    DP("Error getting grid dims: num groups : %d\n",
+       RTLDeviceInfoTy::DefaultNumTeams);
+  } else if (workgroup_max_dim[0] <= RTLDeviceInfoTy::HardTeamLimit) {
+    DeviceInfo.GroupsPerDevice[device_id] = workgroup_max_dim[0];
+    DP("Using %d ROCm blocks per grid\n",
+       DeviceInfo.GroupsPerDevice[device_id]);
+  } else {
+    DeviceInfo.GroupsPerDevice[device_id] = RTLDeviceInfoTy::HardTeamLimit;
+    DP("Max ROCm blocks per grid %d exceeds the hard team limit %d, capping "
+       "at the hard limit\n",
+       workgroup_max_dim[0], RTLDeviceInfoTy::HardTeamLimit);
+  }
+
+  // Get thread limit
+  hsa_dim3_t grid_max_dim;
+  err = hsa_agent_get_info(agent, HSA_AGENT_INFO_GRID_MAX_DIM, &grid_max_dim);
+  if (err == HSA_STATUS_SUCCESS) {
+    DeviceInfo.ThreadsPerGroup[device_id] =
+        reinterpret_cast<uint32_t *>(&grid_max_dim)[0] /
+        DeviceInfo.GroupsPerDevice[device_id];
+
+    if (DeviceInfo.ThreadsPerGroup[device_id] == 0) {
+      DeviceInfo.ThreadsPerGroup[device_id] = RTLDeviceInfoTy::Max_WG_Size;
+      DP("Default thread limit: %d\n", RTLDeviceInfoTy::Max_WG_Size);
+    } else if (enforce_upper_bound(&DeviceInfo.ThreadsPerGroup[device_id],
+                                   RTLDeviceInfoTy::Max_WG_Size)) {
+      DP("Capped thread limit: %d\n", RTLDeviceInfoTy::Max_WG_Size);
+    } else {
+      DP("Using ROCm Queried thread limit: %d\n",
+         DeviceInfo.ThreadsPerGroup[device_id]);
+    }
+  } else {
+    DeviceInfo.ThreadsPerGroup[device_id] = RTLDeviceInfoTy::Max_WG_Size;
+    DP("Error getting max block dimension, use default:%d \n",
+       RTLDeviceInfoTy::Max_WG_Size);
+  }
+
+  // Get wavefront size
+  uint32_t wavefront_size = 0;
+  err =
+      hsa_agent_get_info(agent, HSA_AGENT_INFO_WAVEFRONT_SIZE, &wavefront_size);
+  if (err == HSA_STATUS_SUCCESS) {
+    DP("Queried wavefront size: %d\n", wavefront_size);
+    DeviceInfo.WarpSize[device_id] = wavefront_size;
+  } else {
+    // TODO: Burn the wavefront size into the code object
+    DP("Warning: Unknown wavefront size, assuming 64\n");
+    DeviceInfo.WarpSize[device_id] = 64;
+  }
+
+  // Adjust teams to the env variables
+
+  if (DeviceInfo.Env.TeamLimit > 0 &&
+      (enforce_upper_bound(&DeviceInfo.GroupsPerDevice[device_id],
+                           DeviceInfo.Env.TeamLimit))) {
+    DP("Capping max groups per device to OMP_TEAM_LIMIT=%d\n",
+       DeviceInfo.Env.TeamLimit);
+  }
+
+  // Set default number of teams
+  if (DeviceInfo.Env.NumTeams > 0) {
+    DeviceInfo.NumTeams[device_id] = DeviceInfo.Env.NumTeams;
+    DP("Default number of teams set according to environment %d\n",
+       DeviceInfo.Env.NumTeams);
+  } else {
+    char *TeamsPerCUEnvStr = getenv("OMP_TARGET_TEAMS_PER_PROC");
+    int TeamsPerCU = DefaultTeamsPerCU;
+    if (TeamsPerCUEnvStr) {
+      TeamsPerCU = std::stoi(TeamsPerCUEnvStr);
+    }
+
+    DeviceInfo.NumTeams[device_id] =
+        TeamsPerCU * DeviceInfo.ComputeUnits[device_id];
+    DP("Default number of teams = %d * number of compute units %d\n",
+       TeamsPerCU, DeviceInfo.ComputeUnits[device_id]);
+  }
+
+  if (enforce_upper_bound(&DeviceInfo.NumTeams[device_id],
+                          DeviceInfo.GroupsPerDevice[device_id])) {
+    DP("Default number of teams exceeds device limit, capping at %d\n",
+       DeviceInfo.GroupsPerDevice[device_id]);
+  }
+
+  // Adjust threads to the env variables
+  if (DeviceInfo.Env.TeamThreadLimit > 0 &&
+      (enforce_upper_bound(&DeviceInfo.NumThreads[device_id],
+                           DeviceInfo.Env.TeamThreadLimit))) {
+    DP("Capping max number of threads to OMP_TEAMS_THREAD_LIMIT=%d\n",
+       DeviceInfo.Env.TeamThreadLimit);
+  }
+
+  // Set default number of threads
+  DeviceInfo.NumThreads[device_id] = RTLDeviceInfoTy::Default_WG_Size;
+  DP("Default number of threads set according to library's default %d\n",
+     RTLDeviceInfoTy::Default_WG_Size);
+  if (enforce_upper_bound(&DeviceInfo.NumThreads[device_id],
+                          DeviceInfo.ThreadsPerGroup[device_id])) {
+    DP("Default number of threads exceeds device limit, capping at %d\n",
+       DeviceInfo.ThreadsPerGroup[device_id]);
+  }
+
+  DP("Device %d: default limit for groupsPerDevice %d & threadsPerGroup %d\n",
+     device_id, DeviceInfo.GroupsPerDevice[device_id],
+     DeviceInfo.ThreadsPerGroup[device_id]);
+
+  DP("Device %d: wavefront size %d, total threads %d x %d = %d\n", device_id,
+     DeviceInfo.WarpSize[device_id], DeviceInfo.ThreadsPerGroup[device_id],
+     DeviceInfo.GroupsPerDevice[device_id],
+     DeviceInfo.GroupsPerDevice[device_id] *
+         DeviceInfo.ThreadsPerGroup[device_id]);
+
+  // Initialize memspace table to keep track of coarse grain memory regions
+  // in USM mode
+  if (DeviceInfo.RequiresFlags & OMP_REQ_UNIFIED_SHARED_MEMORY) {
+    // TODO: add framework for multiple systems supporting unified_shared_memory
+    coarse_grain_mem_tab = new AMDGPUMemTypeBitFieldTable(
+        AMDGPU_X86_64_SystemConfiguration::max_addressable_byte,
+        AMDGPU_X86_64_SystemConfiguration::page_size);
+  }
+  return OFFLOAD_SUCCESS;
+}
+
+namespace {
+Elf64_Shdr *find_only_SHT_HASH(Elf *elf) {
+  size_t N;
+  int rc = elf_getshdrnum(elf, &N);
+  if (rc != 0) {
+    return nullptr;
+  }
+
+  Elf64_Shdr *result = nullptr;
+  for (size_t i = 0; i < N; i++) {
+    Elf_Scn *scn = elf_getscn(elf, i);
+    if (scn) {
+      Elf64_Shdr *shdr = elf64_getshdr(scn);
+      if (shdr) {
+        if (shdr->sh_type == SHT_HASH) {
+          if (result == nullptr) {
+            result = shdr;
+          } else {
+            // multiple SHT_HASH sections not handled
+            return nullptr;
+          }
+        }
+      }
+    }
+  }
+  return result;
+}
+
+const Elf64_Sym *elf_lookup(Elf *elf, char *base, Elf64_Shdr *section_hash,
+                            const char *symname) {
+
+  assert(section_hash);
+  size_t section_symtab_index = section_hash->sh_link;
+  Elf64_Shdr *section_symtab =
+      elf64_getshdr(elf_getscn(elf, section_symtab_index));
+  size_t section_strtab_index = section_symtab->sh_link;
+
+  const Elf64_Sym *symtab =
+      reinterpret_cast<const Elf64_Sym *>(base + section_symtab->sh_offset);
+
+  const uint32_t *hashtab =
+      reinterpret_cast<const uint32_t *>(base + section_hash->sh_offset);
+
+  // Layout:
+  // nbucket
+  // nchain
+  // bucket[nbucket]
+  // chain[nchain]
+  uint32_t nbucket = hashtab[0];
+  const uint32_t *bucket = &hashtab[2];
+  const uint32_t *chain = &hashtab[nbucket + 2];
+
+  const size_t max = strlen(symname) + 1;
+  const uint32_t hash = elf_hash(symname);
+  for (uint32_t i = bucket[hash % nbucket]; i != 0; i = chain[i]) {
+    char *n = elf_strptr(elf, section_strtab_index, symtab[i].st_name);
+    if (strncmp(symname, n, max) == 0) {
+      return &symtab[i];
+    }
+  }
+
+  return nullptr;
+}
+
+struct symbol_info {
+  void *addr = nullptr;
+  uint32_t size = UINT32_MAX;
+  uint32_t sh_type = SHT_NULL;
+};
+
+int get_symbol_info_without_loading(Elf *elf, char *base, const char *symname,
+                                    symbol_info *res) {
+  if (elf_kind(elf) != ELF_K_ELF) {
+    return 1;
+  }
+
+  Elf64_Shdr *section_hash = find_only_SHT_HASH(elf);
+  if (!section_hash) {
+    return 1;
+  }
+
+  const Elf64_Sym *sym = elf_lookup(elf, base, section_hash, symname);
+  if (!sym) {
+    return 1;
+  }
+
+  if (sym->st_size > UINT32_MAX) {
+    return 1;
+  }
+
+  if (sym->st_shndx == SHN_UNDEF) {
+    return 1;
+  }
+
+  Elf_Scn *section = elf_getscn(elf, sym->st_shndx);
+  if (!section) {
+    return 1;
+  }
+
+  Elf64_Shdr *header = elf64_getshdr(section);
+  if (!header) {
+    return 1;
+  }
+
+  res->addr = sym->st_value + base;
+  res->size = static_cast<uint32_t>(sym->st_size);
+  res->sh_type = header->sh_type;
+  return 0;
+}
+
+int get_symbol_info_without_loading(char *base, size_t img_size,
+                                    const char *symname, symbol_info *res) {
+  Elf *elf = elf_memory(base, img_size);
+  if (elf) {
+    int rc = get_symbol_info_without_loading(elf, base, symname, res);
+    elf_end(elf);
+    return rc;
+  }
+  return 1;
+}
+
+hsa_status_t interop_get_symbol_info(char *base, size_t img_size,
+                                     const char *symname, void **var_addr,
+                                     uint32_t *var_size) {
+  symbol_info si;
+  int rc = get_symbol_info_without_loading(base, img_size, symname, &si);
+  if (rc == 0) {
+    *var_addr = si.addr;
+    *var_size = si.size;
+    return HSA_STATUS_SUCCESS;
+  } else {
+    return HSA_STATUS_ERROR;
+  }
+}
+
+template <typename C>
+hsa_status_t module_register_from_memory_to_place(
+    std::map<std::string, atl_kernel_info_t> &KernelInfoTable,
+    std::map<std::string, atl_symbol_info_t> &SymbolInfoTable,
+    void *module_bytes, size_t module_size, int DeviceId, C cb,
+    std::vector<hsa_executable_t> &HSAExecutables) {
+  auto L = [](void *data, size_t size, void *cb_state) -> hsa_status_t {
+    C *unwrapped = static_cast<C *>(cb_state);
+    return (*unwrapped)(data, size);
+  };
+  return core::RegisterModuleFromMemory(
+      KernelInfoTable, SymbolInfoTable, module_bytes, module_size,
+      DeviceInfo.HSAAgents[DeviceId], L, static_cast<void *>(&cb),
+      HSAExecutables);
+}
+} // namespace
+
+static uint64_t get_device_State_bytes(char *ImageStart, size_t img_size) {
+  uint64_t device_State_bytes = 0;
+  {
+    // If this is the deviceRTL, get the state variable size
+    symbol_info size_si;
+    int rc = get_symbol_info_without_loading(
+        ImageStart, img_size, "omptarget_nvptx_device_State_size", &size_si);
+
+    if (rc == 0) {
+      if (size_si.size != sizeof(uint64_t)) {
+        DP("Found device_State_size variable with wrong size\n");
+        return 0;
+      }
+
+      // Read number of bytes directly from the elf
+      memcpy(&device_State_bytes, size_si.addr, sizeof(uint64_t));
+    }
+  }
+  return device_State_bytes;
+}
+
+static __tgt_target_table *
+__tgt_rtl_load_binary_locked(int32_t device_id, __tgt_device_image *image);
+
+static __tgt_target_table *
+__tgt_rtl_load_binary_locked(int32_t device_id, __tgt_device_image *image);
+
+__tgt_target_table *__tgt_rtl_load_binary(int32_t device_id,
+                                          __tgt_device_image *image) {
+  DeviceInfo.load_run_lock.lock();
+  __tgt_target_table *res = __tgt_rtl_load_binary_locked(device_id, image);
+  DeviceInfo.load_run_lock.unlock();
+  return res;
+}
+
+struct device_environment {
+  // initialise an DeviceEnvironmentTy in the deviceRTL
+  // patches around differences in the deviceRTL between trunk, aomp,
+  // rocmcc. Over time these differences will tend to zero and this class
+  // simplified.
+  // Symbol may be in .data or .bss, and may be missing fields, todo:
+  // review aomp/trunk/rocm and simplify the following
+
+  // The symbol may also have been deadstripped because the device side
+  // accessors were unused.
+
+  // If the symbol is in .data (aomp, rocm) it can be written directly.
+  // If it is in .bss, we must wait for it to be allocated space on the
+  // gpu (trunk) and initialize after loading.
+  const char *sym() { return "omptarget_device_environment"; }
+
+  DeviceEnvironmentTy host_device_env;
+  symbol_info si;
+  bool valid = false;
+
+  __tgt_device_image *image;
+  const size_t img_size;
+
+  device_environment(int device_id, int number_devices,
+                     __tgt_device_image *image, const size_t img_size)
+      : image(image), img_size(img_size) {
+
+    host_device_env.NumDevices = number_devices;
+    host_device_env.DeviceNum = device_id;
+    host_device_env.DebugKind = 0;
+    host_device_env.DynamicMemSize = 0;
+    if (char *envStr = getenv("LIBOMPTARGET_DEVICE_RTL_DEBUG")) {
+      host_device_env.DebugKind = std::stoi(envStr);
+    }
+
+    int rc = get_symbol_info_without_loading((char *)image->ImageStart,
+                                             img_size, sym(), &si);
+    if (rc != 0) {
+      DP("Finding global device environment '%s' - symbol missing.\n", sym());
+      return;
+    }
+
+    if (si.size > sizeof(host_device_env)) {
+      DP("Symbol '%s' has size %u, expected at most %zu.\n", sym(), si.size,
+         sizeof(host_device_env));
+      return;
+    }
+
+    valid = true;
+  }
+
+  bool in_image() { return si.sh_type != SHT_NOBITS; }
+
+  hsa_status_t before_loading(void *data, size_t size) {
+    if (valid) {
+      if (in_image()) {
+        DP("Setting global device environment before load (%u bytes)\n",
+           si.size);
+        uint64_t offset = (char *)si.addr - (char *)image->ImageStart;
+        void *pos = (char *)data + offset;
+        memcpy(pos, &host_device_env, si.size);
+      }
+    }
+    return HSA_STATUS_SUCCESS;
+  }
+
+  hsa_status_t after_loading() {
+    if (valid) {
+      if (!in_image()) {
+        DP("Setting global device environment after load (%u bytes)\n",
+           si.size);
+        int device_id = host_device_env.DeviceNum;
+        auto &SymbolInfo = DeviceInfo.SymbolInfoTable[device_id];
+        void *state_ptr;
+        uint32_t state_ptr_size;
+        hsa_status_t err = interop_hsa_get_symbol_info(
+            SymbolInfo, device_id, sym(), &state_ptr, &state_ptr_size);
+        if (err != HSA_STATUS_SUCCESS) {
+          DP("failed to find %s in loaded image\n", sym());
+          return err;
+        }
+
+        if (state_ptr_size != si.size) {
+          DP("Symbol had size %u before loading, %u after\n", state_ptr_size,
+             si.size);
+          return HSA_STATUS_ERROR;
+        }
+
+        return DeviceInfo.freesignalpool_memcpy_h2d(state_ptr, &host_device_env,
+                                                    state_ptr_size, device_id);
+      }
+    }
+    return HSA_STATUS_SUCCESS;
+  }
+};
+
+static hsa_status_t impl_calloc(void **ret_ptr, size_t size, int DeviceId) {
+  uint64_t rounded = 4 * ((size + 3) / 4);
+  void *ptr;
+  hsa_amd_memory_pool_t MemoryPool = DeviceInfo.getDeviceMemoryPool(DeviceId);
+  hsa_status_t err = hsa_amd_memory_pool_allocate(MemoryPool, rounded, 0, &ptr);
+  if (err != HSA_STATUS_SUCCESS) {
+    return err;
+  }
+
+  hsa_status_t rc = hsa_amd_memory_fill(ptr, 0, rounded / 4);
+  if (rc != HSA_STATUS_SUCCESS) {
+    DP("zero fill device_state failed with %u\n", rc);
+    core::Runtime::Memfree(ptr);
+    return HSA_STATUS_ERROR;
+  }
+
+  *ret_ptr = ptr;
+  return HSA_STATUS_SUCCESS;
+}
+
+static bool image_contains_symbol(void *data, size_t size, const char *sym) {
+  symbol_info si;
+  int rc = get_symbol_info_without_loading((char *)data, size, sym, &si);
+  return (rc == 0) && (si.addr != nullptr);
+}
+
+__tgt_target_table *__tgt_rtl_load_binary_locked(int32_t device_id,
+                                                 __tgt_device_image *image) {
+  // This function loads the device image onto gpu[device_id] and does other
+  // per-image initialization work. Specifically:
+  //
+  // - Initialize an DeviceEnvironmentTy instance embedded in the
+  //   image at the symbol "omptarget_device_environment"
+  //   Fields DebugKind, DeviceNum, NumDevices. Used by the deviceRTL.
+  //
+  // - Allocate a large array per-gpu (could be moved to init_device)
+  //   - Read a uint64_t at symbol omptarget_nvptx_device_State_size
+  //   - Allocate at least that many bytes of gpu memory
+  //   - Zero initialize it
+  //   - Write the pointer to the symbol omptarget_nvptx_device_State
+  //
+  // - Pulls some per-kernel information together from various sources and
+  //   records it in the KernelsList for quicker access later
+  //
+  // The initialization can be done before or after loading the image onto the
+  // gpu. This function presently does a mixture. Using the hsa api to get/set
+  // the information is simpler to implement, in exchange for more complicated
+  // runtime behaviour. E.g. launching a kernel or using dma to get eight bytes
+  // back from the gpu vs a hashtable lookup on the host.
+
+  const size_t img_size = (char *)image->ImageEnd - (char *)image->ImageStart;
+
+  DeviceInfo.clearOffloadEntriesTable(device_id);
+
+  // We do not need to set the ELF version because the caller of this function
+  // had to do that to decide the right runtime to use
+
+  if (!elf_machine_id_is_amdgcn(image)) {
+    return NULL;
+  }
+
+  {
+    auto env = device_environment(device_id, DeviceInfo.NumberOfDevices, image,
+                                  img_size);
+
+    auto &KernelInfo = DeviceInfo.KernelInfoTable[device_id];
+    auto &SymbolInfo = DeviceInfo.SymbolInfoTable[device_id];
+    hsa_status_t err = module_register_from_memory_to_place(
+        KernelInfo, SymbolInfo, (void *)image->ImageStart, img_size, device_id,
+        [&](void *data, size_t size) {
+          if (image_contains_symbol(data, size, "needs_hostcall_buffer")) {
+            __atomic_store_n(&DeviceInfo.hostcall_required, true,
+                             __ATOMIC_RELEASE);
+          }
+          return env.before_loading(data, size);
+        },
+        DeviceInfo.HSAExecutables);
+
+    check("Module registering", err);
+    if (err != HSA_STATUS_SUCCESS) {
+      const char *DeviceName = DeviceInfo.GPUName[device_id].c_str();
+      const char *ElfName = get_elf_mach_gfx_name(elf_e_flags(image));
+
+      if (strcmp(DeviceName, ElfName) != 0) {
+        fprintf(stderr, "Possible gpu arch mismatch: device:%s, image:%s please check"
+          " compiler flag: -march=<gpu>\n",
+          DeviceName, ElfName);
+      } else {
+        DP("Error loading image onto GPU: %s\n", get_error_string(err));
+      }
+
+      return NULL;
+    }
+
+    err = env.after_loading();
+    if (err != HSA_STATUS_SUCCESS) {
+      return NULL;
+    }
+  }
+
+  DP("AMDGPU module successfully loaded!\n");
+
+  {
+    // the device_State array is either large value in bss or a void* that
+    // needs to be assigned to a pointer to an array of size device_state_bytes
+    // If absent, it has been deadstripped and needs no setup.
+
+    void *state_ptr;
+    uint32_t state_ptr_size;
+    auto &SymbolInfoMap = DeviceInfo.SymbolInfoTable[device_id];
+    hsa_status_t err = interop_hsa_get_symbol_info(
+        SymbolInfoMap, device_id, "omptarget_nvptx_device_State", &state_ptr,
+        &state_ptr_size);
+
+    if (err != HSA_STATUS_SUCCESS) {
+      DP("No device_state symbol found, skipping initialization\n");
+    } else {
+      if (state_ptr_size < sizeof(void *)) {
+        DP("unexpected size of state_ptr %u != %zu\n", state_ptr_size,
+           sizeof(void *));
+        return NULL;
+      }
+
+      // if it's larger than a void*, assume it's a bss array and no further
+      // initialization is required. Only try to set up a pointer for
+      // sizeof(void*)
+      if (state_ptr_size == sizeof(void *)) {
+        uint64_t device_State_bytes =
+            get_device_State_bytes((char *)image->ImageStart, img_size);
+        if (device_State_bytes == 0) {
+          DP("Can't initialize device_State, missing size information\n");
+          return NULL;
+        }
+
+        auto &dss = DeviceInfo.deviceStateStore[device_id];
+        if (dss.first.get() == nullptr) {
+          assert(dss.second == 0);
+          void *ptr = NULL;
+          hsa_status_t err = impl_calloc(&ptr, device_State_bytes, device_id);
+          if (err != HSA_STATUS_SUCCESS) {
+            DP("Failed to allocate device_state array\n");
+            return NULL;
+          }
+          dss = {
+              std::unique_ptr<void, RTLDeviceInfoTy::implFreePtrDeletor>{ptr},
+              device_State_bytes,
+          };
+        }
+
+        void *ptr = dss.first.get();
+        if (device_State_bytes != dss.second) {
+          DP("Inconsistent sizes of device_State unsupported\n");
+          return NULL;
+        }
+
+        // write ptr to device memory so it can be used by later kernels
+        err = DeviceInfo.freesignalpool_memcpy_h2d(state_ptr, &ptr,
+                                                   sizeof(void *), device_id);
+        if (err != HSA_STATUS_SUCCESS) {
+          DP("memcpy install of state_ptr failed\n");
+          return NULL;
+        }
+      }
+    }
+  }
+
+  // Here, we take advantage of the data that is appended after img_end to get
+  // the symbols' name we need to load. This data consist of the host entries
+  // begin and end as well as the target name (see the offloading linker script
+  // creation in clang compiler).
+
+  // Find the symbols in the module by name. The name can be obtain by
+  // concatenating the host entry name with the target name
+
+  __tgt_offload_entry *HostBegin = image->EntriesBegin;
+  __tgt_offload_entry *HostEnd = image->EntriesEnd;
+
+  for (__tgt_offload_entry *e = HostBegin; e != HostEnd; ++e) {
+
+    if (!e->addr) {
+      // The host should have always something in the address to
+      // uniquely identify the target region.
+      DP("Analyzing host entry '<null>' (size = %lld)...\n",
+         (unsigned long long)e->size);
+      return NULL;
+    }
+
+    if (e->size) {
+      __tgt_offload_entry entry = *e;
+
+      void *varptr;
+      uint32_t varsize;
+
+      auto &SymbolInfoMap = DeviceInfo.SymbolInfoTable[device_id];
+      hsa_status_t err = interop_hsa_get_symbol_info(
+          SymbolInfoMap, device_id, e->name, &varptr, &varsize);
+
+      if (err != HSA_STATUS_SUCCESS) {
+        // Inform the user what symbol prevented offloading
+        DP("Loading global '%s' (Failed)\n", e->name);
+        return NULL;
+      }
+
+      if (varsize != e->size) {
+        DP("Loading global '%s' - size mismatch (%u != %lu)\n", e->name,
+           varsize, e->size);
+        return NULL;
+      }
+
+      DP("Entry point " DPxMOD " maps to global %s (" DPxMOD ")\n",
+         DPxPTR(e - HostBegin), e->name, DPxPTR(varptr));
+      entry.addr = (void *)varptr;
+
+      DeviceInfo.addOffloadEntry(device_id, entry);
+
+      if (DeviceInfo.RequiresFlags & OMP_REQ_UNIFIED_SHARED_MEMORY &&
+          e->flags & OMP_DECLARE_TARGET_LINK) {
+        // If unified memory is present any target link variables
+        // can access host addresses directly. There is no longer a
+        // need for device copies.
+        err = DeviceInfo.freesignalpool_memcpy_h2d(varptr, e->addr,
+                                                   sizeof(void *), device_id);
+        if (err != HSA_STATUS_SUCCESS)
+          DP("Error when copying USM\n");
+        DP("Copy linked variable host address (" DPxMOD ")"
+           "to device address (" DPxMOD ")\n",
+           DPxPTR(*((void **)e->addr)), DPxPTR(varptr));
+      }
+
+      continue;
+    }
+
+    DP("to find the kernel name: %s size: %lu\n", e->name, strlen(e->name));
+
+    // errors in kernarg_segment_size previously treated as = 0 (or as undef)
+    uint32_t kernarg_segment_size = 0;
+    auto &KernelInfoMap = DeviceInfo.KernelInfoTable[device_id];
+    hsa_status_t err = HSA_STATUS_SUCCESS;
+    if (!e->name) {
+      err = HSA_STATUS_ERROR;
+    } else {
+      std::string kernelStr = std::string(e->name);
+      auto It = KernelInfoMap.find(kernelStr);
+      if (It != KernelInfoMap.end()) {
+        atl_kernel_info_t info = It->second;
+        kernarg_segment_size = info.kernel_segment_size;
+      } else {
+        err = HSA_STATUS_ERROR;
+      }
+    }
+
+    // default value GENERIC (in case symbol is missing from cubin file)
+    llvm::omp::OMPTgtExecModeFlags ExecModeVal =
+        llvm::omp::OMPTgtExecModeFlags::OMP_TGT_EXEC_MODE_GENERIC;
+
+    // get flat group size if present, else Default_WG_Size
+    int16_t WGSizeVal = RTLDeviceInfoTy::Default_WG_Size;
+
+    // get Kernel Descriptor if present.
+    // Keep struct in sync wih getTgtAttributeStructQTy in CGOpenMPRuntime.cpp
+    struct KernDescValType {
+      uint16_t Version;
+      uint16_t TSize;
+      uint16_t WG_Size;
+    };
+    struct KernDescValType KernDescVal;
+    std::string KernDescNameStr(e->name);
+    KernDescNameStr += "_kern_desc";
+    const char *KernDescName = KernDescNameStr.c_str();
+
+    void *KernDescPtr;
+    uint32_t KernDescSize;
+    void *CallStackAddr = nullptr;
+    err = interop_get_symbol_info((char *)image->ImageStart, img_size,
+                                  KernDescName, &KernDescPtr, &KernDescSize);
+
+    if (err == HSA_STATUS_SUCCESS) {
+      if ((size_t)KernDescSize != sizeof(KernDescVal))
+        DP("Loading global computation properties '%s' - size mismatch (%u != "
+           "%lu)\n",
+           KernDescName, KernDescSize, sizeof(KernDescVal));
+
+      memcpy(&KernDescVal, KernDescPtr, (size_t)KernDescSize);
+
+      // Check structure size against recorded size.
+      if ((size_t)KernDescSize != KernDescVal.TSize)
+        DP("KernDescVal size %lu does not match advertized size %d for '%s'\n",
+           sizeof(KernDescVal), KernDescVal.TSize, KernDescName);
+
+      DP("After loading global for %s KernDesc \n", KernDescName);
+      DP("KernDesc: Version: %d\n", KernDescVal.Version);
+      DP("KernDesc: TSize: %d\n", KernDescVal.TSize);
+      DP("KernDesc: WG_Size: %d\n", KernDescVal.WG_Size);
+
+      if (KernDescVal.WG_Size == 0) {
+        KernDescVal.WG_Size = RTLDeviceInfoTy::Default_WG_Size;
+        DP("Setting KernDescVal.WG_Size to default %d\n", KernDescVal.WG_Size);
+      }
+      WGSizeVal = KernDescVal.WG_Size;
+      DP("WGSizeVal %d\n", WGSizeVal);
+      check("Loading KernDesc computation property", err);
+    } else {
+      DP("Warning: Loading KernDesc '%s' - symbol not found, ", KernDescName);
+
+      // Flat group size
+      std::string WGSizeNameStr(e->name);
+      WGSizeNameStr += "_wg_size";
+      const char *WGSizeName = WGSizeNameStr.c_str();
+
+      void *WGSizePtr;
+      uint32_t WGSize;
+      err = interop_get_symbol_info((char *)image->ImageStart, img_size,
+                                    WGSizeName, &WGSizePtr, &WGSize);
+
+      if (err == HSA_STATUS_SUCCESS) {
+        if ((size_t)WGSize != sizeof(int16_t)) {
+          DP("Loading global computation properties '%s' - size mismatch (%u "
+             "!= "
+             "%lu)\n",
+             WGSizeName, WGSize, sizeof(int16_t));
+          return NULL;
+        }
+
+        memcpy(&WGSizeVal, WGSizePtr, (size_t)WGSize);
+
+        DP("After loading global for %s WGSize = %d\n", WGSizeName, WGSizeVal);
+
+        if (WGSizeVal < RTLDeviceInfoTy::Default_WG_Size ||
+            WGSizeVal > RTLDeviceInfoTy::Max_WG_Size) {
+          DP("Error wrong WGSize value specified in HSA code object file: "
+             "%d\n",
+             WGSizeVal);
+          WGSizeVal = RTLDeviceInfoTy::Default_WG_Size;
+        }
+      } else {
+        DP("Warning: Loading WGSize '%s' - symbol not found, "
+           "using default value %d\n",
+           WGSizeName, WGSizeVal);
+      }
+
+      check("Loading WGSize computation property", err);
+    }
+
+    // Read execution mode from global in binary
+    std::string ExecModeNameStr(e->name);
+    ExecModeNameStr += "_exec_mode";
+    const char *ExecModeName = ExecModeNameStr.c_str();
+
+    void *ExecModePtr;
+    uint32_t varsize;
+    err = interop_get_symbol_info((char *)image->ImageStart, img_size,
+                                  ExecModeName, &ExecModePtr, &varsize);
+
+    if (err == HSA_STATUS_SUCCESS) {
+      if ((size_t)varsize != sizeof(llvm::omp::OMPTgtExecModeFlags)) {
+        DP("Loading global computation properties '%s' - size mismatch(%u != "
+           "%lu)\n",
+           ExecModeName, varsize, sizeof(llvm::omp::OMPTgtExecModeFlags));
+        return NULL;
+      }
+
+      memcpy(&ExecModeVal, ExecModePtr, (size_t)varsize);
+
       DP("After loading global for %s ExecMode = %d\n", ExecModeName,
          ExecModeVal);
->>>>>>> e1b9d805
 
       if (ExecModeVal < 0 ||
           ExecModeVal > llvm::omp::OMP_TGT_EXEC_MODE_GENERIC_SPMD) {
