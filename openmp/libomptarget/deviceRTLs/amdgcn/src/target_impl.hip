--- conflicted
+++ resolved
@@ -150,20 +150,12 @@
 }
 } // namespace
 
-<<<<<<< HEAD
-DEVICE int GetNumberOfBlocksInKernel() {
-=======
-EXTERN int __kmpc_get_hardware_num_blocks() {
->>>>>>> c63dbd85
+DEVICE int __kmpc_get_hardware_num_blocks() {
   return get_grid_dim(__builtin_amdgcn_grid_size_x(),
                       __builtin_amdgcn_workgroup_size_x());
 }
 
-<<<<<<< HEAD
-DEVICE int GetNumberOfThreadsInBlock() {
-=======
-EXTERN int __kmpc_get_hardware_num_threads_in_block() {
->>>>>>> c63dbd85
+DEVICE int __kmpc_get_hardware_num_threads_in_block() {
   return get_workgroup_dim(__builtin_amdgcn_workgroup_id_x(),
                            __builtin_amdgcn_grid_size_x(),
                            __builtin_amdgcn_workgroup_size_x());
@@ -250,12 +242,7 @@
 }
 
 // Calls to the AMDGCN layer (assuming 1D layout)
-<<<<<<< HEAD
-DEVICE int GetThreadIdInBlock() { return __builtin_amdgcn_workitem_id_x(); }
-DEVICE int GetBlockIdInKernel() { return __builtin_amdgcn_workgroup_id_x(); }
-=======
 EXTERN int __kmpc_get_hardware_thread_id_in_block() { return __builtin_amdgcn_workitem_id_x(); }
 EXTERN int GetBlockIdInKernel() { return __builtin_amdgcn_workgroup_id_x(); }
->>>>>>> c63dbd85
 
 #pragma omp end declare target