//===------- target_impl.hip - AMDGCN OpenMP GPU implementation --- HIP -*-===//
//
// Part of the LLVM Project, under the Apache License v2.0 with LLVM Exceptions.
// See https://llvm.org/LICENSE.txt for license information.
// SPDX-License-Identifier: Apache-2.0 WITH LLVM-exception
//
//===----------------------------------------------------------------------===//
//
// Definitions of target specific functions
//
//===----------------------------------------------------------------------===//
#pragma omp declare target

#include "common/omptarget.h"
#include "target_impl.h"
#include "target_interface.h"

// Implementations initially derived from hcc

// Initialized with a 64-bit mask with bits set in positions less than the
// thread's lane number in the warp
DEVICE __kmpc_impl_lanemask_t __kmpc_impl_lanemask_lt() {
  uint32_t lane = GetLaneId();
  int64_t ballot = __kmpc_impl_activemask();
  uint64_t mask = ((uint64_t)1 << lane) - (uint64_t)1;
  return mask & ballot;
}

// Initialized with a 64-bit mask with bits set in positions greater than the
// thread's lane number in the warp
DEVICE __kmpc_impl_lanemask_t __kmpc_impl_lanemask_gt() {
  uint32_t lane = GetLaneId();
  if (lane == (WARPSIZE - 1))
    return 0;
  uint64_t ballot = __kmpc_impl_activemask();
  uint64_t mask = (~((uint64_t)0)) << (lane + 1);
  return mask & ballot;
}

DEVICE double __kmpc_impl_get_wtick() { return ((double)1E-9); }

DEVICE double __kmpc_impl_get_wtime() {
#if __gfx700__ || __gfx701__ || __gfx702__
  uint64_t t = __builtin_amdgcn_s_memtime();
#else
  uint64_t t = __builtin_amdgcn_s_memrealtime();
#endif
  return ((double)1.0 / 745000000.0) * t;
}

// Warp vote function
DEVICE __kmpc_impl_lanemask_t __kmpc_impl_activemask() {
  return __builtin_amdgcn_read_exec();
}

<<<<<<< HEAD
DEVICE int32_t __kmpc_impl_shfl_sync(__kmpc_impl_lanemask_t, int32_t var,
                                     int32_t srcLane) {
  int width = WARPSIZE;
  int self = GetLaneId();
  int index = srcLane + (self & ~(width - 1));
  return __builtin_amdgcn_ds_bpermute(index << 2, var);
}

DEVICE int32_t __kmpc_impl_shfl_down_sync(__kmpc_impl_lanemask_t, int32_t var,
                                          uint32_t laneDelta, int32_t width) {
  int self = GetLaneId();
  int index = self + laneDelta;
  index = (int)(laneDelta + (self & (width - 1))) >= width ? self : index;
  return __builtin_amdgcn_ds_bpermute(index << 2, var);
}

// Use of these will hand smoke reduction_teams test
static uint32_t __kmpc_L1_Barrier [[clang::loader_uninitialized]];
=======
uint32_t __kmpc_L1_Barrier [[clang::loader_uninitialized]];
>>>>>>> 731b3d76
#pragma allocate(__kmpc_L1_Barrier) allocator(omp_pteam_mem_alloc)

// static doesn't work for openmp + shared, the variable is discarded by llc
// and lld then fails to link. Unclear why the variable hasn't been associated
// with the kernel. Dropping the static qualifier for now.

// static
DEVICE  uint32_t SHARED(L1_Barrier);

DEVICE void __kmpc_impl_target_init() {
  // Don't have global ctors, and shared memory is not zero init
  __atomic_store_n(&L1_Barrier, 0u, __ATOMIC_RELEASE);
}

DEVICE void __kmpc_impl_named_sync(uint32_t num_threads) {
  __atomic_thread_fence(__ATOMIC_ACQUIRE);

  uint32_t num_waves = num_threads / WARPSIZE;

  // Partial barrier implementation for amdgcn.
  // Uses two 16 bit unsigned counters. One for the number of waves to have
  // reached the barrier, and one to count how many times the barrier has been
  // passed. These are packed in a single atomically accessed 32 bit integer.
  // Low bits for the number of waves, assumed zero before this call.
  // High bits to count the number of times the barrier has been passed.

  if (num_waves == 0)
    __builtin_trap();
  if (num_waves * WARPSIZE != num_threads)
    __builtin_trap();
  //if (num_waves >= 0xffffu)
  //  __builtin_trap();

  // Increment the low 16 bits once, using the lowest active thread.
  uint64_t lowestActiveThread = __kmpc_impl_ffs(__kmpc_impl_activemask()) - 1;
  bool isLowest = GetLaneId() == lowestActiveThread;

  if (isLowest) {
    uint32_t load = __atomic_fetch_add(&L1_Barrier, 1,
                                       __ATOMIC_RELAXED); // commutative

    // Record the number of times the barrier has been passed
    uint32_t generation = load & 0xffff0000u;

    if ((load & 0x0000ffffu) == (num_waves - 1)) {
      // Reached num_waves in low bits so this is the last wave.
      // Set low bits to zero and increment high bits
      load += 0x00010000u; // wrap is safe
      load &= 0xffff0000u; // because bits zeroed second

      // Reset the wave counter and release the waiting waves
      __atomic_store_n(&L1_Barrier, load, __ATOMIC_RELAXED);
    } else {
      // more waves still to go, spin until generation counter changes
      do {
        __builtin_amdgcn_s_sleep(0);
        load = __atomic_load_n(&L1_Barrier, __ATOMIC_RELAXED);
      } while ((load & 0xffff0000u) == generation);
    }
  }
  __atomic_thread_fence(__ATOMIC_RELEASE);
}

namespace {
DEVICE uint32_t get_grid_dim(uint32_t n, uint16_t d) {
  uint32_t q = n / d;
  return q + (n > q * d);
}
DEVICE uint32_t get_workgroup_dim(uint32_t group_id, uint32_t grid_size,
                                  uint16_t group_size) {
  uint32_t r = grid_size - group_id * group_size;
  return (r < group_size) ? r : group_size;
}
} // namespace

DEVICE int GetNumberOfBlocksInKernel() {
  return get_grid_dim(__builtin_amdgcn_grid_size_x(),
                      __builtin_amdgcn_workgroup_size_x());
}

DEVICE int GetNumberOfThreadsInBlock() {
  return get_workgroup_dim(__builtin_amdgcn_workgroup_id_x(),
                           __builtin_amdgcn_grid_size_x(),
                           __builtin_amdgcn_workgroup_size_x());
}

DEVICE unsigned GetWarpId() { return GetThreadIdInBlock() / WARPSIZE; }
DEVICE unsigned GetLaneId() {
  return __builtin_amdgcn_mbcnt_hi(~0u, __builtin_amdgcn_mbcnt_lo(~0u, 0u));
}

EXTERN uint32_t __kmpc_amdgcn_gpu_num_threads() {
  return GetNumberOfThreadsInBlock();
}

// global_allocate is hostrpc service to return pointer to device memory
// In the future, we will implement a heap allocation and minimize
// host service calls. 
EXTERN char * global_allocate(uint32_t bufsz);
EXTERN int global_free(void*);

// Memory
DEVICE void *__kmpc_impl_malloc(size_t t) { return global_allocate(t); }
DEVICE void __kmpc_impl_free(void * ptr) {global_free(ptr);}

// Atomics
DEVICE uint32_t __kmpc_atomic_add(uint32_t *Address, uint32_t Val) {
  return __atomic_fetch_add(Address, Val, __ATOMIC_SEQ_CST);
}
DEVICE uint32_t __kmpc_atomic_inc(uint32_t *Address, uint32_t Val) {
  return __builtin_amdgcn_atomic_inc32(Address, Val, __ATOMIC_SEQ_CST, "");
}
DEVICE uint32_t __kmpc_atomic_max(uint32_t *Address, uint32_t Val) {
  return __atomic_fetch_max(Address, Val, __ATOMIC_SEQ_CST);
}

DEVICE uint32_t __kmpc_atomic_exchange(uint32_t *Address, uint32_t Val) {
  uint32_t R;
  __atomic_exchange(Address, &Val, &R, __ATOMIC_SEQ_CST);
  return R;
}
DEVICE uint32_t __kmpc_atomic_cas(uint32_t *Address, uint32_t Compare,
                                  uint32_t Val) {
  (void)__atomic_compare_exchange(Address, &Compare, &Val, false,
                                  __ATOMIC_SEQ_CST, __ATOMIC_RELAXED);
  return Compare;
}

DEVICE unsigned long long __kmpc_atomic_exchange(unsigned long long *Address,
                                                 unsigned long long Val) {
  unsigned long long R;
  __atomic_exchange(Address, &Val, &R, __ATOMIC_SEQ_CST);
  return R;
}
DEVICE unsigned long long __kmpc_atomic_add(unsigned long long *Address,
                                            unsigned long long Val) {
  return __atomic_fetch_add(Address, Val, __ATOMIC_SEQ_CST);
}

DEVICE void __kmpc_impl_unpack(uint64_t val, uint32_t &lo, uint32_t &hi) {
  lo = (uint32_t)(val & UINT64_C(0x00000000FFFFFFFF));
  hi = (uint32_t)((val & UINT64_C(0xFFFFFFFF00000000)) >> 32);
}

DEVICE uint64_t __kmpc_impl_pack(uint32_t lo, uint32_t hi) {
  return (((uint64_t)hi) << 32) | (uint64_t)lo;
}

DEVICE void __kmpc_impl_syncthreads() { __builtin_amdgcn_s_barrier(); }

DEVICE void __kmpc_impl_syncwarp(__kmpc_impl_lanemask_t) {
  // AMDGCN doesn't need to sync threads in a warp
}

DEVICE void __kmpc_impl_threadfence() {
  __builtin_amdgcn_fence(__ATOMIC_SEQ_CST, "agent");
}

DEVICE void __kmpc_impl_threadfence_block() {
  __builtin_amdgcn_fence(__ATOMIC_SEQ_CST, "workgroup");
}

DEVICE void __kmpc_impl_threadfence_system() {
  __builtin_amdgcn_fence(__ATOMIC_SEQ_CST, "");
}

// Calls to the AMDGCN layer (assuming 1D layout)
DEVICE int GetThreadIdInBlock() { return __builtin_amdgcn_workitem_id_x(); }
DEVICE int GetBlockIdInKernel() { return __builtin_amdgcn_workgroup_id_x(); }

#pragma omp end declare target<|MERGE_RESOLUTION|>--- conflicted
+++ resolved
@@ -16,6 +16,9 @@
 #include "target_interface.h"
 
 // Implementations initially derived from hcc
+DEVICE unsigned GetLaneId() {
+  return __builtin_amdgcn_mbcnt_hi(~0u, __builtin_amdgcn_mbcnt_lo(~0u, 0u));
+}
 
 // Initialized with a 64-bit mask with bits set in positions less than the
 // thread's lane number in the warp
@@ -53,15 +56,6 @@
   return __builtin_amdgcn_read_exec();
 }
 
-<<<<<<< HEAD
-DEVICE int32_t __kmpc_impl_shfl_sync(__kmpc_impl_lanemask_t, int32_t var,
-                                     int32_t srcLane) {
-  int width = WARPSIZE;
-  int self = GetLaneId();
-  int index = srcLane + (self & ~(width - 1));
-  return __builtin_amdgcn_ds_bpermute(index << 2, var);
-}
-
 DEVICE int32_t __kmpc_impl_shfl_down_sync(__kmpc_impl_lanemask_t, int32_t var,
                                           uint32_t laneDelta, int32_t width) {
   int self = GetLaneId();
@@ -71,10 +65,7 @@
 }
 
 // Use of these will hand smoke reduction_teams test
-static uint32_t __kmpc_L1_Barrier [[clang::loader_uninitialized]];
-=======
 uint32_t __kmpc_L1_Barrier [[clang::loader_uninitialized]];
->>>>>>> 731b3d76
 #pragma allocate(__kmpc_L1_Barrier) allocator(omp_pteam_mem_alloc)
 
 // static doesn't work for openmp + shared, the variable is discarded by llc
@@ -162,9 +153,6 @@
 }
 
 DEVICE unsigned GetWarpId() { return GetThreadIdInBlock() / WARPSIZE; }
-DEVICE unsigned GetLaneId() {
-  return __builtin_amdgcn_mbcnt_hi(~0u, __builtin_amdgcn_mbcnt_lo(~0u, 0u));
-}
 
 EXTERN uint32_t __kmpc_amdgcn_gpu_num_threads() {
   return GetNumberOfThreadsInBlock();
